--- conflicted
+++ resolved
@@ -31,31 +31,14 @@
         return true
     }
 
-<<<<<<< HEAD
-    func applicationDidEnterBackground(_ application: UIApplication) {
-        dependencyFactory?.connectionHealthMonitor.reset()
-        dependencyFactory?.accountManager.stopHeartbeat()
-    }
-
-    //swiftlint:disable trailing_closure
     func applicationWillEnterForeground(_ application: UIApplication) {
         if dependencyFactory?.accountManager.account != nil {
             dependencyFactory?.accountManager.startHeartbeat()
         }
-        dependencyFactory?.tunnelManager.stateEvent
-            .filter { $0 == .on }
-            .take(1)
-            .subscribe(onNext: { _ in
-                if let hostAddress = VPNCity.fetchFromUserDefaults()?.servers.first?.ipv4Gateway {
-                    self.dependencyFactory?.connectionHealthMonitor.start(hostAddress: hostAddress)
-                }
-            }).disposed(by: disposeBag)
-=======
-    func applicationWillEnterForeground(_ application: UIApplication) {
         guard
             let vpnState = self.dependencyFactory?.tunnelManager.stateEvent.value,
             vpnState == .on
-        else {
+            else {
                 return
         }
 
@@ -65,7 +48,7 @@
     }
 
     func applicationDidEnterBackground(_ application: UIApplication) {
-        self.dependencyFactory?.connectionHealthMonitor.stop()
->>>>>>> 716b1036
+        dependencyFactory?.connectionHealthMonitor.stop()
+        dependencyFactory?.accountManager.stopHeartbeat()
     }
 }