// !$*UTF8*$!
{
	archiveVersion = 1;
	classes = {
	};
	objectVersion = 51;
	objects = {

/* Begin PBXBuildFile section */
		527C7EB323752DCA00368965 /* AboutViewController.swift in Sources */ = {isa = PBXBuildFile; fileRef = 527C7EB123752DCA00368965 /* AboutViewController.swift */; };
		527C7EB423752DCA00368965 /* AboutViewController.xib in Resources */ = {isa = PBXBuildFile; fileRef = 527C7EB223752DCA00368965 /* AboutViewController.xib */; };
		527C7EB623752E9300368965 /* AboutDataSource.swift in Sources */ = {isa = PBXBuildFile; fileRef = 527C7EB523752E9300368965 /* AboutDataSource.swift */; };
		527C7EB823752F6500368965 /* AboutHeaderView.swift in Sources */ = {isa = PBXBuildFile; fileRef = 527C7EB723752F6500368965 /* AboutHeaderView.swift */; };
		527C7EBA23752FBB00368965 /* AboutHeaderView.xib in Resources */ = {isa = PBXBuildFile; fileRef = 527C7EB923752FBB00368965 /* AboutHeaderView.xib */; };
		52C8CE63237B5A610097D30E /* PacketTunnelProvider.swift in Sources */ = {isa = PBXBuildFile; fileRef = 52CA3E2D237A0C790055A209 /* PacketTunnelProvider.swift */; };
		6B5CA6B1220DE4E900F126CF /* NetworkExtension.framework in Frameworks */ = {isa = PBXBuildFile; fileRef = 6FF4AC462120B9E0002C96EB /* NetworkExtension.framework */; };
		6FDEF7E421846C1A00D8FBF6 /* libwg-go.a in Frameworks */ = {isa = PBXBuildFile; fileRef = 6FDEF7E321846C1A00D8FBF6 /* libwg-go.a */; };
		F41CCA2923711C7A0018DC43 /* Assets.xcassets in Resources */ = {isa = PBXBuildFile; fileRef = F41CCA1D23711C7A0018DC43 /* Assets.xcassets */; };
		F41CCA302371215E0018DC43 /* Localizable.strings in Resources */ = {isa = PBXBuildFile; fileRef = F41CCA2E2371215E0018DC43 /* Localizable.strings */; };
		F4230483237209B000572A93 /* HelpViewController.swift in Sources */ = {isa = PBXBuildFile; fileRef = F4230481237209B000572A93 /* HelpViewController.swift */; };
		F4230484237209B000572A93 /* HelpViewController.xib in Resources */ = {isa = PBXBuildFile; fileRef = F4230482237209B000572A93 /* HelpViewController.xib */; };
		F423048623720A7400572A93 /* HelpDataSource.swift in Sources */ = {isa = PBXBuildFile; fileRef = F423048523720A7400572A93 /* HelpDataSource.swift */; };
		F42304892372101000572A93 /* HyperlinkCell.swift in Sources */ = {isa = PBXBuildFile; fileRef = F42304872372101000572A93 /* HyperlinkCell.swift */; };
		F423048A2372101000572A93 /* HyperlinkCell.xib in Resources */ = {isa = PBXBuildFile; fileRef = F42304882372101000572A93 /* HyperlinkCell.xib */; };
		F43DCC7B2379A780000C60E3 /* OSLog+Custom.swift in Sources */ = {isa = PBXBuildFile; fileRef = F43DCC7A2379A780000C60E3 /* OSLog+Custom.swift */; };
		F43DCC7C2379A780000C60E3 /* OSLog+Custom.swift in Sources */ = {isa = PBXBuildFile; fileRef = F43DCC7A2379A780000C60E3 /* OSLog+Custom.swift */; };
		F49090BE2379D43200C8430A /* SettingsItem.swift in Sources */ = {isa = PBXBuildFile; fileRef = F49090BD2379D43200C8430A /* SettingsItem.swift */; };
		F4A7FA22237AFF210034AF6C /* Result+Decode.swift in Sources */ = {isa = PBXBuildFile; fileRef = F4A7FA21237AFF210034AF6C /* Result+Decode.swift */; };
<<<<<<< HEAD
		F4A7FA24237C5C960034AF6C /* Account.swift in Sources */ = {isa = PBXBuildFile; fileRef = F4A7FA23237C5C960034AF6C /* Account.swift */; };
		F4A7FA26237C5CE00034AF6C /* Credentials.swift in Sources */ = {isa = PBXBuildFile; fileRef = F4A7FA25237C5CE00034AF6C /* Credentials.swift */; };
		F4AED1D1235F49EE00F80ABF /* PacketTunnelProvider.swift in Sources */ = {isa = PBXBuildFile; fileRef = F4AED1AD235F450D00F80ABF /* PacketTunnelProvider.swift */; };
=======
>>>>>>> 9530489e
		F4AED1D2235F49FC00F80ABF /* DNSResolver.swift in Sources */ = {isa = PBXBuildFile; fileRef = F4AED1AE235F450D00F80ABF /* DNSResolver.swift */; };
		F4AED1D3235F49FF00F80ABF /* PacketTunnelSettingsGenerator.swift in Sources */ = {isa = PBXBuildFile; fileRef = F4AED1B0235F450D00F80ABF /* PacketTunnelSettingsGenerator.swift */; };
		F4AED1D4235F4A0200F80ABF /* ErrorNotifier.swift in Sources */ = {isa = PBXBuildFile; fileRef = F4AED1B2235F450D00F80ABF /* ErrorNotifier.swift */; };
		F4AED1D6235F4A3900F80ABF /* Logger.swift in Sources */ = {isa = PBXBuildFile; fileRef = F4AED12B235F450D00F80ABF /* Logger.swift */; };
		F4AED1D7235F4A6F00F80ABF /* FileManager+Extension.swift in Sources */ = {isa = PBXBuildFile; fileRef = F4AED11A235F450D00F80ABF /* FileManager+Extension.swift */; };
		F4AED1D8235F4A7400F80ABF /* Keychain.swift in Sources */ = {isa = PBXBuildFile; fileRef = F4AED11B235F450D00F80ABF /* Keychain.swift */; };
		F4AED1D9235F4C5700F80ABF /* InterfaceConfiguration.swift in Sources */ = {isa = PBXBuildFile; fileRef = F4AED11D235F450D00F80ABF /* InterfaceConfiguration.swift */; };
		F4AED1DA235F4C5700F80ABF /* TunnelConfiguration+WgQuickConfig.swift in Sources */ = {isa = PBXBuildFile; fileRef = F4AED11E235F450D00F80ABF /* TunnelConfiguration+WgQuickConfig.swift */; };
		F4AED1DB235F4C5700F80ABF /* Data+KeyEncoding.swift in Sources */ = {isa = PBXBuildFile; fileRef = F4AED11F235F450D00F80ABF /* Data+KeyEncoding.swift */; };
		F4AED1DC235F4C5700F80ABF /* PeerConfiguration.swift in Sources */ = {isa = PBXBuildFile; fileRef = F4AED120235F450D00F80ABF /* PeerConfiguration.swift */; };
		F4AED1DD235F4C5700F80ABF /* DNSServer.swift in Sources */ = {isa = PBXBuildFile; fileRef = F4AED122235F450D00F80ABF /* DNSServer.swift */; };
		F4AED1DE235F4C5700F80ABF /* TunnelConfiguration.swift in Sources */ = {isa = PBXBuildFile; fileRef = F4AED123235F450D00F80ABF /* TunnelConfiguration.swift */; };
		F4AED1DF235F4C5700F80ABF /* NETunnelProviderProtocol+Extension.swift in Sources */ = {isa = PBXBuildFile; fileRef = F4AED124235F450D00F80ABF /* NETunnelProviderProtocol+Extension.swift */; };
		F4AED1E0235F4C5700F80ABF /* String+ArrayConversion.swift in Sources */ = {isa = PBXBuildFile; fileRef = F4AED125235F450D00F80ABF /* String+ArrayConversion.swift */; };
		F4AED1E1235F4C5700F80ABF /* key.c in Sources */ = {isa = PBXBuildFile; fileRef = F4AED126235F450D00F80ABF /* key.c */; };
		F4AED1E2235F4C5700F80ABF /* IPAddressRange.swift in Sources */ = {isa = PBXBuildFile; fileRef = F4AED127235F450D00F80ABF /* IPAddressRange.swift */; };
		F4AED1E3235F4C5700F80ABF /* Endpoint.swift in Sources */ = {isa = PBXBuildFile; fileRef = F4AED128235F450D00F80ABF /* Endpoint.swift */; };
		F4AED1E4235F4F2A00F80ABF /* TunnelConfiguration+UapiConfig.swift in Sources */ = {isa = PBXBuildFile; fileRef = F4AED19B235F450D00F80ABF /* TunnelConfiguration+UapiConfig.swift */; };
		F4AED1ED235F50D200F80ABF /* key.c in Sources */ = {isa = PBXBuildFile; fileRef = F4AED126235F450D00F80ABF /* key.c */; };
		F4AED20F235F52AE00F80ABF /* x25519.c in Sources */ = {isa = PBXBuildFile; fileRef = F4AED182235F450D00F80ABF /* x25519.c */; };
		F4AED210235F52AE00F80ABF /* Curve25519.swift in Sources */ = {isa = PBXBuildFile; fileRef = F4AED183235F450D00F80ABF /* Curve25519.swift */; };
		F4AED21C235F55EA00F80ABF /* FileManager+Extension.swift in Sources */ = {isa = PBXBuildFile; fileRef = F4AED11A235F450D00F80ABF /* FileManager+Extension.swift */; };
		F4AED21D235F55EA00F80ABF /* Keychain.swift in Sources */ = {isa = PBXBuildFile; fileRef = F4AED11B235F450D00F80ABF /* Keychain.swift */; };
		F4AED249235F7BB800F80ABF /* WireGuardAppError.swift in Sources */ = {isa = PBXBuildFile; fileRef = F4AED1AA235F450D00F80ABF /* WireGuardAppError.swift */; };
		F4AED24E235F82BD00F80ABF /* ringlogger.c in Sources */ = {isa = PBXBuildFile; fileRef = F4AED12A235F450D00F80ABF /* ringlogger.c */; };
		F4AED24F235F835200F80ABF /* InterfaceConfiguration.swift in Sources */ = {isa = PBXBuildFile; fileRef = F4AED11D235F450D00F80ABF /* InterfaceConfiguration.swift */; };
		F4AED250235F835200F80ABF /* TunnelConfiguration+WgQuickConfig.swift in Sources */ = {isa = PBXBuildFile; fileRef = F4AED11E235F450D00F80ABF /* TunnelConfiguration+WgQuickConfig.swift */; };
		F4AED251235F835200F80ABF /* Data+KeyEncoding.swift in Sources */ = {isa = PBXBuildFile; fileRef = F4AED11F235F450D00F80ABF /* Data+KeyEncoding.swift */; };
		F4AED252235F835200F80ABF /* PeerConfiguration.swift in Sources */ = {isa = PBXBuildFile; fileRef = F4AED120235F450D00F80ABF /* PeerConfiguration.swift */; };
		F4AED253235F835200F80ABF /* DNSServer.swift in Sources */ = {isa = PBXBuildFile; fileRef = F4AED122235F450D00F80ABF /* DNSServer.swift */; };
		F4AED254235F835200F80ABF /* TunnelConfiguration.swift in Sources */ = {isa = PBXBuildFile; fileRef = F4AED123235F450D00F80ABF /* TunnelConfiguration.swift */; };
		F4AED255235F835300F80ABF /* NETunnelProviderProtocol+Extension.swift in Sources */ = {isa = PBXBuildFile; fileRef = F4AED124235F450D00F80ABF /* NETunnelProviderProtocol+Extension.swift */; };
		F4AED256235F835300F80ABF /* String+ArrayConversion.swift in Sources */ = {isa = PBXBuildFile; fileRef = F4AED125235F450D00F80ABF /* String+ArrayConversion.swift */; };
		F4AED257235F835300F80ABF /* IPAddressRange.swift in Sources */ = {isa = PBXBuildFile; fileRef = F4AED127235F450D00F80ABF /* IPAddressRange.swift */; };
		F4AED258235F835300F80ABF /* Endpoint.swift in Sources */ = {isa = PBXBuildFile; fileRef = F4AED128235F450D00F80ABF /* Endpoint.swift */; };
		F4AED259235F838F00F80ABF /* ringlogger.c in Sources */ = {isa = PBXBuildFile; fileRef = F4AED12A235F450D00F80ABF /* ringlogger.c */; };
		F4AED25A235F838F00F80ABF /* Logger.swift in Sources */ = {isa = PBXBuildFile; fileRef = F4AED12B235F450D00F80ABF /* Logger.swift */; };
		F4E8FA612374E00700D840D8 /* HyperlinkItem.swift in Sources */ = {isa = PBXBuildFile; fileRef = F4E8FA602374E00700D840D8 /* HyperlinkItem.swift */; };
		F4E908A42371C31400EB9FE6 /* FirefoxPrivateNetworkVPNUITests.swift in Sources */ = {isa = PBXBuildFile; fileRef = F4E908A32371C31400EB9FE6 /* FirefoxPrivateNetworkVPNUITests.swift */; };
		F4E908BA2371C45600EB9FE6 /* Lottie.framework in Frameworks */ = {isa = PBXBuildFile; fileRef = F4E908B92371C45600EB9FE6 /* Lottie.framework */; };
		F4E908BB2371C48600EB9FE6 /* RxRelay.framework in Frameworks */ = {isa = PBXBuildFile; fileRef = F48ED2BB23561C4900F6D0C5 /* RxRelay.framework */; };
		F4E908BC2371C48600EB9FE6 /* RxCocoa.framework in Frameworks */ = {isa = PBXBuildFile; fileRef = F4A0EFF5235612F500A06D7B /* RxCocoa.framework */; };
		F4E908BD2371C48600EB9FE6 /* RxSwift.framework in Frameworks */ = {isa = PBXBuildFile; fileRef = F4A0EFF32356111A00A06D7B /* RxSwift.framework */; };
		F4E908BE2371C48E00EB9FE6 /* NetworkExtension.framework in Frameworks */ = {isa = PBXBuildFile; fileRef = 6FF4AC462120B9E0002C96EB /* NetworkExtension.framework */; };
		F4E908BF2371C49300EB9FE6 /* SafariServices.framework in Frameworks */ = {isa = PBXBuildFile; fileRef = F40831CB233CF5BE00A60FCA /* SafariServices.framework */; };
		F4E908C02371C8C500EB9FE6 /* WireGuardTunnel.appex in Embed App Extensions */ = {isa = PBXBuildFile; fileRef = 6F5D0C1A218352EF000F85AD /* WireGuardTunnel.appex */; settings = {ATTRIBUTES = (RemoveHeadersOnCopy, ); }; };
		F4E908C12371CAAD00EB9FE6 /* AppDelegate.swift in Sources */ = {isa = PBXBuildFile; fileRef = F41CCA2423711C7A0018DC43 /* AppDelegate.swift */; };
		F4E908C22371CAAD00EB9FE6 /* DeviceManagementDataSource.swift in Sources */ = {isa = PBXBuildFile; fileRef = F499C0F8234E3F5500126CDA /* DeviceManagementDataSource.swift */; };
		F4E908C32371CAAD00EB9FE6 /* ServersDataSource.swift in Sources */ = {isa = PBXBuildFile; fileRef = F4D150B92345438500739CDA /* ServersDataSource.swift */; };
		F4E908C42371CAAD00EB9FE6 /* SettingsDataSource.swift in Sources */ = {isa = PBXBuildFile; fileRef = F4D8D952236A2BA000BE5FFC /* SettingsDataSource.swift */; };
		F4E908C52371CAAD00EB9FE6 /* DeviceKeys.swift in Sources */ = {isa = PBXBuildFile; fileRef = F43DFC13234E436E003EA64A /* DeviceKeys.swift */; };
		F4E908C62371CAAD00EB9FE6 /* TunnelAction.swift in Sources */ = {isa = PBXBuildFile; fileRef = F4E8B2342368C39C001CEC8A /* TunnelAction.swift */; };
		F4E908C72371CAAD00EB9FE6 /* VPNState.swift in Sources */ = {isa = PBXBuildFile; fileRef = F4B21E422366514700136316 /* VPNState.swift */; };
		F4E908C82371CAAD00EB9FE6 /* Device.swift in Sources */ = {isa = PBXBuildFile; fileRef = F43DFC0D234D1361003EA64A /* Device.swift */; };
		F4E908C92371CAAD00EB9FE6 /* LoginCheckpointModel.swift in Sources */ = {isa = PBXBuildFile; fileRef = F4658547233BBBF30081D7D7 /* LoginCheckpointModel.swift */; };
		F4E908CA2371CAAD00EB9FE6 /* User.swift in Sources */ = {isa = PBXBuildFile; fileRef = F40831D0233CFD5600A60FCA /* User.swift */; };
		F4E908CB2371CAAD00EB9FE6 /* VerifyResponse.swift in Sources */ = {isa = PBXBuildFile; fileRef = F45D7097233D34B100871447 /* VerifyResponse.swift */; };
		F4E908CC2371CAAD00EB9FE6 /* VPNLocations.swift in Sources */ = {isa = PBXBuildFile; fileRef = F4F25E102343F7D3004BA245 /* VPNLocations.swift */; };
		F4E908CD2371CAAD00EB9FE6 /* GuardianAPI.swift in Sources */ = {isa = PBXBuildFile; fileRef = F4658544233BB7690081D7D7 /* GuardianAPI.swift */; };
		F4E908CE2371CAAD00EB9FE6 /* NetworkingEnums.swift in Sources */ = {isa = PBXBuildFile; fileRef = F4658540233BB3D00081D7D7 /* NetworkingEnums.swift */; };
		F4E908CF2371CAAD00EB9FE6 /* NetworkLayer.swift in Sources */ = {isa = PBXBuildFile; fileRef = F4658542233BB44A0081D7D7 /* NetworkLayer.swift */; };
		F4E908D02371CAAD00EB9FE6 /* AccountManaging.swift in Sources */ = {isa = PBXBuildFile; fileRef = F42A23062347D37F00763B0D /* AccountManaging.swift */; };
		F4E908D12371CAAD00EB9FE6 /* DependencyProviding.swift in Sources */ = {isa = PBXBuildFile; fileRef = F42A23042347D22100763B0D /* DependencyProviding.swift */; };
		F4E908D22371CAAD00EB9FE6 /* Navigating.swift in Sources */ = {isa = PBXBuildFile; fileRef = F45D70A0233D3BC000871447 /* Navigating.swift */; };
		F4E908D32371CAAD00EB9FE6 /* NavigationCoordinating.swift in Sources */ = {isa = PBXBuildFile; fileRef = F4A4947923709033007595C3 /* NavigationCoordinating.swift */; };
		F4E908D42371CAAD00EB9FE6 /* NetworkRequesting.swift in Sources */ = {isa = PBXBuildFile; fileRef = F4A4947E23709033007595C3 /* NetworkRequesting.swift */; };
		F4E908D52371CAAD00EB9FE6 /* TunnelManaging.swift in Sources */ = {isa = PBXBuildFile; fileRef = F4A4947A23709033007595C3 /* TunnelManaging.swift */; };
		F4E908D62371CAAD00EB9FE6 /* UserDefaulting.swift in Sources */ = {isa = PBXBuildFile; fileRef = F43DFC0F234D1EE4003EA64A /* UserDefaulting.swift */; };
		F4E908D72371CAAD00EB9FE6 /* Inter-Medium.otf in Resources */ = {isa = PBXBuildFile; fileRef = F45D70E92342775000871447 /* Inter-Medium.otf */; };
		F4E908D82371CAAD00EB9FE6 /* Inter-Regular.otf in Resources */ = {isa = PBXBuildFile; fileRef = F45D70EB2342775000871447 /* Inter-Regular.otf */; };
		F4E908D92371CAAD00EB9FE6 /* Inter-SemiBold.otf in Resources */ = {isa = PBXBuildFile; fileRef = F45D70EA2342775000871447 /* Inter-SemiBold.otf */; };
		F4E908DA2371CAAD00EB9FE6 /* Metropolis-Black.otf in Resources */ = {isa = PBXBuildFile; fileRef = F45D70B82342431E00871447 /* Metropolis-Black.otf */; };
		F4E908DB2371CAAD00EB9FE6 /* Metropolis-BlackItalic.otf in Resources */ = {isa = PBXBuildFile; fileRef = F45D70BC2342431E00871447 /* Metropolis-BlackItalic.otf */; };
		F4E908DC2371CAAD00EB9FE6 /* Metropolis-Bold.otf in Resources */ = {isa = PBXBuildFile; fileRef = F45D70C02342431F00871447 /* Metropolis-Bold.otf */; };
		F4E908DD2371CAAD00EB9FE6 /* Metropolis-BoldItalic.otf in Resources */ = {isa = PBXBuildFile; fileRef = F45D70B62342431E00871447 /* Metropolis-BoldItalic.otf */; };
		F4E908DE2371CAAD00EB9FE6 /* Metropolis-ExtraBold.otf in Resources */ = {isa = PBXBuildFile; fileRef = F45D70BE2342431E00871447 /* Metropolis-ExtraBold.otf */; };
		F4E908DF2371CAAD00EB9FE6 /* Metropolis-ExtraBoldItalic.otf in Resources */ = {isa = PBXBuildFile; fileRef = F45D70BB2342431E00871447 /* Metropolis-ExtraBoldItalic.otf */; };
		F4E908E02371CAAD00EB9FE6 /* Metropolis-ExtraLight.otf in Resources */ = {isa = PBXBuildFile; fileRef = F45D70BA2342431E00871447 /* Metropolis-ExtraLight.otf */; };
		F4E908E12371CAAD00EB9FE6 /* Metropolis-ExtraLightItalic.otf in Resources */ = {isa = PBXBuildFile; fileRef = F45D70B42342431E00871447 /* Metropolis-ExtraLightItalic.otf */; };
		F4E908E22371CAAD00EB9FE6 /* Metropolis-Light.otf in Resources */ = {isa = PBXBuildFile; fileRef = F45D70B72342431E00871447 /* Metropolis-Light.otf */; };
		F4E908E32371CAAD00EB9FE6 /* Metropolis-LightItalic.otf in Resources */ = {isa = PBXBuildFile; fileRef = F45D70C12342431F00871447 /* Metropolis-LightItalic.otf */; };
		F4E908E42371CAAD00EB9FE6 /* Metropolis-Medium.otf in Resources */ = {isa = PBXBuildFile; fileRef = F45D70B32342431E00871447 /* Metropolis-Medium.otf */; };
		F4E908E52371CAAD00EB9FE6 /* Metropolis-MediumItalic.otf in Resources */ = {isa = PBXBuildFile; fileRef = F45D70BD2342431E00871447 /* Metropolis-MediumItalic.otf */; };
		F4E908E62371CAAD00EB9FE6 /* Metropolis-Regular.otf in Resources */ = {isa = PBXBuildFile; fileRef = F45D70B92342431E00871447 /* Metropolis-Regular.otf */; };
		F4E908E72371CAAD00EB9FE6 /* Metropolis-RegularItalic.otf in Resources */ = {isa = PBXBuildFile; fileRef = F45D70BF2342431E00871447 /* Metropolis-RegularItalic.otf */; };
		F4E908E82371CAAD00EB9FE6 /* Metropolis-SemiBold.otf in Resources */ = {isa = PBXBuildFile; fileRef = F45D70B22342431E00871447 /* Metropolis-SemiBold.otf */; };
		F4E908E92371CAAD00EB9FE6 /* Metropolis-SemiBoldItalic.otf in Resources */ = {isa = PBXBuildFile; fileRef = F45D70B52342431E00871447 /* Metropolis-SemiBoldItalic.otf */; };
		F4E908EA2371CAAD00EB9FE6 /* Metropolis-Thin.otf in Resources */ = {isa = PBXBuildFile; fileRef = F45D70C32342431F00871447 /* Metropolis-Thin.otf */; };
		F4E908EB2371CAAD00EB9FE6 /* Metropolis-ThinItalic.otf in Resources */ = {isa = PBXBuildFile; fileRef = F45D70C22342431F00871447 /* Metropolis-ThinItalic.otf */; };
		F4E908EC2371CAAD00EB9FE6 /* Strings.swift in Sources */ = {isa = PBXBuildFile; fileRef = F4A4947F23709033007595C3 /* Strings.swift */; };
		F4E908ED2371CAAD00EB9FE6 /* AccountManager.swift in Sources */ = {isa = PBXBuildFile; fileRef = F40831CE233CFA2000A60FCA /* AccountManager.swift */; };
		F4E908EE2371CAAD00EB9FE6 /* DependencyFactory.swift in Sources */ = {isa = PBXBuildFile; fileRef = F41CCA1A23711C7A0018DC43 /* DependencyFactory.swift */; };
		F4E908EF2371CAAD00EB9FE6 /* GuardianTunnelManager.swift in Sources */ = {isa = PBXBuildFile; fileRef = F43DFC15234FBBB5003EA64A /* GuardianTunnelManager.swift */; };
		F4E908F12371CAAD00EB9FE6 /* NavigationCoordinator.swift in Sources */ = {isa = PBXBuildFile; fileRef = F45D709A233D384E00871447 /* NavigationCoordinator.swift */; };
		F4E908F22371CAAD00EB9FE6 /* CAShapeLayer+Animation.swift in Sources */ = {isa = PBXBuildFile; fileRef = F4B21E40236650E700136316 /* CAShapeLayer+Animation.swift */; };
		F4E908F42371CAAD00EB9FE6 /* GuardianAPIDateFormatter.swift in Sources */ = {isa = PBXBuildFile; fileRef = F40831D3233D04B600A60FCA /* GuardianAPIDateFormatter.swift */; };
		F4E908F52371CAAD00EB9FE6 /* GuardianURLRequestBuilder.swift in Sources */ = {isa = PBXBuildFile; fileRef = F4D150B223451DC900739CDA /* GuardianURLRequestBuilder.swift */; };
		F4E908F62371CAAD00EB9FE6 /* TunnelConfigurationBuilder.swift in Sources */ = {isa = PBXBuildFile; fileRef = F43DFC0A234D0B5C003EA64A /* TunnelConfigurationBuilder.swift */; };
		F4E908F72371CAAD00EB9FE6 /* UIColor+Named.swift in Sources */ = {isa = PBXBuildFile; fileRef = F4A4947823709033007595C3 /* UIColor+Named.swift */; };
		F4E908F82371CAAD00EB9FE6 /* UITabBarItem+Tagging.swift in Sources */ = {isa = PBXBuildFile; fileRef = F4A4947B23709033007595C3 /* UITabBarItem+Tagging.swift */; };
		F4E908F92371CAAD00EB9FE6 /* UIView+Designing.swift in Sources */ = {isa = PBXBuildFile; fileRef = F4A4947D23709033007595C3 /* UIView+Designing.swift */; };
		F4E908FA2371CAAD00EB9FE6 /* DeviceManagementViewController.swift in Sources */ = {isa = PBXBuildFile; fileRef = F499C0F0234E29B300126CDA /* DeviceManagementViewController.swift */; };
		F4E908FB2371CAAD00EB9FE6 /* DeviceManagementViewController.xib in Resources */ = {isa = PBXBuildFile; fileRef = F499C0F1234E29B300126CDA /* DeviceManagementViewController.xib */; };
		F4E908FC2371CAAD00EB9FE6 /* GuardianTabBarController.swift in Sources */ = {isa = PBXBuildFile; fileRef = F45D70AA233E921900871447 /* GuardianTabBarController.swift */; };
		F4E908FD2371CAAD00EB9FE6 /* HomeViewController.swift in Sources */ = {isa = PBXBuildFile; fileRef = F45D70A2233D3D6C00871447 /* HomeViewController.swift */; };
		F4E908FE2371CAAD00EB9FE6 /* HomeViewController.xib in Resources */ = {isa = PBXBuildFile; fileRef = F45D70A3233D3D6C00871447 /* HomeViewController.xib */; };
		F4E908FF2371CAAD00EB9FE6 /* LandingViewController.swift in Sources */ = {isa = PBXBuildFile; fileRef = F46969792367345100D48617 /* LandingViewController.swift */; };
		F4E909002371CAAD00EB9FE6 /* LandingViewController.xib in Resources */ = {isa = PBXBuildFile; fileRef = F469697A2367345100D48617 /* LandingViewController.xib */; };
		F4E909012371CAAD00EB9FE6 /* LaunchScreen.storyboard in Resources */ = {isa = PBXBuildFile; fileRef = F41B9C7D2368933F00ACC414 /* LaunchScreen.storyboard */; };
		F4E909022371CAAD00EB9FE6 /* LoadingViewController.swift in Sources */ = {isa = PBXBuildFile; fileRef = F43DFC05234BB32C003EA64A /* LoadingViewController.swift */; };
		F4E909032371CAAD00EB9FE6 /* LoadingViewController.xib in Resources */ = {isa = PBXBuildFile; fileRef = F41B9C7F236894CB00ACC414 /* LoadingViewController.xib */; };
		F4E909042371CAAD00EB9FE6 /* LoginViewController.swift in Sources */ = {isa = PBXBuildFile; fileRef = F4E33D802358BF1500B2003A /* LoginViewController.swift */; };
		F4E909052371CAAD00EB9FE6 /* ServersViewController.swift in Sources */ = {isa = PBXBuildFile; fileRef = F45D70FB23428DCE00871447 /* ServersViewController.swift */; };
		F4E909062371CAAD00EB9FE6 /* ServersViewController.xib in Resources */ = {isa = PBXBuildFile; fileRef = F45D70FC23428DCE00871447 /* ServersViewController.xib */; };
		F4E909072371CAAD00EB9FE6 /* SettingsViewController.swift in Sources */ = {isa = PBXBuildFile; fileRef = F41FE9E7235F98E400CD05C4 /* SettingsViewController.swift */; };
		F4E909082371CAAD00EB9FE6 /* SettingsViewController.xib in Resources */ = {isa = PBXBuildFile; fileRef = F41FE9E6235F98E400CD05C4 /* SettingsViewController.xib */; };
		F4E909092371CAAD00EB9FE6 /* AccountInformationCell.swift in Sources */ = {isa = PBXBuildFile; fileRef = F4D8D94E236A259400BE5FFC /* AccountInformationCell.swift */; };
		F4E9090A2371CAAD00EB9FE6 /* AccountInformationCell.xib in Resources */ = {isa = PBXBuildFile; fileRef = F4D8D94F236A259400BE5FFC /* AccountInformationCell.xib */; };
		F4E9090B2371CAAD00EB9FE6 /* AccountInformationHeader.swift in Sources */ = {isa = PBXBuildFile; fileRef = F4D8D94A236A207600BE5FFC /* AccountInformationHeader.swift */; };
		F4E9090C2371CAAD00EB9FE6 /* AccountInformationHeader.xib in Resources */ = {isa = PBXBuildFile; fileRef = F4D8D94B236A207600BE5FFC /* AccountInformationHeader.xib */; };
		F4E9090D2371CAAD00EB9FE6 /* CityVPNCell.swift in Sources */ = {isa = PBXBuildFile; fileRef = F4D150B423453F9900739CDA /* CityVPNCell.swift */; };
		F4E9090E2371CAAD00EB9FE6 /* CityVPNCell.xib in Resources */ = {isa = PBXBuildFile; fileRef = F4D150B523453F9900739CDA /* CityVPNCell.xib */; };
		F4E9090F2371CAAD00EB9FE6 /* CountryVPNHeaderView.swift in Sources */ = {isa = PBXBuildFile; fileRef = F4D150BF23464DE300739CDA /* CountryVPNHeaderView.swift */; };
		F4E909102371CAAD00EB9FE6 /* CountryVPNHeaderView.xib in Resources */ = {isa = PBXBuildFile; fileRef = F4D150BD2346422000739CDA /* CountryVPNHeaderView.xib */; };
		F4E909112371CAAD00EB9FE6 /* CurrentVPNSelectorView.swift in Sources */ = {isa = PBXBuildFile; fileRef = F420F4182368840A00CD48BF /* CurrentVPNSelectorView.swift */; };
		F4E909122371CAAD00EB9FE6 /* CurrentVPNSelectorView.xib in Resources */ = {isa = PBXBuildFile; fileRef = F420F41B2368840A00CD48BF /* CurrentVPNSelectorView.xib */; };
		F4E909132371CAAD00EB9FE6 /* DeviceLimitReachedView.swift in Sources */ = {isa = PBXBuildFile; fileRef = F499C0FC234E490600126CDA /* DeviceLimitReachedView.swift */; };
		F4E909142371CAAD00EB9FE6 /* DeviceLimitReachedView.xib in Resources */ = {isa = PBXBuildFile; fileRef = F499C0FA234E41B800126CDA /* DeviceLimitReachedView.xib */; };
		F4E909152371CAAD00EB9FE6 /* DeviceManagementCell.swift in Sources */ = {isa = PBXBuildFile; fileRef = F499C0F4234E301900126CDA /* DeviceManagementCell.swift */; };
		F4E909162371CAAD00EB9FE6 /* DeviceManagementCell.xib in Resources */ = {isa = PBXBuildFile; fileRef = F499C0F5234E301900126CDA /* DeviceManagementCell.xib */; };
		F4E909172371CAAD00EB9FE6 /* VPNToggleView.swift in Sources */ = {isa = PBXBuildFile; fileRef = F420F4192368840A00CD48BF /* VPNToggleView.swift */; };
		F4E909182371CAAD00EB9FE6 /* VPNToggleView.xib in Resources */ = {isa = PBXBuildFile; fileRef = F420F41A2368840A00CD48BF /* VPNToggleView.xib */; };
		F4E909192371CB0B00EB9FE6 /* FirefoxPrivateNetworkVPNTests.swift in Sources */ = {isa = PBXBuildFile; fileRef = F4D150CD2347975C00739CDA /* FirefoxPrivateNetworkVPNTests.swift */; };
		F4E9091B2371CB1F00EB9FE6 /* device.json in Resources */ = {isa = PBXBuildFile; fileRef = F41CCA3A23712A1B0018DC43 /* device.json */; };
		F4E9091C2371CB1F00EB9FE6 /* loginCheckpointModel.json in Resources */ = {isa = PBXBuildFile; fileRef = F41CCA3923712A1B0018DC43 /* loginCheckpointModel.json */; };
		F4E9091D2371CB1F00EB9FE6 /* user.json in Resources */ = {isa = PBXBuildFile; fileRef = F41CCA3B23712A1B0018DC43 /* user.json */; };
		F4E9091E2371CB1F00EB9FE6 /* verifyResponse.json in Resources */ = {isa = PBXBuildFile; fileRef = F41CCA3C23712A1B0018DC43 /* verifyResponse.json */; };
		F4E9091F2371CB1F00EB9FE6 /* vpnCountry.json in Resources */ = {isa = PBXBuildFile; fileRef = F41CCA3823712A1B0018DC43 /* vpnCountry.json */; };
		F4E909202371CB1F00EB9FE6 /* MockGuardianAPI.swift in Sources */ = {isa = PBXBuildFile; fileRef = F41CCA3623712A1B0018DC43 /* MockGuardianAPI.swift */; };
/* End PBXBuildFile section */

/* Begin PBXContainerItemProxy section */
		6F5D0C20218352EF000F85AD /* PBXContainerItemProxy */ = {
			isa = PBXContainerItemProxy;
			containerPortal = 6FF4AC0C211EC46F002C96EB /* Project object */;
			proxyType = 1;
			remoteGlobalIDString = 6F5D0C19218352EF000F85AD;
			remoteInfo = WireGuardNetworkExtension;
		};
		6FDEF7E121846C0000D8FBF6 /* PBXContainerItemProxy */ = {
			isa = PBXContainerItemProxy;
			containerPortal = 6FF4AC0C211EC46F002C96EB /* Project object */;
			proxyType = 1;
			remoteGlobalIDString = 6FDEF7DD21846BC100D8FBF6;
			remoteInfo = WireGuardGoBridge;
		};
		F4E908A62371C31400EB9FE6 /* PBXContainerItemProxy */ = {
			isa = PBXContainerItemProxy;
			containerPortal = 6FF4AC0C211EC46F002C96EB /* Project object */;
			proxyType = 1;
			remoteGlobalIDString = 6FF4AC13211EC46F002C96EB;
			remoteInfo = FirefoxPrivateNetworkVPN;
		};
		F4E908B42371C35100EB9FE6 /* PBXContainerItemProxy */ = {
			isa = PBXContainerItemProxy;
			containerPortal = 6FF4AC0C211EC46F002C96EB /* Project object */;
			proxyType = 1;
			remoteGlobalIDString = 6FF4AC13211EC46F002C96EB;
			remoteInfo = FirefoxPrivateNetworkVPN;
		};
/* End PBXContainerItemProxy section */

/* Begin PBXCopyFilesBuildPhase section */
		6F5D0C26218352EF000F85AD /* Embed App Extensions */ = {
			isa = PBXCopyFilesBuildPhase;
			buildActionMask = 2147483647;
			dstPath = "";
			dstSubfolderSpec = 13;
			files = (
				F4E908C02371C8C500EB9FE6 /* WireGuardTunnel.appex in Embed App Extensions */,
			);
			name = "Embed App Extensions";
			runOnlyForDeploymentPostprocessing = 0;
		};
/* End PBXCopyFilesBuildPhase section */

/* Begin PBXFileReference section */
		527C7EB123752DCA00368965 /* AboutViewController.swift */ = {isa = PBXFileReference; lastKnownFileType = sourcecode.swift; path = AboutViewController.swift; sourceTree = "<group>"; };
		527C7EB223752DCA00368965 /* AboutViewController.xib */ = {isa = PBXFileReference; lastKnownFileType = file.xib; path = AboutViewController.xib; sourceTree = "<group>"; };
		527C7EB523752E9300368965 /* AboutDataSource.swift */ = {isa = PBXFileReference; lastKnownFileType = sourcecode.swift; path = AboutDataSource.swift; sourceTree = "<group>"; };
		527C7EB723752F6500368965 /* AboutHeaderView.swift */ = {isa = PBXFileReference; lastKnownFileType = sourcecode.swift; path = AboutHeaderView.swift; sourceTree = "<group>"; };
		527C7EB923752FBB00368965 /* AboutHeaderView.xib */ = {isa = PBXFileReference; lastKnownFileType = file.xib; path = AboutHeaderView.xib; sourceTree = "<group>"; };
		52CA3E2D237A0C790055A209 /* PacketTunnelProvider.swift */ = {isa = PBXFileReference; lastKnownFileType = sourcecode.swift; path = PacketTunnelProvider.swift; sourceTree = "<group>"; };
		6F5D0C1A218352EF000F85AD /* WireGuardTunnel.appex */ = {isa = PBXFileReference; explicitFileType = "wrapper.app-extension"; includeInIndex = 0; path = WireGuardTunnel.appex; sourceTree = BUILT_PRODUCTS_DIR; };
		6FB1BDA021D4E00A00A991BF /* libwg-go.a */ = {isa = PBXFileReference; lastKnownFileType = archive.ar; path = "libwg-go.a"; sourceTree = BUILT_PRODUCTS_DIR; };
		6FB1BDB621D4F8B800A991BF /* NetworkExtension.framework */ = {isa = PBXFileReference; lastKnownFileType = wrapper.framework; name = NetworkExtension.framework; path = Platforms/MacOSX.platform/Developer/SDKs/MacOSX10.14.sdk/System/Library/Frameworks/NetworkExtension.framework; sourceTree = DEVELOPER_DIR; };
		6FDEF7E321846C1A00D8FBF6 /* libwg-go.a */ = {isa = PBXFileReference; explicitFileType = archive.ar; path = "libwg-go.a"; sourceTree = BUILT_PRODUCTS_DIR; };
		6FF4AC14211EC46F002C96EB /* Firefox Private Network VPN.app */ = {isa = PBXFileReference; explicitFileType = wrapper.application; includeInIndex = 0; path = "Firefox Private Network VPN.app"; sourceTree = BUILT_PRODUCTS_DIR; };
		6FF4AC23211EC472002C96EB /* Info.plist */ = {isa = PBXFileReference; lastKnownFileType = text.plist.xml; path = Info.plist; sourceTree = "<group>"; };
		6FF4AC462120B9E0002C96EB /* NetworkExtension.framework */ = {isa = PBXFileReference; lastKnownFileType = wrapper.framework; name = NetworkExtension.framework; path = System/Library/Frameworks/NetworkExtension.framework; sourceTree = SDKROOT; };
		6FF4AC482120B9E0002C96EB /* FirefoxPrivateNetworkVPN.entitlements */ = {isa = PBXFileReference; lastKnownFileType = text.plist.entitlements; path = FirefoxPrivateNetworkVPN.entitlements; sourceTree = "<group>"; };
		F40831CB233CF5BE00A60FCA /* SafariServices.framework */ = {isa = PBXFileReference; lastKnownFileType = wrapper.framework; name = SafariServices.framework; path = System/Library/Frameworks/SafariServices.framework; sourceTree = SDKROOT; };
		F40831CE233CFA2000A60FCA /* AccountManager.swift */ = {isa = PBXFileReference; lastKnownFileType = sourcecode.swift; path = AccountManager.swift; sourceTree = "<group>"; };
		F40831D0233CFD5600A60FCA /* User.swift */ = {isa = PBXFileReference; lastKnownFileType = sourcecode.swift; path = User.swift; sourceTree = "<group>"; };
		F40831D3233D04B600A60FCA /* GuardianAPIDateFormatter.swift */ = {isa = PBXFileReference; lastKnownFileType = sourcecode.swift; path = GuardianAPIDateFormatter.swift; sourceTree = "<group>"; };
		F41B9C7D2368933F00ACC414 /* LaunchScreen.storyboard */ = {isa = PBXFileReference; lastKnownFileType = file.storyboard; path = LaunchScreen.storyboard; sourceTree = "<group>"; };
		F41B9C7F236894CB00ACC414 /* LoadingViewController.xib */ = {isa = PBXFileReference; fileEncoding = 4; lastKnownFileType = file.xib; path = LoadingViewController.xib; sourceTree = "<group>"; };
		F41CCA1A23711C7A0018DC43 /* DependencyFactory.swift */ = {isa = PBXFileReference; fileEncoding = 4; lastKnownFileType = sourcecode.swift; path = DependencyFactory.swift; sourceTree = "<group>"; };
		F41CCA1D23711C7A0018DC43 /* Assets.xcassets */ = {isa = PBXFileReference; lastKnownFileType = folder.assetcatalog; path = Assets.xcassets; sourceTree = "<group>"; };
		F41CCA2423711C7A0018DC43 /* AppDelegate.swift */ = {isa = PBXFileReference; fileEncoding = 4; lastKnownFileType = sourcecode.swift; path = AppDelegate.swift; sourceTree = "<group>"; };
		F41CCA2F2371215E0018DC43 /* Base */ = {isa = PBXFileReference; lastKnownFileType = text.plist.strings; name = Base; path = Base.lproj/Localizable.strings; sourceTree = "<group>"; };
		F41CCA3623712A1B0018DC43 /* MockGuardianAPI.swift */ = {isa = PBXFileReference; fileEncoding = 4; lastKnownFileType = sourcecode.swift; path = MockGuardianAPI.swift; sourceTree = "<group>"; };
		F41CCA3823712A1B0018DC43 /* vpnCountry.json */ = {isa = PBXFileReference; fileEncoding = 4; lastKnownFileType = text.json; path = vpnCountry.json; sourceTree = "<group>"; };
		F41CCA3923712A1B0018DC43 /* loginCheckpointModel.json */ = {isa = PBXFileReference; fileEncoding = 4; lastKnownFileType = text.json; path = loginCheckpointModel.json; sourceTree = "<group>"; };
		F41CCA3A23712A1B0018DC43 /* device.json */ = {isa = PBXFileReference; fileEncoding = 4; lastKnownFileType = text.json; path = device.json; sourceTree = "<group>"; };
		F41CCA3B23712A1B0018DC43 /* user.json */ = {isa = PBXFileReference; fileEncoding = 4; lastKnownFileType = text.json; path = user.json; sourceTree = "<group>"; };
		F41CCA3C23712A1B0018DC43 /* verifyResponse.json */ = {isa = PBXFileReference; fileEncoding = 4; lastKnownFileType = text.json; path = verifyResponse.json; sourceTree = "<group>"; };
		F41FE9E6235F98E400CD05C4 /* SettingsViewController.xib */ = {isa = PBXFileReference; fileEncoding = 4; lastKnownFileType = file.xib; path = SettingsViewController.xib; sourceTree = "<group>"; };
		F41FE9E7235F98E400CD05C4 /* SettingsViewController.swift */ = {isa = PBXFileReference; fileEncoding = 4; lastKnownFileType = sourcecode.swift; path = SettingsViewController.swift; sourceTree = "<group>"; };
		F420F4182368840A00CD48BF /* CurrentVPNSelectorView.swift */ = {isa = PBXFileReference; fileEncoding = 4; lastKnownFileType = sourcecode.swift; path = CurrentVPNSelectorView.swift; sourceTree = "<group>"; };
		F420F4192368840A00CD48BF /* VPNToggleView.swift */ = {isa = PBXFileReference; fileEncoding = 4; lastKnownFileType = sourcecode.swift; path = VPNToggleView.swift; sourceTree = "<group>"; };
		F420F41A2368840A00CD48BF /* VPNToggleView.xib */ = {isa = PBXFileReference; fileEncoding = 4; lastKnownFileType = file.xib; path = VPNToggleView.xib; sourceTree = "<group>"; };
		F420F41B2368840A00CD48BF /* CurrentVPNSelectorView.xib */ = {isa = PBXFileReference; fileEncoding = 4; lastKnownFileType = file.xib; path = CurrentVPNSelectorView.xib; sourceTree = "<group>"; };
		F423046F2371F7CF00572A93 /* WireGuardGoBridge.xcconfig */ = {isa = PBXFileReference; lastKnownFileType = text.xcconfig; path = WireGuardGoBridge.xcconfig; sourceTree = "<group>"; };
		F4230481237209B000572A93 /* HelpViewController.swift */ = {isa = PBXFileReference; lastKnownFileType = sourcecode.swift; path = HelpViewController.swift; sourceTree = "<group>"; };
		F4230482237209B000572A93 /* HelpViewController.xib */ = {isa = PBXFileReference; lastKnownFileType = file.xib; path = HelpViewController.xib; sourceTree = "<group>"; };
		F423048523720A7400572A93 /* HelpDataSource.swift */ = {isa = PBXFileReference; lastKnownFileType = sourcecode.swift; path = HelpDataSource.swift; sourceTree = "<group>"; };
		F42304872372101000572A93 /* HyperlinkCell.swift */ = {isa = PBXFileReference; lastKnownFileType = sourcecode.swift; path = HyperlinkCell.swift; sourceTree = "<group>"; };
		F42304882372101000572A93 /* HyperlinkCell.xib */ = {isa = PBXFileReference; lastKnownFileType = file.xib; path = HyperlinkCell.xib; sourceTree = "<group>"; };
		F42A23042347D22100763B0D /* DependencyProviding.swift */ = {isa = PBXFileReference; lastKnownFileType = sourcecode.swift; path = DependencyProviding.swift; sourceTree = "<group>"; };
		F42A23062347D37F00763B0D /* AccountManaging.swift */ = {isa = PBXFileReference; lastKnownFileType = sourcecode.swift; path = AccountManaging.swift; sourceTree = "<group>"; };
		F43DCC7A2379A780000C60E3 /* OSLog+Custom.swift */ = {isa = PBXFileReference; lastKnownFileType = sourcecode.swift; path = "OSLog+Custom.swift"; sourceTree = "<group>"; };
		F43DCC7D2379AC35000C60E3 /* README.md */ = {isa = PBXFileReference; fileEncoding = 4; lastKnownFileType = net.daringfireball.markdown; path = README.md; sourceTree = "<group>"; };
		F43DCC7E2379AC36000C60E3 /* LICENSE.txt */ = {isa = PBXFileReference; fileEncoding = 4; lastKnownFileType = text; path = LICENSE.txt; sourceTree = "<group>"; };
		F43DFC05234BB32C003EA64A /* LoadingViewController.swift */ = {isa = PBXFileReference; lastKnownFileType = sourcecode.swift; path = LoadingViewController.swift; sourceTree = "<group>"; };
		F43DFC0A234D0B5C003EA64A /* TunnelConfigurationBuilder.swift */ = {isa = PBXFileReference; lastKnownFileType = sourcecode.swift; path = TunnelConfigurationBuilder.swift; sourceTree = "<group>"; };
		F43DFC0D234D1361003EA64A /* Device.swift */ = {isa = PBXFileReference; lastKnownFileType = sourcecode.swift; path = Device.swift; sourceTree = "<group>"; };
		F43DFC0F234D1EE4003EA64A /* UserDefaulting.swift */ = {isa = PBXFileReference; lastKnownFileType = sourcecode.swift; path = UserDefaulting.swift; sourceTree = "<group>"; };
		F43DFC13234E436E003EA64A /* DeviceKeys.swift */ = {isa = PBXFileReference; lastKnownFileType = sourcecode.swift; path = DeviceKeys.swift; sourceTree = "<group>"; };
		F43DFC15234FBBB5003EA64A /* GuardianTunnelManager.swift */ = {isa = PBXFileReference; lastKnownFileType = sourcecode.swift; path = GuardianTunnelManager.swift; sourceTree = "<group>"; };
		F45D7097233D34B100871447 /* VerifyResponse.swift */ = {isa = PBXFileReference; lastKnownFileType = sourcecode.swift; path = VerifyResponse.swift; sourceTree = "<group>"; };
		F45D709A233D384E00871447 /* NavigationCoordinator.swift */ = {isa = PBXFileReference; lastKnownFileType = sourcecode.swift; path = NavigationCoordinator.swift; sourceTree = "<group>"; };
		F45D70A0233D3BC000871447 /* Navigating.swift */ = {isa = PBXFileReference; lastKnownFileType = sourcecode.swift; path = Navigating.swift; sourceTree = "<group>"; };
		F45D70A2233D3D6C00871447 /* HomeViewController.swift */ = {isa = PBXFileReference; lastKnownFileType = sourcecode.swift; path = HomeViewController.swift; sourceTree = "<group>"; };
		F45D70A3233D3D6C00871447 /* HomeViewController.xib */ = {isa = PBXFileReference; lastKnownFileType = file.xib; path = HomeViewController.xib; sourceTree = "<group>"; };
		F45D70AA233E921900871447 /* GuardianTabBarController.swift */ = {isa = PBXFileReference; lastKnownFileType = sourcecode.swift; path = GuardianTabBarController.swift; sourceTree = "<group>"; };
		F45D70B22342431E00871447 /* Metropolis-SemiBold.otf */ = {isa = PBXFileReference; lastKnownFileType = file; path = "Metropolis-SemiBold.otf"; sourceTree = "<group>"; };
		F45D70B32342431E00871447 /* Metropolis-Medium.otf */ = {isa = PBXFileReference; lastKnownFileType = file; path = "Metropolis-Medium.otf"; sourceTree = "<group>"; };
		F45D70B42342431E00871447 /* Metropolis-ExtraLightItalic.otf */ = {isa = PBXFileReference; lastKnownFileType = file; path = "Metropolis-ExtraLightItalic.otf"; sourceTree = "<group>"; };
		F45D70B52342431E00871447 /* Metropolis-SemiBoldItalic.otf */ = {isa = PBXFileReference; lastKnownFileType = file; path = "Metropolis-SemiBoldItalic.otf"; sourceTree = "<group>"; };
		F45D70B62342431E00871447 /* Metropolis-BoldItalic.otf */ = {isa = PBXFileReference; lastKnownFileType = file; path = "Metropolis-BoldItalic.otf"; sourceTree = "<group>"; };
		F45D70B72342431E00871447 /* Metropolis-Light.otf */ = {isa = PBXFileReference; lastKnownFileType = file; path = "Metropolis-Light.otf"; sourceTree = "<group>"; };
		F45D70B82342431E00871447 /* Metropolis-Black.otf */ = {isa = PBXFileReference; lastKnownFileType = file; path = "Metropolis-Black.otf"; sourceTree = "<group>"; };
		F45D70B92342431E00871447 /* Metropolis-Regular.otf */ = {isa = PBXFileReference; lastKnownFileType = file; path = "Metropolis-Regular.otf"; sourceTree = "<group>"; };
		F45D70BA2342431E00871447 /* Metropolis-ExtraLight.otf */ = {isa = PBXFileReference; lastKnownFileType = file; path = "Metropolis-ExtraLight.otf"; sourceTree = "<group>"; };
		F45D70BB2342431E00871447 /* Metropolis-ExtraBoldItalic.otf */ = {isa = PBXFileReference; lastKnownFileType = file; path = "Metropolis-ExtraBoldItalic.otf"; sourceTree = "<group>"; };
		F45D70BC2342431E00871447 /* Metropolis-BlackItalic.otf */ = {isa = PBXFileReference; lastKnownFileType = file; path = "Metropolis-BlackItalic.otf"; sourceTree = "<group>"; };
		F45D70BD2342431E00871447 /* Metropolis-MediumItalic.otf */ = {isa = PBXFileReference; lastKnownFileType = file; path = "Metropolis-MediumItalic.otf"; sourceTree = "<group>"; };
		F45D70BE2342431E00871447 /* Metropolis-ExtraBold.otf */ = {isa = PBXFileReference; lastKnownFileType = file; path = "Metropolis-ExtraBold.otf"; sourceTree = "<group>"; };
		F45D70BF2342431E00871447 /* Metropolis-RegularItalic.otf */ = {isa = PBXFileReference; lastKnownFileType = file; path = "Metropolis-RegularItalic.otf"; sourceTree = "<group>"; };
		F45D70C02342431F00871447 /* Metropolis-Bold.otf */ = {isa = PBXFileReference; lastKnownFileType = file; path = "Metropolis-Bold.otf"; sourceTree = "<group>"; };
		F45D70C12342431F00871447 /* Metropolis-LightItalic.otf */ = {isa = PBXFileReference; lastKnownFileType = file; path = "Metropolis-LightItalic.otf"; sourceTree = "<group>"; };
		F45D70C22342431F00871447 /* Metropolis-ThinItalic.otf */ = {isa = PBXFileReference; lastKnownFileType = file; path = "Metropolis-ThinItalic.otf"; sourceTree = "<group>"; };
		F45D70C32342431F00871447 /* Metropolis-Thin.otf */ = {isa = PBXFileReference; lastKnownFileType = file; path = "Metropolis-Thin.otf"; sourceTree = "<group>"; };
		F45D70E92342775000871447 /* Inter-Medium.otf */ = {isa = PBXFileReference; lastKnownFileType = file; path = "Inter-Medium.otf"; sourceTree = "<group>"; };
		F45D70EA2342775000871447 /* Inter-SemiBold.otf */ = {isa = PBXFileReference; lastKnownFileType = file; path = "Inter-SemiBold.otf"; sourceTree = "<group>"; };
		F45D70EB2342775000871447 /* Inter-Regular.otf */ = {isa = PBXFileReference; lastKnownFileType = file; path = "Inter-Regular.otf"; sourceTree = "<group>"; };
		F45D70FB23428DCE00871447 /* ServersViewController.swift */ = {isa = PBXFileReference; lastKnownFileType = sourcecode.swift; path = ServersViewController.swift; sourceTree = "<group>"; };
		F45D70FC23428DCE00871447 /* ServersViewController.xib */ = {isa = PBXFileReference; lastKnownFileType = file.xib; path = ServersViewController.xib; sourceTree = "<group>"; };
		F4658540233BB3D00081D7D7 /* NetworkingEnums.swift */ = {isa = PBXFileReference; lastKnownFileType = sourcecode.swift; path = NetworkingEnums.swift; sourceTree = "<group>"; };
		F4658542233BB44A0081D7D7 /* NetworkLayer.swift */ = {isa = PBXFileReference; lastKnownFileType = sourcecode.swift; path = NetworkLayer.swift; sourceTree = "<group>"; };
		F4658544233BB7690081D7D7 /* GuardianAPI.swift */ = {isa = PBXFileReference; lastKnownFileType = sourcecode.swift; path = GuardianAPI.swift; sourceTree = "<group>"; };
		F4658547233BBBF30081D7D7 /* LoginCheckpointModel.swift */ = {isa = PBXFileReference; lastKnownFileType = sourcecode.swift; path = LoginCheckpointModel.swift; sourceTree = "<group>"; };
		F465854C233BF0850081D7D7 /* WebKit.framework */ = {isa = PBXFileReference; lastKnownFileType = wrapper.framework; name = WebKit.framework; path = System/Library/Frameworks/WebKit.framework; sourceTree = SDKROOT; };
		F46969792367345100D48617 /* LandingViewController.swift */ = {isa = PBXFileReference; lastKnownFileType = sourcecode.swift; path = LandingViewController.swift; sourceTree = "<group>"; };
		F469697A2367345100D48617 /* LandingViewController.xib */ = {isa = PBXFileReference; lastKnownFileType = file.xib; path = LandingViewController.xib; sourceTree = "<group>"; };
		F48ED2BB23561C4900F6D0C5 /* RxRelay.framework */ = {isa = PBXFileReference; lastKnownFileType = wrapper.framework; name = RxRelay.framework; path = Carthage/Build/iOS/RxRelay.framework; sourceTree = "<group>"; };
		F49090BD2379D43200C8430A /* SettingsItem.swift */ = {isa = PBXFileReference; lastKnownFileType = sourcecode.swift; path = SettingsItem.swift; sourceTree = "<group>"; };
		F499C0F0234E29B300126CDA /* DeviceManagementViewController.swift */ = {isa = PBXFileReference; lastKnownFileType = sourcecode.swift; path = DeviceManagementViewController.swift; sourceTree = "<group>"; };
		F499C0F1234E29B300126CDA /* DeviceManagementViewController.xib */ = {isa = PBXFileReference; lastKnownFileType = file.xib; path = DeviceManagementViewController.xib; sourceTree = "<group>"; };
		F499C0F4234E301900126CDA /* DeviceManagementCell.swift */ = {isa = PBXFileReference; lastKnownFileType = sourcecode.swift; path = DeviceManagementCell.swift; sourceTree = "<group>"; };
		F499C0F5234E301900126CDA /* DeviceManagementCell.xib */ = {isa = PBXFileReference; lastKnownFileType = file.xib; path = DeviceManagementCell.xib; sourceTree = "<group>"; };
		F499C0F8234E3F5500126CDA /* DeviceManagementDataSource.swift */ = {isa = PBXFileReference; lastKnownFileType = sourcecode.swift; path = DeviceManagementDataSource.swift; sourceTree = "<group>"; };
		F499C0FA234E41B800126CDA /* DeviceLimitReachedView.xib */ = {isa = PBXFileReference; lastKnownFileType = file.xib; path = DeviceLimitReachedView.xib; sourceTree = "<group>"; };
		F499C0FC234E490600126CDA /* DeviceLimitReachedView.swift */ = {isa = PBXFileReference; lastKnownFileType = sourcecode.swift; path = DeviceLimitReachedView.swift; sourceTree = "<group>"; };
		F4A0EFF32356111A00A06D7B /* RxSwift.framework */ = {isa = PBXFileReference; lastKnownFileType = wrapper.framework; name = RxSwift.framework; path = Carthage/Build/iOS/RxSwift.framework; sourceTree = "<group>"; };
		F4A0EFF5235612F500A06D7B /* RxCocoa.framework */ = {isa = PBXFileReference; lastKnownFileType = wrapper.framework; name = RxCocoa.framework; path = Carthage/Build/iOS/RxCocoa.framework; sourceTree = "<group>"; };
		F4A4947823709033007595C3 /* UIColor+Named.swift */ = {isa = PBXFileReference; fileEncoding = 4; lastKnownFileType = sourcecode.swift; path = "UIColor+Named.swift"; sourceTree = "<group>"; };
		F4A4947923709033007595C3 /* NavigationCoordinating.swift */ = {isa = PBXFileReference; fileEncoding = 4; lastKnownFileType = sourcecode.swift; path = NavigationCoordinating.swift; sourceTree = "<group>"; };
		F4A4947A23709033007595C3 /* TunnelManaging.swift */ = {isa = PBXFileReference; fileEncoding = 4; lastKnownFileType = sourcecode.swift; path = TunnelManaging.swift; sourceTree = "<group>"; };
		F4A4947B23709033007595C3 /* UITabBarItem+Tagging.swift */ = {isa = PBXFileReference; fileEncoding = 4; lastKnownFileType = sourcecode.swift; path = "UITabBarItem+Tagging.swift"; sourceTree = "<group>"; };
		F4A4947D23709033007595C3 /* UIView+Designing.swift */ = {isa = PBXFileReference; fileEncoding = 4; lastKnownFileType = sourcecode.swift; path = "UIView+Designing.swift"; sourceTree = "<group>"; };
		F4A4947E23709033007595C3 /* NetworkRequesting.swift */ = {isa = PBXFileReference; fileEncoding = 4; lastKnownFileType = sourcecode.swift; path = NetworkRequesting.swift; sourceTree = "<group>"; };
		F4A4947F23709033007595C3 /* Strings.swift */ = {isa = PBXFileReference; fileEncoding = 4; lastKnownFileType = sourcecode.swift; path = Strings.swift; sourceTree = "<group>"; };
		F4A7FA21237AFF210034AF6C /* Result+Decode.swift */ = {isa = PBXFileReference; lastKnownFileType = sourcecode.swift; path = "Result+Decode.swift"; sourceTree = "<group>"; };
		F4A7FA23237C5C960034AF6C /* Account.swift */ = {isa = PBXFileReference; lastKnownFileType = sourcecode.swift; path = Account.swift; sourceTree = "<group>"; };
		F4A7FA25237C5CE00034AF6C /* Credentials.swift */ = {isa = PBXFileReference; fileEncoding = 4; lastKnownFileType = sourcecode.swift; path = Credentials.swift; sourceTree = "<group>"; };
		F4AED109235F450D00F80ABF /* go.mod */ = {isa = PBXFileReference; lastKnownFileType = text; path = go.mod; sourceTree = "<group>"; };
		F4AED10A235F450D00F80ABF /* Makefile */ = {isa = PBXFileReference; lastKnownFileType = sourcecode.make; path = Makefile; sourceTree = "<group>"; };
		F4AED10B235F450D00F80ABF /* api-ios.go */ = {isa = PBXFileReference; lastKnownFileType = text; path = "api-ios.go"; sourceTree = "<group>"; };
		F4AED10C235F450D00F80ABF /* goruntime-boottime-over-monotonic.diff */ = {isa = PBXFileReference; lastKnownFileType = text; path = "goruntime-boottime-over-monotonic.diff"; sourceTree = "<group>"; };
		F4AED10D235F450D00F80ABF /* go.sum */ = {isa = PBXFileReference; lastKnownFileType = text; path = go.sum; sourceTree = "<group>"; };
		F4AED10E235F450D00F80ABF /* .gitignore */ = {isa = PBXFileReference; lastKnownFileType = text; path = .gitignore; sourceTree = "<group>"; };
		F4AED10F235F450D00F80ABF /* wireguard.h */ = {isa = PBXFileReference; lastKnownFileType = sourcecode.c.h; path = wireguard.h; sourceTree = "<group>"; };
		F4AED11A235F450D00F80ABF /* FileManager+Extension.swift */ = {isa = PBXFileReference; lastKnownFileType = sourcecode.swift; path = "FileManager+Extension.swift"; sourceTree = "<group>"; };
		F4AED11B235F450D00F80ABF /* Keychain.swift */ = {isa = PBXFileReference; lastKnownFileType = sourcecode.swift; path = Keychain.swift; sourceTree = "<group>"; };
		F4AED11D235F450D00F80ABF /* InterfaceConfiguration.swift */ = {isa = PBXFileReference; lastKnownFileType = sourcecode.swift; path = InterfaceConfiguration.swift; sourceTree = "<group>"; };
		F4AED11E235F450D00F80ABF /* TunnelConfiguration+WgQuickConfig.swift */ = {isa = PBXFileReference; lastKnownFileType = sourcecode.swift; path = "TunnelConfiguration+WgQuickConfig.swift"; sourceTree = "<group>"; };
		F4AED11F235F450D00F80ABF /* Data+KeyEncoding.swift */ = {isa = PBXFileReference; lastKnownFileType = sourcecode.swift; path = "Data+KeyEncoding.swift"; sourceTree = "<group>"; };
		F4AED120235F450D00F80ABF /* PeerConfiguration.swift */ = {isa = PBXFileReference; lastKnownFileType = sourcecode.swift; path = PeerConfiguration.swift; sourceTree = "<group>"; };
		F4AED121235F450D00F80ABF /* key.h */ = {isa = PBXFileReference; lastKnownFileType = sourcecode.c.h; path = key.h; sourceTree = "<group>"; };
		F4AED122235F450D00F80ABF /* DNSServer.swift */ = {isa = PBXFileReference; lastKnownFileType = sourcecode.swift; path = DNSServer.swift; sourceTree = "<group>"; };
		F4AED123235F450D00F80ABF /* TunnelConfiguration.swift */ = {isa = PBXFileReference; lastKnownFileType = sourcecode.swift; path = TunnelConfiguration.swift; sourceTree = "<group>"; };
		F4AED124235F450D00F80ABF /* NETunnelProviderProtocol+Extension.swift */ = {isa = PBXFileReference; lastKnownFileType = sourcecode.swift; path = "NETunnelProviderProtocol+Extension.swift"; sourceTree = "<group>"; };
		F4AED125235F450D00F80ABF /* String+ArrayConversion.swift */ = {isa = PBXFileReference; lastKnownFileType = sourcecode.swift; path = "String+ArrayConversion.swift"; sourceTree = "<group>"; };
		F4AED126235F450D00F80ABF /* key.c */ = {isa = PBXFileReference; lastKnownFileType = sourcecode.c.c; path = key.c; sourceTree = "<group>"; };
		F4AED127235F450D00F80ABF /* IPAddressRange.swift */ = {isa = PBXFileReference; lastKnownFileType = sourcecode.swift; path = IPAddressRange.swift; sourceTree = "<group>"; };
		F4AED128235F450D00F80ABF /* Endpoint.swift */ = {isa = PBXFileReference; lastKnownFileType = sourcecode.swift; path = Endpoint.swift; sourceTree = "<group>"; };
		F4AED12A235F450D00F80ABF /* ringlogger.c */ = {isa = PBXFileReference; lastKnownFileType = sourcecode.c.c; path = ringlogger.c; sourceTree = "<group>"; };
		F4AED12B235F450D00F80ABF /* Logger.swift */ = {isa = PBXFileReference; lastKnownFileType = sourcecode.swift; path = Logger.swift; sourceTree = "<group>"; };
		F4AED12D235F450D00F80ABF /* ringlogger.h */ = {isa = PBXFileReference; lastKnownFileType = sourcecode.c.h; path = ringlogger.h; sourceTree = "<group>"; };
		F4AED182235F450D00F80ABF /* x25519.c */ = {isa = PBXFileReference; lastKnownFileType = sourcecode.c.c; path = x25519.c; sourceTree = "<group>"; };
		F4AED183235F450D00F80ABF /* Curve25519.swift */ = {isa = PBXFileReference; lastKnownFileType = sourcecode.swift; path = Curve25519.swift; sourceTree = "<group>"; };
		F4AED184235F450D00F80ABF /* x25519.h */ = {isa = PBXFileReference; lastKnownFileType = sourcecode.c.h; path = x25519.h; sourceTree = "<group>"; };
		F4AED190235F450D00F80ABF /* WireGuardResult.swift */ = {isa = PBXFileReference; lastKnownFileType = sourcecode.swift; path = WireGuardResult.swift; sourceTree = "<group>"; };
		F4AED198235F450D00F80ABF /* ActivateOnDemandOption.swift */ = {isa = PBXFileReference; lastKnownFileType = sourcecode.swift; path = ActivateOnDemandOption.swift; sourceTree = "<group>"; };
		F4AED19B235F450D00F80ABF /* TunnelConfiguration+UapiConfig.swift */ = {isa = PBXFileReference; lastKnownFileType = sourcecode.swift; path = "TunnelConfiguration+UapiConfig.swift"; sourceTree = "<group>"; };
		F4AED1AA235F450D00F80ABF /* WireGuardAppError.swift */ = {isa = PBXFileReference; lastKnownFileType = sourcecode.swift; path = WireGuardAppError.swift; sourceTree = "<group>"; };
		F4AED1AC235F450D00F80ABF /* WireGuardNetworkExtension-Bridging-Header.h */ = {isa = PBXFileReference; lastKnownFileType = sourcecode.c.h; path = "WireGuardNetworkExtension-Bridging-Header.h"; sourceTree = "<group>"; };
		F4AED1AE235F450D00F80ABF /* DNSResolver.swift */ = {isa = PBXFileReference; lastKnownFileType = sourcecode.swift; path = DNSResolver.swift; sourceTree = "<group>"; };
		F4AED1B0235F450D00F80ABF /* PacketTunnelSettingsGenerator.swift */ = {isa = PBXFileReference; lastKnownFileType = sourcecode.swift; path = PacketTunnelSettingsGenerator.swift; sourceTree = "<group>"; };
		F4AED1B2235F450D00F80ABF /* ErrorNotifier.swift */ = {isa = PBXFileReference; lastKnownFileType = sourcecode.swift; path = ErrorNotifier.swift; sourceTree = "<group>"; };
		F4AED23A235F5B2E00F80ABF /* WireGuardTunnel.entitlements */ = {isa = PBXFileReference; lastKnownFileType = text.plist.entitlements; path = WireGuardTunnel.entitlements; sourceTree = "<group>"; };
		F4AED248235F7B4900F80ABF /* Bridging-Header.h */ = {isa = PBXFileReference; lastKnownFileType = sourcecode.c.h; path = "Bridging-Header.h"; sourceTree = "<group>"; };
		F4AED25B235F83CB00F80ABF /* Info.plist */ = {isa = PBXFileReference; lastKnownFileType = text.plist.xml; path = Info.plist; sourceTree = "<group>"; };
		F4B21E40236650E700136316 /* CAShapeLayer+Animation.swift */ = {isa = PBXFileReference; lastKnownFileType = sourcecode.swift; path = "CAShapeLayer+Animation.swift"; sourceTree = "<group>"; };
		F4B21E422366514700136316 /* VPNState.swift */ = {isa = PBXFileReference; lastKnownFileType = sourcecode.swift; path = VPNState.swift; sourceTree = "<group>"; };
		F4D150B223451DC900739CDA /* GuardianURLRequestBuilder.swift */ = {isa = PBXFileReference; lastKnownFileType = sourcecode.swift; path = GuardianURLRequestBuilder.swift; sourceTree = "<group>"; };
		F4D150B423453F9900739CDA /* CityVPNCell.swift */ = {isa = PBXFileReference; lastKnownFileType = sourcecode.swift; path = CityVPNCell.swift; sourceTree = "<group>"; };
		F4D150B523453F9900739CDA /* CityVPNCell.xib */ = {isa = PBXFileReference; lastKnownFileType = file.xib; path = CityVPNCell.xib; sourceTree = "<group>"; };
		F4D150B92345438500739CDA /* ServersDataSource.swift */ = {isa = PBXFileReference; lastKnownFileType = sourcecode.swift; path = ServersDataSource.swift; sourceTree = "<group>"; };
		F4D150BD2346422000739CDA /* CountryVPNHeaderView.xib */ = {isa = PBXFileReference; lastKnownFileType = file.xib; path = CountryVPNHeaderView.xib; sourceTree = "<group>"; };
		F4D150BF23464DE300739CDA /* CountryVPNHeaderView.swift */ = {isa = PBXFileReference; lastKnownFileType = sourcecode.swift; path = CountryVPNHeaderView.swift; sourceTree = "<group>"; };
		F4D150CD2347975C00739CDA /* FirefoxPrivateNetworkVPNTests.swift */ = {isa = PBXFileReference; lastKnownFileType = sourcecode.swift; path = FirefoxPrivateNetworkVPNTests.swift; sourceTree = "<group>"; };
		F4D150CF2347975C00739CDA /* Info.plist */ = {isa = PBXFileReference; lastKnownFileType = text.plist.xml; path = Info.plist; sourceTree = "<group>"; };
		F4D150D5234797B700739CDA /* Nimble.framework */ = {isa = PBXFileReference; lastKnownFileType = wrapper.framework; name = Nimble.framework; path = Carthage/Build/iOS/Nimble.framework; sourceTree = "<group>"; };
		F4D150D7234797C700739CDA /* Quick.framework */ = {isa = PBXFileReference; lastKnownFileType = wrapper.framework; name = Quick.framework; path = Carthage/Build/iOS/Quick.framework; sourceTree = "<group>"; };
		F4D8D94A236A207600BE5FFC /* AccountInformationHeader.swift */ = {isa = PBXFileReference; lastKnownFileType = sourcecode.swift; path = AccountInformationHeader.swift; sourceTree = "<group>"; };
		F4D8D94B236A207600BE5FFC /* AccountInformationHeader.xib */ = {isa = PBXFileReference; lastKnownFileType = file.xib; path = AccountInformationHeader.xib; sourceTree = "<group>"; };
		F4D8D94E236A259400BE5FFC /* AccountInformationCell.swift */ = {isa = PBXFileReference; lastKnownFileType = sourcecode.swift; path = AccountInformationCell.swift; sourceTree = "<group>"; };
		F4D8D94F236A259400BE5FFC /* AccountInformationCell.xib */ = {isa = PBXFileReference; lastKnownFileType = file.xib; path = AccountInformationCell.xib; sourceTree = "<group>"; };
		F4D8D952236A2BA000BE5FFC /* SettingsDataSource.swift */ = {isa = PBXFileReference; lastKnownFileType = sourcecode.swift; path = SettingsDataSource.swift; sourceTree = "<group>"; };
		F4E33D802358BF1500B2003A /* LoginViewController.swift */ = {isa = PBXFileReference; lastKnownFileType = sourcecode.swift; path = LoginViewController.swift; sourceTree = "<group>"; };
		F4E8B2342368C39C001CEC8A /* TunnelAction.swift */ = {isa = PBXFileReference; lastKnownFileType = sourcecode.swift; path = TunnelAction.swift; sourceTree = "<group>"; };
		F4E8FA602374E00700D840D8 /* HyperlinkItem.swift */ = {isa = PBXFileReference; lastKnownFileType = sourcecode.swift; path = HyperlinkItem.swift; sourceTree = "<group>"; };
		F4E908A12371C31400EB9FE6 /* FirefoxPrivateNetworkVPNUITests.xctest */ = {isa = PBXFileReference; explicitFileType = wrapper.cfbundle; includeInIndex = 0; path = FirefoxPrivateNetworkVPNUITests.xctest; sourceTree = BUILT_PRODUCTS_DIR; };
		F4E908A32371C31400EB9FE6 /* FirefoxPrivateNetworkVPNUITests.swift */ = {isa = PBXFileReference; lastKnownFileType = sourcecode.swift; path = FirefoxPrivateNetworkVPNUITests.swift; sourceTree = "<group>"; };
		F4E908A52371C31400EB9FE6 /* Info.plist */ = {isa = PBXFileReference; lastKnownFileType = text.plist.xml; path = Info.plist; sourceTree = "<group>"; };
		F4E908AF2371C35100EB9FE6 /* FirefoxPrivateNetworkVPNTests.xctest */ = {isa = PBXFileReference; explicitFileType = wrapper.cfbundle; includeInIndex = 0; path = FirefoxPrivateNetworkVPNTests.xctest; sourceTree = BUILT_PRODUCTS_DIR; };
		F4E908B92371C45600EB9FE6 /* Lottie.framework */ = {isa = PBXFileReference; lastKnownFileType = wrapper.framework; name = Lottie.framework; path = Carthage/Build/iOS/Lottie.framework; sourceTree = "<group>"; };
		F4F25E102343F7D3004BA245 /* VPNLocations.swift */ = {isa = PBXFileReference; lastKnownFileType = sourcecode.swift; path = VPNLocations.swift; sourceTree = "<group>"; };
/* End PBXFileReference section */

/* Begin PBXFrameworksBuildPhase section */
		6F5D0C17218352EF000F85AD /* Frameworks */ = {
			isa = PBXFrameworksBuildPhase;
			buildActionMask = 2147483647;
			files = (
				6B5CA6B1220DE4E900F126CF /* NetworkExtension.framework in Frameworks */,
				6FDEF7E421846C1A00D8FBF6 /* libwg-go.a in Frameworks */,
			);
			runOnlyForDeploymentPostprocessing = 0;
		};
		6FF4AC11211EC46F002C96EB /* Frameworks */ = {
			isa = PBXFrameworksBuildPhase;
			buildActionMask = 2147483647;
			files = (
				F4E908BF2371C49300EB9FE6 /* SafariServices.framework in Frameworks */,
				F4E908BE2371C48E00EB9FE6 /* NetworkExtension.framework in Frameworks */,
				F4E908BB2371C48600EB9FE6 /* RxRelay.framework in Frameworks */,
				F4E908BC2371C48600EB9FE6 /* RxCocoa.framework in Frameworks */,
				F4E908BD2371C48600EB9FE6 /* RxSwift.framework in Frameworks */,
				F4E908BA2371C45600EB9FE6 /* Lottie.framework in Frameworks */,
			);
			runOnlyForDeploymentPostprocessing = 0;
		};
		F4E9089E2371C31400EB9FE6 /* Frameworks */ = {
			isa = PBXFrameworksBuildPhase;
			buildActionMask = 2147483647;
			files = (
			);
			runOnlyForDeploymentPostprocessing = 0;
		};
		F4E908AC2371C35100EB9FE6 /* Frameworks */ = {
			isa = PBXFrameworksBuildPhase;
			buildActionMask = 2147483647;
			files = (
			);
			runOnlyForDeploymentPostprocessing = 0;
		};
/* End PBXFrameworksBuildPhase section */

/* Begin PBXGroup section */
		6FF4AC0B211EC46F002C96EB = {
			isa = PBXGroup;
			children = (
				F41CCA1823711C7A0018DC43 /* FirefoxPrivateNetworkVPN */,
				F41CCA33237128F10018DC43 /* FirefoxPrivateNetworkVPNTests */,
				F4E908A22371C31400EB9FE6 /* FirefoxPrivateNetworkVPNUITests */,
				6FF4AC452120B9E0002C96EB /* Frameworks */,
				F43DCC7E2379AC36000C60E3 /* LICENSE.txt */,
				6FF4AC15211EC46F002C96EB /* Products */,
				F43DCC7D2379AC35000C60E3 /* README.md */,
				F4AED107235F450D00F80ABF /* WireGuard */,
				F423046F2371F7CF00572A93 /* WireGuardGoBridge.xcconfig */,
				F41CCA32237128F10018DC43 /* WireGuardTunnel */,
			);
			sourceTree = "<group>";
		};
		6FF4AC15211EC46F002C96EB /* Products */ = {
			isa = PBXGroup;
			children = (
				6FF4AC14211EC46F002C96EB /* Firefox Private Network VPN.app */,
				6F5D0C1A218352EF000F85AD /* WireGuardTunnel.appex */,
				F4E908A12371C31400EB9FE6 /* FirefoxPrivateNetworkVPNUITests.xctest */,
				F4E908AF2371C35100EB9FE6 /* FirefoxPrivateNetworkVPNTests.xctest */,
			);
			name = Products;
			sourceTree = "<group>";
		};
		6FF4AC452120B9E0002C96EB /* Frameworks */ = {
			isa = PBXGroup;
			children = (
				6FDEF7E321846C1A00D8FBF6 /* libwg-go.a */,
				F4E908B92371C45600EB9FE6 /* Lottie.framework */,
				6FB1BDB621D4F8B800A991BF /* NetworkExtension.framework */,
				6FF4AC462120B9E0002C96EB /* NetworkExtension.framework */,
				F4D150D5234797B700739CDA /* Nimble.framework */,
				F4D150D7234797C700739CDA /* Quick.framework */,
				F4A0EFF5235612F500A06D7B /* RxCocoa.framework */,
				F48ED2BB23561C4900F6D0C5 /* RxRelay.framework */,
				F4A0EFF32356111A00A06D7B /* RxSwift.framework */,
				F40831CB233CF5BE00A60FCA /* SafariServices.framework */,
				F465854C233BF0850081D7D7 /* WebKit.framework */,
				6FB1BDA021D4E00A00A991BF /* libwg-go.a */,
			);
			name = Frameworks;
			sourceTree = "<group>";
		};
		F41CCA1823711C7A0018DC43 /* FirefoxPrivateNetworkVPN */ = {
			isa = PBXGroup;
			children = (
				F41CCA2423711C7A0018DC43 /* AppDelegate.swift */,
				F41CCA1E23711C7A0018DC43 /* Models */,
				F41CCA1B23711C7A0018DC43 /* Networking */,
				F41CCA1F23711C7A0018DC43 /* Project Files */,
				F41CCA2723711C7A0018DC43 /* Protocols */,
				F41CCA1C23711C7A0018DC43 /* Resources */,
				F41CCA1923711C7A0018DC43 /* Singletons */,
				F41CCA2023711C7A0018DC43 /* Utilities */,
				F41CCA2123711C7A0018DC43 /* ViewControllers */,
				F41CCA2623711C7A0018DC43 /* Views */,
			);
			path = FirefoxPrivateNetworkVPN;
			sourceTree = "<group>";
		};
		F41CCA1923711C7A0018DC43 /* Singletons */ = {
			isa = PBXGroup;
			children = (
				F40831CE233CFA2000A60FCA /* AccountManager.swift */,
				F41CCA1A23711C7A0018DC43 /* DependencyFactory.swift */,
				F43DFC15234FBBB5003EA64A /* GuardianTunnelManager.swift */,
				F45D709A233D384E00871447 /* NavigationCoordinator.swift */,
			);
			path = Singletons;
			sourceTree = "<group>";
		};
		F41CCA1B23711C7A0018DC43 /* Networking */ = {
			isa = PBXGroup;
			children = (
				F41CCA31237122050018DC43 /* Codable Models */,
				F4658544233BB7690081D7D7 /* GuardianAPI.swift */,
				F4658540233BB3D00081D7D7 /* NetworkingEnums.swift */,
				F4658542233BB44A0081D7D7 /* NetworkLayer.swift */,
			);
			path = Networking;
			sourceTree = "<group>";
		};
		F41CCA1C23711C7A0018DC43 /* Resources */ = {
			isa = PBXGroup;
			children = (
				F41CCA1D23711C7A0018DC43 /* Assets.xcassets */,
				F45D70B1234242EE00871447 /* Fonts */,
				F41CCA2E2371215E0018DC43 /* Localizable.strings */,
				F4A4947F23709033007595C3 /* Strings.swift */,
			);
			path = Resources;
			sourceTree = "<group>";
		};
		F41CCA1E23711C7A0018DC43 /* Models */ = {
			isa = PBXGroup;
			children = (
				F4A7FA23237C5C960034AF6C /* Account.swift */,
				F4A7FA25237C5CE00034AF6C /* Credentials.swift */,
				F4E8FA602374E00700D840D8 /* HyperlinkItem.swift */,
				F49090BD2379D43200C8430A /* SettingsItem.swift */,
				F4E8B2342368C39C001CEC8A /* TunnelAction.swift */,
				F4B21E422366514700136316 /* VPNState.swift */,
			);
			path = Models;
			sourceTree = "<group>";
		};
		F41CCA1F23711C7A0018DC43 /* Project Files */ = {
			isa = PBXGroup;
			children = (
				F4AED248235F7B4900F80ABF /* Bridging-Header.h */,
				6FF4AC482120B9E0002C96EB /* FirefoxPrivateNetworkVPN.entitlements */,
				6FF4AC23211EC472002C96EB /* Info.plist */,
			);
			path = "Project Files";
			sourceTree = "<group>";
		};
		F41CCA2023711C7A0018DC43 /* Utilities */ = {
			isa = PBXGroup;
			children = (
				F4B21E40236650E700136316 /* CAShapeLayer+Animation.swift */,
				F40831D3233D04B600A60FCA /* GuardianAPIDateFormatter.swift */,
				F4D150B223451DC900739CDA /* GuardianURLRequestBuilder.swift */,
				F43DCC7A2379A780000C60E3 /* OSLog+Custom.swift */,
				F4A7FA21237AFF210034AF6C /* Result+Decode.swift */,
				F43DFC0A234D0B5C003EA64A /* TunnelConfigurationBuilder.swift */,
				F4A4947823709033007595C3 /* UIColor+Named.swift */,
				F4A4947B23709033007595C3 /* UITabBarItem+Tagging.swift */,
				F4A4947D23709033007595C3 /* UIView+Designing.swift */,
			);
			path = Utilities;
			sourceTree = "<group>";
		};
		F41CCA2123711C7A0018DC43 /* ViewControllers */ = {
			isa = PBXGroup;
			children = (
				527C7EB523752E9300368965 /* AboutDataSource.swift */,
				527C7EB123752DCA00368965 /* AboutViewController.swift */,
				527C7EB223752DCA00368965 /* AboutViewController.xib */,
				F499C0F8234E3F5500126CDA /* DeviceManagementDataSource.swift */,
				F499C0F0234E29B300126CDA /* DeviceManagementViewController.swift */,
				F499C0F1234E29B300126CDA /* DeviceManagementViewController.xib */,
				F45D70AA233E921900871447 /* GuardianTabBarController.swift */,
				F423048523720A7400572A93 /* HelpDataSource.swift */,
				F4230481237209B000572A93 /* HelpViewController.swift */,
				F4230482237209B000572A93 /* HelpViewController.xib */,
				F45D70A2233D3D6C00871447 /* HomeViewController.swift */,
				F45D70A3233D3D6C00871447 /* HomeViewController.xib */,
				F46969792367345100D48617 /* LandingViewController.swift */,
				F469697A2367345100D48617 /* LandingViewController.xib */,
				F41B9C7D2368933F00ACC414 /* LaunchScreen.storyboard */,
				F43DFC05234BB32C003EA64A /* LoadingViewController.swift */,
				F41B9C7F236894CB00ACC414 /* LoadingViewController.xib */,
				F4E33D802358BF1500B2003A /* LoginViewController.swift */,
				F4D150B92345438500739CDA /* ServersDataSource.swift */,
				F45D70FB23428DCE00871447 /* ServersViewController.swift */,
				F45D70FC23428DCE00871447 /* ServersViewController.xib */,
				F4D8D952236A2BA000BE5FFC /* SettingsDataSource.swift */,
				F41FE9E7235F98E400CD05C4 /* SettingsViewController.swift */,
				F41FE9E6235F98E400CD05C4 /* SettingsViewController.xib */,
			);
			path = ViewControllers;
			sourceTree = "<group>";
		};
		F41CCA2623711C7A0018DC43 /* Views */ = {
			isa = PBXGroup;
			children = (
				527C7EB723752F6500368965 /* AboutHeaderView.swift */,
				527C7EB923752FBB00368965 /* AboutHeaderView.xib */,
				F4D8D94E236A259400BE5FFC /* AccountInformationCell.swift */,
				F4D8D94F236A259400BE5FFC /* AccountInformationCell.xib */,
				F4D8D94A236A207600BE5FFC /* AccountInformationHeader.swift */,
				F4D8D94B236A207600BE5FFC /* AccountInformationHeader.xib */,
				F4D150B423453F9900739CDA /* CityVPNCell.swift */,
				F4D150B523453F9900739CDA /* CityVPNCell.xib */,
				F4D150BF23464DE300739CDA /* CountryVPNHeaderView.swift */,
				F4D150BD2346422000739CDA /* CountryVPNHeaderView.xib */,
				F420F4182368840A00CD48BF /* CurrentVPNSelectorView.swift */,
				F420F41B2368840A00CD48BF /* CurrentVPNSelectorView.xib */,
				F499C0FC234E490600126CDA /* DeviceLimitReachedView.swift */,
				F499C0FA234E41B800126CDA /* DeviceLimitReachedView.xib */,
				F499C0F4234E301900126CDA /* DeviceManagementCell.swift */,
				F499C0F5234E301900126CDA /* DeviceManagementCell.xib */,
				F42304872372101000572A93 /* HyperlinkCell.swift */,
				F42304882372101000572A93 /* HyperlinkCell.xib */,
				F420F4192368840A00CD48BF /* VPNToggleView.swift */,
				F420F41A2368840A00CD48BF /* VPNToggleView.xib */,
			);
			path = Views;
			sourceTree = "<group>";
		};
		F41CCA2723711C7A0018DC43 /* Protocols */ = {
			isa = PBXGroup;
			children = (
				F42A23062347D37F00763B0D /* AccountManaging.swift */,
				F42A23042347D22100763B0D /* DependencyProviding.swift */,
				F45D70A0233D3BC000871447 /* Navigating.swift */,
				F4A4947923709033007595C3 /* NavigationCoordinating.swift */,
				F4A4947E23709033007595C3 /* NetworkRequesting.swift */,
				F4A4947A23709033007595C3 /* TunnelManaging.swift */,
				F43DFC0F234D1EE4003EA64A /* UserDefaulting.swift */,
			);
			path = Protocols;
			sourceTree = "<group>";
		};
		F41CCA31237122050018DC43 /* Codable Models */ = {
			isa = PBXGroup;
			children = (
				F43DFC0D234D1361003EA64A /* Device.swift */,
				F43DFC13234E436E003EA64A /* DeviceKeys.swift */,
				F4658547233BBBF30081D7D7 /* LoginCheckpointModel.swift */,
				F40831D0233CFD5600A60FCA /* User.swift */,
				F45D7097233D34B100871447 /* VerifyResponse.swift */,
				F4F25E102343F7D3004BA245 /* VPNLocations.swift */,
			);
			path = "Codable Models";
			sourceTree = "<group>";
		};
		F41CCA32237128F10018DC43 /* WireGuardTunnel */ = {
			isa = PBXGroup;
			children = (
				F4AED25B235F83CB00F80ABF /* Info.plist */,
				52CA3E2D237A0C790055A209 /* PacketTunnelProvider.swift */,
				F4AED23A235F5B2E00F80ABF /* WireGuardTunnel.entitlements */,
			);
			path = WireGuardTunnel;
			sourceTree = "<group>";
		};
		F41CCA33237128F10018DC43 /* FirefoxPrivateNetworkVPNTests */ = {
			isa = PBXGroup;
			children = (
				F4D150CD2347975C00739CDA /* FirefoxPrivateNetworkVPNTests.swift */,
				F4D150CF2347975C00739CDA /* Info.plist */,
				F41CCA3723712A1B0018DC43 /* JSON */,
				F41CCA3523712A1B0018DC43 /* Mocks */,
			);
			path = FirefoxPrivateNetworkVPNTests;
			sourceTree = "<group>";
		};
		F41CCA3523712A1B0018DC43 /* Mocks */ = {
			isa = PBXGroup;
			children = (
				F41CCA3623712A1B0018DC43 /* MockGuardianAPI.swift */,
			);
			path = Mocks;
			sourceTree = "<group>";
		};
		F41CCA3723712A1B0018DC43 /* JSON */ = {
			isa = PBXGroup;
			children = (
				F41CCA3A23712A1B0018DC43 /* device.json */,
				F41CCA3923712A1B0018DC43 /* loginCheckpointModel.json */,
				F41CCA3B23712A1B0018DC43 /* user.json */,
				F41CCA3C23712A1B0018DC43 /* verifyResponse.json */,
				F41CCA3823712A1B0018DC43 /* vpnCountry.json */,
			);
			path = JSON;
			sourceTree = "<group>";
		};
		F45D70B1234242EE00871447 /* Fonts */ = {
			isa = PBXGroup;
			children = (
				F45D70E92342775000871447 /* Inter-Medium.otf */,
				F45D70EB2342775000871447 /* Inter-Regular.otf */,
				F45D70EA2342775000871447 /* Inter-SemiBold.otf */,
				F45D70B82342431E00871447 /* Metropolis-Black.otf */,
				F45D70BC2342431E00871447 /* Metropolis-BlackItalic.otf */,
				F45D70C02342431F00871447 /* Metropolis-Bold.otf */,
				F45D70B62342431E00871447 /* Metropolis-BoldItalic.otf */,
				F45D70BE2342431E00871447 /* Metropolis-ExtraBold.otf */,
				F45D70BB2342431E00871447 /* Metropolis-ExtraBoldItalic.otf */,
				F45D70BA2342431E00871447 /* Metropolis-ExtraLight.otf */,
				F45D70B42342431E00871447 /* Metropolis-ExtraLightItalic.otf */,
				F45D70B72342431E00871447 /* Metropolis-Light.otf */,
				F45D70C12342431F00871447 /* Metropolis-LightItalic.otf */,
				F45D70B32342431E00871447 /* Metropolis-Medium.otf */,
				F45D70BD2342431E00871447 /* Metropolis-MediumItalic.otf */,
				F45D70B92342431E00871447 /* Metropolis-Regular.otf */,
				F45D70BF2342431E00871447 /* Metropolis-RegularItalic.otf */,
				F45D70B22342431E00871447 /* Metropolis-SemiBold.otf */,
				F45D70B52342431E00871447 /* Metropolis-SemiBoldItalic.otf */,
				F45D70C32342431F00871447 /* Metropolis-Thin.otf */,
				F45D70C22342431F00871447 /* Metropolis-ThinItalic.otf */,
			);
			path = Fonts;
			sourceTree = "<group>";
		};
		F4AED107235F450D00F80ABF /* WireGuard */ = {
			isa = PBXGroup;
			children = (
				F4AED114235F450D00F80ABF /* WireGuard */,
				F4AED108235F450D00F80ABF /* wireguard-go-bridge */,
			);
			path = WireGuard;
			sourceTree = "<group>";
		};
		F4AED108235F450D00F80ABF /* wireguard-go-bridge */ = {
			isa = PBXGroup;
			children = (
				F4AED10E235F450D00F80ABF /* .gitignore */,
				F4AED10B235F450D00F80ABF /* api-ios.go */,
				F4AED109235F450D00F80ABF /* go.mod */,
				F4AED10D235F450D00F80ABF /* go.sum */,
				F4AED10C235F450D00F80ABF /* goruntime-boottime-over-monotonic.diff */,
				F4AED10A235F450D00F80ABF /* Makefile */,
				F4AED10F235F450D00F80ABF /* wireguard.h */,
			);
			path = "wireguard-go-bridge";
			sourceTree = "<group>";
		};
		F4AED114235F450D00F80ABF /* WireGuard */ = {
			isa = PBXGroup;
			children = (
				F4AED119235F450D00F80ABF /* Shared */,
				F4AED12E235F450D00F80ABF /* WireGuard */,
				F4AED1AB235F450D00F80ABF /* WireGuardNetworkExtension */,
			);
			path = WireGuard;
			sourceTree = "<group>";
		};
		F4AED119235F450D00F80ABF /* Shared */ = {
			isa = PBXGroup;
			children = (
				F4AED11A235F450D00F80ABF /* FileManager+Extension.swift */,
				F4AED11B235F450D00F80ABF /* Keychain.swift */,
				F4AED129235F450D00F80ABF /* Logging */,
				F4AED11C235F450D00F80ABF /* Model */,
			);
			path = Shared;
			sourceTree = "<group>";
		};
		F4AED11C235F450D00F80ABF /* Model */ = {
			isa = PBXGroup;
			children = (
				F4AED11F235F450D00F80ABF /* Data+KeyEncoding.swift */,
				F4AED122235F450D00F80ABF /* DNSServer.swift */,
				F4AED128235F450D00F80ABF /* Endpoint.swift */,
				F4AED11D235F450D00F80ABF /* InterfaceConfiguration.swift */,
				F4AED127235F450D00F80ABF /* IPAddressRange.swift */,
				F4AED126235F450D00F80ABF /* key.c */,
				F4AED121235F450D00F80ABF /* key.h */,
				F4AED124235F450D00F80ABF /* NETunnelProviderProtocol+Extension.swift */,
				F4AED120235F450D00F80ABF /* PeerConfiguration.swift */,
				F4AED125235F450D00F80ABF /* String+ArrayConversion.swift */,
				F4AED123235F450D00F80ABF /* TunnelConfiguration.swift */,
				F4AED11E235F450D00F80ABF /* TunnelConfiguration+WgQuickConfig.swift */,
			);
			path = Model;
			sourceTree = "<group>";
		};
		F4AED129235F450D00F80ABF /* Logging */ = {
			isa = PBXGroup;
			children = (
				F4AED12B235F450D00F80ABF /* Logger.swift */,
				F4AED12A235F450D00F80ABF /* ringlogger.c */,
				F4AED12D235F450D00F80ABF /* ringlogger.h */,
			);
			path = Logging;
			sourceTree = "<group>";
		};
		F4AED12E235F450D00F80ABF /* WireGuard */ = {
			isa = PBXGroup;
			children = (
				F4AED181235F450D00F80ABF /* Crypto */,
				F4AED195235F450D00F80ABF /* Tunnel */,
				F4AED1AA235F450D00F80ABF /* WireGuardAppError.swift */,
				F4AED190235F450D00F80ABF /* WireGuardResult.swift */,
			);
			path = WireGuard;
			sourceTree = "<group>";
		};
		F4AED181235F450D00F80ABF /* Crypto */ = {
			isa = PBXGroup;
			children = (
				F4AED183235F450D00F80ABF /* Curve25519.swift */,
				F4AED182235F450D00F80ABF /* x25519.c */,
				F4AED184235F450D00F80ABF /* x25519.h */,
			);
			path = Crypto;
			sourceTree = "<group>";
		};
		F4AED195235F450D00F80ABF /* Tunnel */ = {
			isa = PBXGroup;
			children = (
				F4AED198235F450D00F80ABF /* ActivateOnDemandOption.swift */,
				F4AED19B235F450D00F80ABF /* TunnelConfiguration+UapiConfig.swift */,
			);
			path = Tunnel;
			sourceTree = "<group>";
		};
		F4AED1AB235F450D00F80ABF /* WireGuardNetworkExtension */ = {
			isa = PBXGroup;
			children = (
				F4AED1AE235F450D00F80ABF /* DNSResolver.swift */,
				F4AED1B2235F450D00F80ABF /* ErrorNotifier.swift */,
				F4AED1B0235F450D00F80ABF /* PacketTunnelSettingsGenerator.swift */,
				F4AED1AC235F450D00F80ABF /* WireGuardNetworkExtension-Bridging-Header.h */,
			);
			path = WireGuardNetworkExtension;
			sourceTree = "<group>";
		};
		F4E908A22371C31400EB9FE6 /* FirefoxPrivateNetworkVPNUITests */ = {
			isa = PBXGroup;
			children = (
				F4E908A32371C31400EB9FE6 /* FirefoxPrivateNetworkVPNUITests.swift */,
				F4E908A52371C31400EB9FE6 /* Info.plist */,
			);
			path = FirefoxPrivateNetworkVPNUITests;
			sourceTree = "<group>";
		};
/* End PBXGroup section */

/* Begin PBXLegacyTarget section */
		6FDEF7DD21846BC100D8FBF6 /* WireGuardGoBridge */ = {
			isa = PBXLegacyTarget;
			buildArgumentsString = "$(ACTION)";
			buildConfigurationList = 6FDEF7E021846BC700D8FBF6 /* Build configuration list for PBXLegacyTarget "WireGuardGoBridge" */;
			buildPhases = (
			);
			buildToolPath = make;
			buildWorkingDirectory = "$(PROJECT_DIR)/WireGuard/wireguard-go-bridge";
			dependencies = (
			);
			name = WireGuardGoBridge;
			passBuildSettingsInEnvironment = 1;
			productName = WireGuardGoBridge;
		};
/* End PBXLegacyTarget section */

/* Begin PBXNativeTarget section */
		6F5D0C19218352EF000F85AD /* WireGuardTunnel */ = {
			isa = PBXNativeTarget;
			buildConfigurationList = 6F5D0C25218352EF000F85AD /* Build configuration list for PBXNativeTarget "WireGuardTunnel" */;
			buildPhases = (
				52B551C42376751E005A2FE3 /* Check WireGuard submodule commit */,
				5F45417B21C0906F00994C13 /* Swiftlint */,
				6F61F1EC21BA4D4700483816 /* Extract wireguard-go Version */,
				6F5D0C16218352EF000F85AD /* Sources */,
				6F5D0C17218352EF000F85AD /* Frameworks */,
				6F5D0C18218352EF000F85AD /* Resources */,
			);
			buildRules = (
			);
			dependencies = (
				6FDEF7E221846C0000D8FBF6 /* PBXTargetDependency */,
			);
			name = WireGuardTunnel;
			productName = WireGuardNetworkExtension;
			productReference = 6F5D0C1A218352EF000F85AD /* WireGuardTunnel.appex */;
			productType = "com.apple.product-type.app-extension";
		};
		6FF4AC13211EC46F002C96EB /* FirefoxPrivateNetworkVPN */ = {
			isa = PBXNativeTarget;
			buildConfigurationList = 6FF4AC26211EC472002C96EB /* Build configuration list for PBXNativeTarget "FirefoxPrivateNetworkVPN" */;
			buildPhases = (
				5F784E5721CDF6DD00B8D9A0 /* Strip Trailing Whitespace */,
				5F45417A21C0902400994C13 /* Swiftlint */,
				6B87860E2189532500C099FB /* Extract wireguard-go Version */,
				6FF4AC10211EC46F002C96EB /* Sources */,
				6FF4AC11211EC46F002C96EB /* Frameworks */,
				6FF4AC12211EC46F002C96EB /* Resources */,
				6F5D0C26218352EF000F85AD /* Embed App Extensions */,
				F41310902358A276000CE779 /* Carthage Copy Frameworks */,
			);
			buildRules = (
			);
			dependencies = (
				6F5D0C21218352EF000F85AD /* PBXTargetDependency */,
			);
			name = FirefoxPrivateNetworkVPN;
			productName = WireGuard;
			productReference = 6FF4AC14211EC46F002C96EB /* Firefox Private Network VPN.app */;
			productType = "com.apple.product-type.application";
		};
		F4E908A02371C31400EB9FE6 /* FirefoxPrivateNetworkVPNUITests */ = {
			isa = PBXNativeTarget;
			buildConfigurationList = F4E908A82371C31400EB9FE6 /* Build configuration list for PBXNativeTarget "FirefoxPrivateNetworkVPNUITests" */;
			buildPhases = (
				F4E9089D2371C31400EB9FE6 /* Sources */,
				F4E9089E2371C31400EB9FE6 /* Frameworks */,
				F4E9089F2371C31400EB9FE6 /* Resources */,
			);
			buildRules = (
			);
			dependencies = (
				F4E908A72371C31400EB9FE6 /* PBXTargetDependency */,
			);
			name = FirefoxPrivateNetworkVPNUITests;
			productName = FirefoxPrivateNetworkVPNUITests;
			productReference = F4E908A12371C31400EB9FE6 /* FirefoxPrivateNetworkVPNUITests.xctest */;
			productType = "com.apple.product-type.bundle.ui-testing";
		};
		F4E908AE2371C35100EB9FE6 /* FirefoxPrivateNetworkVPNTests */ = {
			isa = PBXNativeTarget;
			buildConfigurationList = F4E908B62371C35100EB9FE6 /* Build configuration list for PBXNativeTarget "FirefoxPrivateNetworkVPNTests" */;
			buildPhases = (
				F4E908AB2371C35100EB9FE6 /* Sources */,
				F4E908AC2371C35100EB9FE6 /* Frameworks */,
				F4E908AD2371C35100EB9FE6 /* Resources */,
			);
			buildRules = (
			);
			dependencies = (
				F4E908B52371C35100EB9FE6 /* PBXTargetDependency */,
			);
			name = FirefoxPrivateNetworkVPNTests;
			productName = FirefoxPrivateNetworkVPNTests;
			productReference = F4E908AF2371C35100EB9FE6 /* FirefoxPrivateNetworkVPNTests.xctest */;
			productType = "com.apple.product-type.bundle.unit-test";
		};
/* End PBXNativeTarget section */

/* Begin PBXProject section */
		6FF4AC0C211EC46F002C96EB /* Project object */ = {
			isa = PBXProject;
			attributes = {
				LastSwiftUpdateCheck = 1110;
				LastUpgradeCheck = 1010;
				ORGANIZATIONNAME = "Mozilla Corporation";
				TargetAttributes = {
					6F5D0C19218352EF000F85AD = {
						CreatedOnToolsVersion = 10.0;
						LastSwiftMigration = 1020;
					};
					6FDEF7DD21846BC100D8FBF6 = {
						CreatedOnToolsVersion = 10.0;
					};
					6FF4AC13211EC46F002C96EB = {
						CreatedOnToolsVersion = 9.4.1;
						LastSwiftMigration = 1020;
						SystemCapabilities = {
							com.apple.AccessWiFi = {
								enabled = 1;
							};
							com.apple.ApplicationGroups.iOS = {
								enabled = 1;
							};
							com.apple.NetworkExtensions.iOS = {
								enabled = 1;
							};
							com.apple.SafariKeychain = {
								enabled = 0;
							};
						};
					};
					F4E908A02371C31400EB9FE6 = {
						CreatedOnToolsVersion = 11.1;
						TestTargetID = 6FF4AC13211EC46F002C96EB;
					};
					F4E908AE2371C35100EB9FE6 = {
						CreatedOnToolsVersion = 11.1;
						TestTargetID = 6FF4AC13211EC46F002C96EB;
					};
				};
			};
			buildConfigurationList = 6FF4AC0F211EC46F002C96EB /* Build configuration list for PBXProject "FirefoxPrivateNetworkVPN" */;
			compatibilityVersion = "Xcode 10.0";
			developmentRegion = en;
			hasScannedForEncodings = 0;
			knownRegions = (
				en,
				Base,
			);
			mainGroup = 6FF4AC0B211EC46F002C96EB;
			productRefGroup = 6FF4AC15211EC46F002C96EB /* Products */;
			projectDirPath = "";
			projectRoot = "";
			targets = (
				6FF4AC13211EC46F002C96EB /* FirefoxPrivateNetworkVPN */,
				6F5D0C19218352EF000F85AD /* WireGuardTunnel */,
				6FDEF7DD21846BC100D8FBF6 /* WireGuardGoBridge */,
				F4E908A02371C31400EB9FE6 /* FirefoxPrivateNetworkVPNUITests */,
				F4E908AE2371C35100EB9FE6 /* FirefoxPrivateNetworkVPNTests */,
			);
		};
/* End PBXProject section */

/* Begin PBXResourcesBuildPhase section */
		6F5D0C18218352EF000F85AD /* Resources */ = {
			isa = PBXResourcesBuildPhase;
			buildActionMask = 2147483647;
			files = (
			);
			runOnlyForDeploymentPostprocessing = 0;
		};
		6FF4AC12211EC46F002C96EB /* Resources */ = {
			isa = PBXResourcesBuildPhase;
			buildActionMask = 2147483647;
			files = (
				F423048A2372101000572A93 /* HyperlinkCell.xib in Resources */,
				F4E909012371CAAD00EB9FE6 /* LaunchScreen.storyboard in Resources */,
				527C7EB423752DCA00368965 /* AboutViewController.xib in Resources */,
				F4E909062371CAAD00EB9FE6 /* ServersViewController.xib in Resources */,
				F41CCA2923711C7A0018DC43 /* Assets.xcassets in Resources */,
				F4E908E32371CAAD00EB9FE6 /* Metropolis-LightItalic.otf in Resources */,
				F4E908D82371CAAD00EB9FE6 /* Inter-Regular.otf in Resources */,
				F4E908DF2371CAAD00EB9FE6 /* Metropolis-ExtraBoldItalic.otf in Resources */,
				F4E908E02371CAAD00EB9FE6 /* Metropolis-ExtraLight.otf in Resources */,
				F4E909102371CAAD00EB9FE6 /* CountryVPNHeaderView.xib in Resources */,
				F4E909162371CAAD00EB9FE6 /* DeviceManagementCell.xib in Resources */,
				F4230484237209B000572A93 /* HelpViewController.xib in Resources */,
				F4E908DD2371CAAD00EB9FE6 /* Metropolis-BoldItalic.otf in Resources */,
				F4E909142371CAAD00EB9FE6 /* DeviceLimitReachedView.xib in Resources */,
				F4E909032371CAAD00EB9FE6 /* LoadingViewController.xib in Resources */,
				F4E9090C2371CAAD00EB9FE6 /* AccountInformationHeader.xib in Resources */,
				F4E908D72371CAAD00EB9FE6 /* Inter-Medium.otf in Resources */,
				F4E908E52371CAAD00EB9FE6 /* Metropolis-MediumItalic.otf in Resources */,
				F4E908DB2371CAAD00EB9FE6 /* Metropolis-BlackItalic.otf in Resources */,
				F4E908E42371CAAD00EB9FE6 /* Metropolis-Medium.otf in Resources */,
				F4E908E72371CAAD00EB9FE6 /* Metropolis-RegularItalic.otf in Resources */,
				F4E9090A2371CAAD00EB9FE6 /* AccountInformationCell.xib in Resources */,
				F4E909182371CAAD00EB9FE6 /* VPNToggleView.xib in Resources */,
				F4E908FB2371CAAD00EB9FE6 /* DeviceManagementViewController.xib in Resources */,
				F4E908E12371CAAD00EB9FE6 /* Metropolis-ExtraLightItalic.otf in Resources */,
				F4E908E22371CAAD00EB9FE6 /* Metropolis-Light.otf in Resources */,
				F4E908D92371CAAD00EB9FE6 /* Inter-SemiBold.otf in Resources */,
				F41CCA302371215E0018DC43 /* Localizable.strings in Resources */,
				F4E909082371CAAD00EB9FE6 /* SettingsViewController.xib in Resources */,
				F4E908E62371CAAD00EB9FE6 /* Metropolis-Regular.otf in Resources */,
				F4E908E92371CAAD00EB9FE6 /* Metropolis-SemiBoldItalic.otf in Resources */,
				527C7EBA23752FBB00368965 /* AboutHeaderView.xib in Resources */,
				F4E909002371CAAD00EB9FE6 /* LandingViewController.xib in Resources */,
				F4E909122371CAAD00EB9FE6 /* CurrentVPNSelectorView.xib in Resources */,
				F4E908E82371CAAD00EB9FE6 /* Metropolis-SemiBold.otf in Resources */,
				F4E908EA2371CAAD00EB9FE6 /* Metropolis-Thin.otf in Resources */,
				F4E908DE2371CAAD00EB9FE6 /* Metropolis-ExtraBold.otf in Resources */,
				F4E908DC2371CAAD00EB9FE6 /* Metropolis-Bold.otf in Resources */,
				F4E908FE2371CAAD00EB9FE6 /* HomeViewController.xib in Resources */,
				F4E9090E2371CAAD00EB9FE6 /* CityVPNCell.xib in Resources */,
				F4E908EB2371CAAD00EB9FE6 /* Metropolis-ThinItalic.otf in Resources */,
				F4E908DA2371CAAD00EB9FE6 /* Metropolis-Black.otf in Resources */,
			);
			runOnlyForDeploymentPostprocessing = 0;
		};
		F4E9089F2371C31400EB9FE6 /* Resources */ = {
			isa = PBXResourcesBuildPhase;
			buildActionMask = 2147483647;
			files = (
			);
			runOnlyForDeploymentPostprocessing = 0;
		};
		F4E908AD2371C35100EB9FE6 /* Resources */ = {
			isa = PBXResourcesBuildPhase;
			buildActionMask = 2147483647;
			files = (
				F4E9091D2371CB1F00EB9FE6 /* user.json in Resources */,
				F4E9091B2371CB1F00EB9FE6 /* device.json in Resources */,
				F4E9091C2371CB1F00EB9FE6 /* loginCheckpointModel.json in Resources */,
				F4E9091E2371CB1F00EB9FE6 /* verifyResponse.json in Resources */,
				F4E9091F2371CB1F00EB9FE6 /* vpnCountry.json in Resources */,
			);
			runOnlyForDeploymentPostprocessing = 0;
		};
/* End PBXResourcesBuildPhase section */

/* Begin PBXShellScriptBuildPhase section */
		52B551C42376751E005A2FE3 /* Check WireGuard submodule commit */ = {
			isa = PBXShellScriptBuildPhase;
			buildActionMask = 2147483647;
			files = (
			);
			inputFileListPaths = (
			);
			inputPaths = (
			);
			name = "Check WireGuard submodule commit";
			outputFileListPaths = (
			);
			outputPaths = (
			);
			runOnlyForDeploymentPostprocessing = 0;
			shellPath = /bin/sh;
			shellScript = "pushd \"$SRCROOT\" > /dev/null\nDIFF=`git diff WireGuard | wc -c`\nif [ $DIFF -ne 0 ]; then\n    echo \"WireGuard submodule commit out of sync with git commit.\"\n    popd > /dev/null\n    exit 1\nfi\npopd > /dev/null\n";
		};
		5F45417A21C0902400994C13 /* Swiftlint */ = {
			isa = PBXShellScriptBuildPhase;
			buildActionMask = 2147483647;
			files = (
			);
			inputFileListPaths = (
			);
			inputPaths = (
			);
			name = Swiftlint;
			outputFileListPaths = (
			);
			outputPaths = (
			);
			runOnlyForDeploymentPostprocessing = 0;
			shellPath = /bin/sh;
			shellScript = "if which swiftlint >/dev/null; then\n    swiftlint\nelse\n    echo \"warning: SwiftLint not installed, download from https://github.com/realm/SwiftLint\"\nfi\n";
		};
		5F45417B21C0906F00994C13 /* Swiftlint */ = {
			isa = PBXShellScriptBuildPhase;
			buildActionMask = 2147483647;
			files = (
			);
			inputFileListPaths = (
			);
			inputPaths = (
			);
			name = Swiftlint;
			outputFileListPaths = (
			);
			outputPaths = (
			);
			runOnlyForDeploymentPostprocessing = 0;
			shellPath = /bin/sh;
			shellScript = "if which swiftlint >/dev/null; then\n    swiftlint\nelse\n    echo \"warning: SwiftLint not installed, download from https://github.com/realm/SwiftLint\"\nfi\n";
		};
		5F784E5721CDF6DD00B8D9A0 /* Strip Trailing Whitespace */ = {
			isa = PBXShellScriptBuildPhase;
			buildActionMask = 2147483647;
			files = (
			);
			inputFileListPaths = (
			);
			inputPaths = (
			);
			name = "Strip Trailing Whitespace";
			outputFileListPaths = (
			);
			outputPaths = (
			);
			runOnlyForDeploymentPostprocessing = 0;
			shellPath = /bin/sh;
			shellScript = "find . -name '*.swift' -exec sed -i '' -E 's/[[:space:]]+$//g' {} +\n";
		};
		6B87860E2189532500C099FB /* Extract wireguard-go Version */ = {
			isa = PBXShellScriptBuildPhase;
			buildActionMask = 2147483647;
			files = (
			);
			inputFileListPaths = (
			);
			inputPaths = (
			);
			name = "Extract wireguard-go Version";
			outputFileListPaths = (
			);
			outputPaths = (
			);
			runOnlyForDeploymentPostprocessing = 0;
			shellPath = /bin/sh;
			shellScript = "exec make -C \"$PROJECT_DIR/WireGuard/wireguard-go-bridge\" version-header\n";
			showEnvVarsInLog = 0;
		};
		6F61F1EC21BA4D4700483816 /* Extract wireguard-go Version */ = {
			isa = PBXShellScriptBuildPhase;
			buildActionMask = 2147483647;
			files = (
			);
			inputFileListPaths = (
			);
			inputPaths = (
			);
			name = "Extract wireguard-go Version";
			outputFileListPaths = (
			);
			outputPaths = (
			);
			runOnlyForDeploymentPostprocessing = 0;
			shellPath = /bin/sh;
			shellScript = "exec make -C \"$PROJECT_DIR/WireGuard/wireguard-go-bridge\" version-header\n";
			showEnvVarsInLog = 0;
		};
		F41310902358A276000CE779 /* Carthage Copy Frameworks */ = {
			isa = PBXShellScriptBuildPhase;
			buildActionMask = 2147483647;
			files = (
			);
			inputFileListPaths = (
			);
			inputPaths = (
				"$(SRCROOT)/Carthage/Build/iOS/RxRelay.framework",
				"$(SRCROOT)/Carthage/Build/iOS/RxSwift.framework",
				"$(SRCROOT)/Carthage/Build/iOS/RxCocoa.framework",
				"$(SRCROOT)/Carthage/Build/iOS/Lottie.framework",
			);
			name = "Carthage Copy Frameworks";
			outputFileListPaths = (
			);
			outputPaths = (
			);
			runOnlyForDeploymentPostprocessing = 0;
			shellPath = /bin/sh;
			shellScript = "/usr/local/bin/carthage copy-frameworks\n";
		};
/* End PBXShellScriptBuildPhase section */

/* Begin PBXSourcesBuildPhase section */
		6F5D0C16218352EF000F85AD /* Sources */ = {
			isa = PBXSourcesBuildPhase;
			buildActionMask = 2147483647;
			files = (
				F4AED1D6235F4A3900F80ABF /* Logger.swift in Sources */,
				F4AED1D7235F4A6F00F80ABF /* FileManager+Extension.swift in Sources */,
				F4AED1D4235F4A0200F80ABF /* ErrorNotifier.swift in Sources */,
				F4AED1DA235F4C5700F80ABF /* TunnelConfiguration+WgQuickConfig.swift in Sources */,
				F4AED1D8235F4A7400F80ABF /* Keychain.swift in Sources */,
				52C8CE63237B5A610097D30E /* PacketTunnelProvider.swift in Sources */,
				F4AED1DF235F4C5700F80ABF /* NETunnelProviderProtocol+Extension.swift in Sources */,
				F4AED1DE235F4C5700F80ABF /* TunnelConfiguration.swift in Sources */,
				F43DCC7C2379A780000C60E3 /* OSLog+Custom.swift in Sources */,
				F4AED1DC235F4C5700F80ABF /* PeerConfiguration.swift in Sources */,
				F4AED1E0235F4C5700F80ABF /* String+ArrayConversion.swift in Sources */,
				F4AED1E2235F4C5700F80ABF /* IPAddressRange.swift in Sources */,
				F4AED1DB235F4C5700F80ABF /* Data+KeyEncoding.swift in Sources */,
				F4AED1E3235F4C5700F80ABF /* Endpoint.swift in Sources */,
				F4AED1D9235F4C5700F80ABF /* InterfaceConfiguration.swift in Sources */,
				F4AED1D2235F49FC00F80ABF /* DNSResolver.swift in Sources */,
				F4AED1E1235F4C5700F80ABF /* key.c in Sources */,
				F4AED1DD235F4C5700F80ABF /* DNSServer.swift in Sources */,
				F4AED1D3235F49FF00F80ABF /* PacketTunnelSettingsGenerator.swift in Sources */,
				F4AED24E235F82BD00F80ABF /* ringlogger.c in Sources */,
			);
			runOnlyForDeploymentPostprocessing = 0;
		};
		6FF4AC10211EC46F002C96EB /* Sources */ = {
			isa = PBXSourcesBuildPhase;
			buildActionMask = 2147483647;
			files = (
				F4E908C72371CAAD00EB9FE6 /* VPNState.swift in Sources */,
				F4E908F92371CAAD00EB9FE6 /* UIView+Designing.swift in Sources */,
				F4A7FA22237AFF210034AF6C /* Result+Decode.swift in Sources */,
				F4AED252235F835200F80ABF /* PeerConfiguration.swift in Sources */,
				F4AED25A235F838F00F80ABF /* Logger.swift in Sources */,
				F4E908C82371CAAD00EB9FE6 /* Device.swift in Sources */,
				F4E908FC2371CAAD00EB9FE6 /* GuardianTabBarController.swift in Sources */,
				F4E908F12371CAAD00EB9FE6 /* NavigationCoordinator.swift in Sources */,
				F4AED255235F835300F80ABF /* NETunnelProviderProtocol+Extension.swift in Sources */,
				F4AED257235F835300F80ABF /* IPAddressRange.swift in Sources */,
				F4E908D32371CAAD00EB9FE6 /* NavigationCoordinating.swift in Sources */,
				F4E909092371CAAD00EB9FE6 /* AccountInformationCell.swift in Sources */,
				F4E908D62371CAAD00EB9FE6 /* UserDefaulting.swift in Sources */,
				F4A7FA24237C5C960034AF6C /* Account.swift in Sources */,
				F4E908D52371CAAD00EB9FE6 /* TunnelManaging.swift in Sources */,
				F4E908C32371CAAD00EB9FE6 /* ServersDataSource.swift in Sources */,
				F4AED254235F835200F80ABF /* TunnelConfiguration.swift in Sources */,
				F4E908CA2371CAAD00EB9FE6 /* User.swift in Sources */,
				F4E909152371CAAD00EB9FE6 /* DeviceManagementCell.swift in Sources */,
				527C7EB823752F6500368965 /* AboutHeaderView.swift in Sources */,
				F4AED251235F835200F80ABF /* Data+KeyEncoding.swift in Sources */,
				F4E908C52371CAAD00EB9FE6 /* DeviceKeys.swift in Sources */,
				F4E908CC2371CAAD00EB9FE6 /* VPNLocations.swift in Sources */,
				F4E908C42371CAAD00EB9FE6 /* SettingsDataSource.swift in Sources */,
				F4E908FD2371CAAD00EB9FE6 /* HomeViewController.swift in Sources */,
				F4E909132371CAAD00EB9FE6 /* DeviceLimitReachedView.swift in Sources */,
				F4AED249235F7BB800F80ABF /* WireGuardAppError.swift in Sources */,
				F4E909052371CAAD00EB9FE6 /* ServersViewController.swift in Sources */,
				F4E908CB2371CAAD00EB9FE6 /* VerifyResponse.swift in Sources */,
				F4AED259235F838F00F80ABF /* ringlogger.c in Sources */,
				F4E908F22371CAAD00EB9FE6 /* CAShapeLayer+Animation.swift in Sources */,
				F49090BE2379D43200C8430A /* SettingsItem.swift in Sources */,
				F4E909042371CAAD00EB9FE6 /* LoginViewController.swift in Sources */,
				F4E908C12371CAAD00EB9FE6 /* AppDelegate.swift in Sources */,
				F4230483237209B000572A93 /* HelpViewController.swift in Sources */,
				F4E908CD2371CAAD00EB9FE6 /* GuardianAPI.swift in Sources */,
				527C7EB623752E9300368965 /* AboutDataSource.swift in Sources */,
				F4AED250235F835200F80ABF /* TunnelConfiguration+WgQuickConfig.swift in Sources */,
				F4AED24F235F835200F80ABF /* InterfaceConfiguration.swift in Sources */,
				F4E908C22371CAAD00EB9FE6 /* DeviceManagementDataSource.swift in Sources */,
				F4E908FA2371CAAD00EB9FE6 /* DeviceManagementViewController.swift in Sources */,
				F4E909172371CAAD00EB9FE6 /* VPNToggleView.swift in Sources */,
				F4E908D42371CAAD00EB9FE6 /* NetworkRequesting.swift in Sources */,
				F4AED256235F835300F80ABF /* String+ArrayConversion.swift in Sources */,
				F4E908D22371CAAD00EB9FE6 /* Navigating.swift in Sources */,
				F4AED21D235F55EA00F80ABF /* Keychain.swift in Sources */,
				F4E908F52371CAAD00EB9FE6 /* GuardianURLRequestBuilder.swift in Sources */,
				F4A7FA26237C5CE00034AF6C /* Credentials.swift in Sources */,
				F4E908EF2371CAAD00EB9FE6 /* GuardianTunnelManager.swift in Sources */,
				F4E908C62371CAAD00EB9FE6 /* TunnelAction.swift in Sources */,
				F4E908F42371CAAD00EB9FE6 /* GuardianAPIDateFormatter.swift in Sources */,
				F4AED20F235F52AE00F80ABF /* x25519.c in Sources */,
				F4E909112371CAAD00EB9FE6 /* CurrentVPNSelectorView.swift in Sources */,
				F4E908ED2371CAAD00EB9FE6 /* AccountManager.swift in Sources */,
				F43DCC7B2379A780000C60E3 /* OSLog+Custom.swift in Sources */,
				F4E908F82371CAAD00EB9FE6 /* UITabBarItem+Tagging.swift in Sources */,
				F4E9090B2371CAAD00EB9FE6 /* AccountInformationHeader.swift in Sources */,
				F4AED21C235F55EA00F80ABF /* FileManager+Extension.swift in Sources */,
				F4E909072371CAAD00EB9FE6 /* SettingsViewController.swift in Sources */,
				F4AED210235F52AE00F80ABF /* Curve25519.swift in Sources */,
				F4E908EE2371CAAD00EB9FE6 /* DependencyFactory.swift in Sources */,
				F4AED258235F835300F80ABF /* Endpoint.swift in Sources */,
				F4E9090F2371CAAD00EB9FE6 /* CountryVPNHeaderView.swift in Sources */,
				F4E909022371CAAD00EB9FE6 /* LoadingViewController.swift in Sources */,
				F4E908CF2371CAAD00EB9FE6 /* NetworkLayer.swift in Sources */,
				F4E908EC2371CAAD00EB9FE6 /* Strings.swift in Sources */,
				F423048623720A7400572A93 /* HelpDataSource.swift in Sources */,
				F4E908F62371CAAD00EB9FE6 /* TunnelConfigurationBuilder.swift in Sources */,
				F4E908D12371CAAD00EB9FE6 /* DependencyProviding.swift in Sources */,
				F4E908CE2371CAAD00EB9FE6 /* NetworkingEnums.swift in Sources */,
				F4AED1E4235F4F2A00F80ABF /* TunnelConfiguration+UapiConfig.swift in Sources */,
				527C7EB323752DCA00368965 /* AboutViewController.swift in Sources */,
				F4AED1ED235F50D200F80ABF /* key.c in Sources */,
				F4E8FA612374E00700D840D8 /* HyperlinkItem.swift in Sources */,
				F4AED253235F835200F80ABF /* DNSServer.swift in Sources */,
				F4E908C92371CAAD00EB9FE6 /* LoginCheckpointModel.swift in Sources */,
				F4E908F72371CAAD00EB9FE6 /* UIColor+Named.swift in Sources */,
				F4E908FF2371CAAD00EB9FE6 /* LandingViewController.swift in Sources */,
				F4E908D02371CAAD00EB9FE6 /* AccountManaging.swift in Sources */,
				F42304892372101000572A93 /* HyperlinkCell.swift in Sources */,
				F4E9090D2371CAAD00EB9FE6 /* CityVPNCell.swift in Sources */,
			);
			runOnlyForDeploymentPostprocessing = 0;
		};
		F4E9089D2371C31400EB9FE6 /* Sources */ = {
			isa = PBXSourcesBuildPhase;
			buildActionMask = 2147483647;
			files = (
				F4E908A42371C31400EB9FE6 /* FirefoxPrivateNetworkVPNUITests.swift in Sources */,
			);
			runOnlyForDeploymentPostprocessing = 0;
		};
		F4E908AB2371C35100EB9FE6 /* Sources */ = {
			isa = PBXSourcesBuildPhase;
			buildActionMask = 2147483647;
			files = (
				F4E909192371CB0B00EB9FE6 /* FirefoxPrivateNetworkVPNTests.swift in Sources */,
				F4E909202371CB1F00EB9FE6 /* MockGuardianAPI.swift in Sources */,
			);
			runOnlyForDeploymentPostprocessing = 0;
		};
/* End PBXSourcesBuildPhase section */

/* Begin PBXTargetDependency section */
		6F5D0C21218352EF000F85AD /* PBXTargetDependency */ = {
			isa = PBXTargetDependency;
			target = 6F5D0C19218352EF000F85AD /* WireGuardTunnel */;
			targetProxy = 6F5D0C20218352EF000F85AD /* PBXContainerItemProxy */;
		};
		6FDEF7E221846C0000D8FBF6 /* PBXTargetDependency */ = {
			isa = PBXTargetDependency;
			target = 6FDEF7DD21846BC100D8FBF6 /* WireGuardGoBridge */;
			targetProxy = 6FDEF7E121846C0000D8FBF6 /* PBXContainerItemProxy */;
		};
		F4E908A72371C31400EB9FE6 /* PBXTargetDependency */ = {
			isa = PBXTargetDependency;
			target = 6FF4AC13211EC46F002C96EB /* FirefoxPrivateNetworkVPN */;
			targetProxy = F4E908A62371C31400EB9FE6 /* PBXContainerItemProxy */;
		};
		F4E908B52371C35100EB9FE6 /* PBXTargetDependency */ = {
			isa = PBXTargetDependency;
			target = 6FF4AC13211EC46F002C96EB /* FirefoxPrivateNetworkVPN */;
			targetProxy = F4E908B42371C35100EB9FE6 /* PBXContainerItemProxy */;
		};
/* End PBXTargetDependency section */

/* Begin PBXVariantGroup section */
		F41CCA2E2371215E0018DC43 /* Localizable.strings */ = {
			isa = PBXVariantGroup;
			children = (
				F41CCA2F2371215E0018DC43 /* Base */,
			);
			name = Localizable.strings;
			sourceTree = "<group>";
		};
/* End PBXVariantGroup section */

/* Begin XCBuildConfiguration section */
		6F5D0C23218352EF000F85AD /* Debug */ = {
			isa = XCBuildConfiguration;
			buildSettings = {
				ALWAYS_EMBED_SWIFT_STANDARD_LIBRARIES = NO;
				CLANG_ENABLE_MODULES = YES;
				CODE_SIGN_ENTITLEMENTS = WireGuardTunnel/WireGuardTunnel.entitlements;
				CODE_SIGN_IDENTITY = "Apple Development";
				CURRENT_PROJECT_VERSION = 1;
				DEVELOPMENT_TEAM = YL7Q499FV6;
				ENABLE_BITCODE = NO;
				INFOPLIST_FILE = "$(SRCROOT)/WireGuardTunnel/Info.plist";
				LD_RUNPATH_SEARCH_PATHS = (
					"$(inherited)",
					"@executable_path/Frameworks",
					"@executable_path/../../Frameworks",
				);
				MARKETING_VERSION = 0.0.20191105;
				PRODUCT_BUNDLE_IDENTIFIER = "com.connectedLab.Guardian.network-extension";
				PRODUCT_NAME = WireGuardTunnel;
				SKIP_INSTALL = YES;
				SWIFT_OBJC_BRIDGING_HEADER = "WireGuard/WireGuard/WireGuardNetworkExtension/WireGuardNetworkExtension-Bridging-Header.h";
				SWIFT_VERSION = 5.0;
			};
			name = Debug;
		};
		6F5D0C24218352EF000F85AD /* Release */ = {
			isa = XCBuildConfiguration;
			buildSettings = {
				ALWAYS_EMBED_SWIFT_STANDARD_LIBRARIES = NO;
				CLANG_ENABLE_MODULES = YES;
				CODE_SIGN_ENTITLEMENTS = WireGuardTunnel/WireGuardTunnel.entitlements;
				CODE_SIGN_IDENTITY = "Apple Development";
				CURRENT_PROJECT_VERSION = 1;
				DEVELOPMENT_TEAM = YL7Q499FV6;
				ENABLE_BITCODE = NO;
				INFOPLIST_FILE = "$(SRCROOT)/WireGuardTunnel/Info.plist";
				LD_RUNPATH_SEARCH_PATHS = (
					"$(inherited)",
					"@executable_path/Frameworks",
					"@executable_path/../../Frameworks",
				);
				MARKETING_VERSION = 0.0.20191105;
				PRODUCT_BUNDLE_IDENTIFIER = "com.connectedLab.Guardian.network-extension";
				PRODUCT_NAME = WireGuardTunnel;
				SKIP_INSTALL = YES;
				SWIFT_OBJC_BRIDGING_HEADER = "WireGuard/WireGuard/WireGuardNetworkExtension/WireGuardNetworkExtension-Bridging-Header.h";
				SWIFT_VERSION = 5.0;
			};
			name = Release;
		};
		6FDEF7DE21846BC100D8FBF6 /* Debug */ = {
			isa = XCBuildConfiguration;
			buildSettings = {
				CODE_SIGN_STYLE = Automatic;
				GO_PATH = "$(HOME)/go";
				GO_ROOT = "/usr/local/Cellar/go@1.12/1.12.9/libexec";
				PRODUCT_NAME = "$(TARGET_NAME)";
			};
			name = Debug;
		};
		6FDEF7DF21846BC100D8FBF6 /* Release */ = {
			isa = XCBuildConfiguration;
			buildSettings = {
				CODE_SIGN_STYLE = Automatic;
				GO_PATH = "$(HOME)/go";
				GO_ROOT = "/usr/local/Cellar/go@1.12/1.12.9/libexec";
				PRODUCT_NAME = "$(TARGET_NAME)";
			};
			name = Release;
		};
		6FF4AC24211EC472002C96EB /* Debug */ = {
			isa = XCBuildConfiguration;
			baseConfigurationReference = F423046F2371F7CF00572A93 /* WireGuardGoBridge.xcconfig */;
			buildSettings = {
				ALWAYS_EMBED_SWIFT_STANDARD_LIBRARIES = YES;
				ALWAYS_SEARCH_USER_PATHS = NO;
				CLANG_ANALYZER_NONNULL = YES;
				CLANG_ANALYZER_NUMBER_OBJECT_CONVERSION = YES_AGGRESSIVE;
				CLANG_CXX_LANGUAGE_STANDARD = "gnu++14";
				CLANG_CXX_LIBRARY = "libc++";
				CLANG_ENABLE_MODULES = YES;
				CLANG_ENABLE_OBJC_ARC = YES;
				CLANG_ENABLE_OBJC_WEAK = YES;
				CLANG_WARN_BLOCK_CAPTURE_AUTORELEASING = YES;
				CLANG_WARN_BOOL_CONVERSION = YES;
				CLANG_WARN_COMMA = YES;
				CLANG_WARN_CONSTANT_CONVERSION = YES;
				CLANG_WARN_DEPRECATED_OBJC_IMPLEMENTATIONS = YES;
				CLANG_WARN_DIRECT_OBJC_ISA_USAGE = YES_ERROR;
				CLANG_WARN_DOCUMENTATION_COMMENTS = YES;
				CLANG_WARN_EMPTY_BODY = YES;
				CLANG_WARN_ENUM_CONVERSION = YES;
				CLANG_WARN_INFINITE_RECURSION = YES;
				CLANG_WARN_INT_CONVERSION = YES;
				CLANG_WARN_NON_LITERAL_NULL_CONVERSION = YES;
				CLANG_WARN_OBJC_IMPLICIT_RETAIN_SELF = YES;
				CLANG_WARN_OBJC_LITERAL_CONVERSION = YES;
				CLANG_WARN_OBJC_ROOT_CLASS = YES_ERROR;
				CLANG_WARN_RANGE_LOOP_ANALYSIS = YES;
				CLANG_WARN_STRICT_PROTOTYPES = YES;
				CLANG_WARN_SUSPICIOUS_MOVE = YES;
				CLANG_WARN_UNGUARDED_AVAILABILITY = YES_AGGRESSIVE;
				CLANG_WARN_UNREACHABLE_CODE = YES_AGGRESSIVE;
				CLANG_WARN__DUPLICATE_METHOD_MATCH = YES;
				COPY_PHASE_STRIP = NO;
				DEBUG_INFORMATION_FORMAT = dwarf;
				ENABLE_HARDENED_RUNTIME = NO;
				ENABLE_STRICT_OBJC_MSGSEND = YES;
				ENABLE_TESTABILITY = YES;
				GCC_C_LANGUAGE_STANDARD = gnu11;
				GCC_NO_COMMON_BLOCKS = YES;
				GCC_OPTIMIZATION_LEVEL = 2;
				GCC_PREPROCESSOR_DEFINITIONS = (
					"DEBUG=1",
					"$(inherited)",
				);
				GCC_WARN_64_TO_32_BIT_CONVERSION = YES;
				GCC_WARN_ABOUT_RETURN_TYPE = YES_ERROR;
				GCC_WARN_UNDECLARED_SELECTOR = YES;
				GCC_WARN_UNINITIALIZED_AUTOS = YES_AGGRESSIVE;
				GCC_WARN_UNUSED_FUNCTION = YES;
				GCC_WARN_UNUSED_LABEL = YES;
				GCC_WARN_UNUSED_VARIABLE = YES;
				IPHONEOS_DEPLOYMENT_TARGET = 12.0;
				MTL_ENABLE_DEBUG_INFO = YES;
				MTL_FAST_MATH = YES;
				ONLY_ACTIVE_ARCH = YES;
				SDKROOT = iphoneos;
				SWIFT_ACTIVE_COMPILATION_CONDITIONS = DEBUG;
				SWIFT_OBJC_BRIDGING_HEADER = "Guardian-Bridging-Header.h";
				SWIFT_OPTIMIZATION_LEVEL = "-Onone";
				SWIFT_VERSION = 4.2;
				TARGETED_DEVICE_FAMILY = "1,2";
			};
			name = Debug;
		};
		6FF4AC25211EC472002C96EB /* Release */ = {
			isa = XCBuildConfiguration;
			baseConfigurationReference = F423046F2371F7CF00572A93 /* WireGuardGoBridge.xcconfig */;
			buildSettings = {
				ALWAYS_EMBED_SWIFT_STANDARD_LIBRARIES = YES;
				ALWAYS_SEARCH_USER_PATHS = NO;
				CLANG_ANALYZER_NONNULL = YES;
				CLANG_ANALYZER_NUMBER_OBJECT_CONVERSION = YES_AGGRESSIVE;
				CLANG_CXX_LANGUAGE_STANDARD = "gnu++14";
				CLANG_CXX_LIBRARY = "libc++";
				CLANG_ENABLE_MODULES = YES;
				CLANG_ENABLE_OBJC_ARC = YES;
				CLANG_ENABLE_OBJC_WEAK = YES;
				CLANG_WARN_BLOCK_CAPTURE_AUTORELEASING = YES;
				CLANG_WARN_BOOL_CONVERSION = YES;
				CLANG_WARN_COMMA = YES;
				CLANG_WARN_CONSTANT_CONVERSION = YES;
				CLANG_WARN_DEPRECATED_OBJC_IMPLEMENTATIONS = YES;
				CLANG_WARN_DIRECT_OBJC_ISA_USAGE = YES_ERROR;
				CLANG_WARN_DOCUMENTATION_COMMENTS = YES;
				CLANG_WARN_EMPTY_BODY = YES;
				CLANG_WARN_ENUM_CONVERSION = YES;
				CLANG_WARN_INFINITE_RECURSION = YES;
				CLANG_WARN_INT_CONVERSION = YES;
				CLANG_WARN_NON_LITERAL_NULL_CONVERSION = YES;
				CLANG_WARN_OBJC_IMPLICIT_RETAIN_SELF = YES;
				CLANG_WARN_OBJC_LITERAL_CONVERSION = YES;
				CLANG_WARN_OBJC_ROOT_CLASS = YES_ERROR;
				CLANG_WARN_RANGE_LOOP_ANALYSIS = YES;
				CLANG_WARN_STRICT_PROTOTYPES = YES;
				CLANG_WARN_SUSPICIOUS_MOVE = YES;
				CLANG_WARN_UNGUARDED_AVAILABILITY = YES_AGGRESSIVE;
				CLANG_WARN_UNREACHABLE_CODE = YES_AGGRESSIVE;
				CLANG_WARN__DUPLICATE_METHOD_MATCH = YES;
				COPY_PHASE_STRIP = NO;
				DEBUG_INFORMATION_FORMAT = "dwarf-with-dsym";
				ENABLE_HARDENED_RUNTIME = NO;
				ENABLE_NS_ASSERTIONS = NO;
				ENABLE_STRICT_OBJC_MSGSEND = YES;
				GCC_C_LANGUAGE_STANDARD = gnu11;
				GCC_NO_COMMON_BLOCKS = YES;
				GCC_OPTIMIZATION_LEVEL = fast;
				GCC_WARN_64_TO_32_BIT_CONVERSION = YES;
				GCC_WARN_ABOUT_RETURN_TYPE = YES_ERROR;
				GCC_WARN_UNDECLARED_SELECTOR = YES;
				GCC_WARN_UNINITIALIZED_AUTOS = YES_AGGRESSIVE;
				GCC_WARN_UNUSED_FUNCTION = YES;
				GCC_WARN_UNUSED_LABEL = YES;
				GCC_WARN_UNUSED_VARIABLE = YES;
				IPHONEOS_DEPLOYMENT_TARGET = 12.0;
				MTL_ENABLE_DEBUG_INFO = NO;
				MTL_FAST_MATH = YES;
				SDKROOT = iphoneos;
				SWIFT_COMPILATION_MODE = wholemodule;
				SWIFT_OBJC_BRIDGING_HEADER = "Guardian-Bridging-Header.h";
				SWIFT_OPTIMIZATION_LEVEL = "-O";
				SWIFT_VERSION = 4.2;
				TARGETED_DEVICE_FAMILY = "1,2";
				VALIDATE_PRODUCT = YES;
			};
			name = Release;
		};
		6FF4AC27211EC472002C96EB /* Debug */ = {
			isa = XCBuildConfiguration;
			buildSettings = {
				ASSETCATALOG_COMPILER_APPICON_NAME = AppIcon;
				CODE_SIGN_ENTITLEMENTS = "FirefoxPrivateNetworkVPN/Project Files/FirefoxPrivateNetworkVPN.entitlements";
				CODE_SIGN_IDENTITY = "Apple Development";
				CODE_SIGN_STYLE = Automatic;
				CURRENT_PROJECT_VERSION = 1;
				DEVELOPMENT_TEAM = YL7Q499FV6;
				FRAMEWORK_SEARCH_PATHS = (
					"$(inherited)",
					"$(PROJECT_DIR)/Carthage/Build/iOS",
				);
				INFOPLIST_FILE = "$(SRCROOT)/FirefoxPrivateNetworkVPN/Project Files/Info.plist";
				LD_RUNPATH_SEARCH_PATHS = (
					"$(inherited)",
					"@executable_path/Frameworks",
				);
				MARKETING_VERSION = 0.0.20191105;
				PRODUCT_BUNDLE_IDENTIFIER = com.connectedLab.Guardian;
				PRODUCT_NAME = "Firefox Private Network VPN";
				PROVISIONING_PROFILE_SPECIFIER = "";
				SWIFT_OBJC_BRIDGING_HEADER = "FirefoxPrivateNetworkVPN/Project Files/Bridging-Header.h";
				SWIFT_VERSION = 5.0;
			};
			name = Debug;
		};
		6FF4AC28211EC472002C96EB /* Release */ = {
			isa = XCBuildConfiguration;
			buildSettings = {
				ASSETCATALOG_COMPILER_APPICON_NAME = AppIcon;
				CODE_SIGN_ENTITLEMENTS = "FirefoxPrivateNetworkVPN/Project Files/FirefoxPrivateNetworkVPN.entitlements";
				CODE_SIGN_IDENTITY = "Apple Development";
				CODE_SIGN_STYLE = Automatic;
				CURRENT_PROJECT_VERSION = 1;
				DEVELOPMENT_TEAM = YL7Q499FV6;
				FRAMEWORK_SEARCH_PATHS = (
					"$(inherited)",
					"$(PROJECT_DIR)/Carthage/Build/iOS",
				);
				INFOPLIST_FILE = "$(SRCROOT)/FirefoxPrivateNetworkVPN/Project Files/Info.plist";
				LD_RUNPATH_SEARCH_PATHS = (
					"$(inherited)",
					"@executable_path/Frameworks",
				);
				MARKETING_VERSION = 0.0.20191105;
				PRODUCT_BUNDLE_IDENTIFIER = com.connectedLab.Guardian;
				PRODUCT_NAME = "Firefox Private Network VPN";
				PROVISIONING_PROFILE_SPECIFIER = "";
				SWIFT_OBJC_BRIDGING_HEADER = "FirefoxPrivateNetworkVPN/Project Files/Bridging-Header.h";
				SWIFT_VERSION = 5.0;
			};
			name = Release;
		};
		F4E908A92371C31400EB9FE6 /* Debug */ = {
			isa = XCBuildConfiguration;
			buildSettings = {
				CLANG_WARN_UNREACHABLE_CODE = YES;
				CODE_SIGN_STYLE = Automatic;
				DEVELOPMENT_TEAM = YL7Q499FV6;
				GCC_DYNAMIC_NO_PIC = NO;
				GCC_OPTIMIZATION_LEVEL = 0;
				INFOPLIST_FILE = FirefoxPrivateNetworkVPNUITests/Info.plist;
				IPHONEOS_DEPLOYMENT_TARGET = 13.1;
				LD_RUNPATH_SEARCH_PATHS = (
					"$(inherited)",
					"@executable_path/Frameworks",
					"@loader_path/Frameworks",
				);
				MTL_ENABLE_DEBUG_INFO = INCLUDE_SOURCE;
				PRODUCT_BUNDLE_IDENTIFIER = org.mozilla.FirefoxPrivateNetworkVPNUITests;
				PRODUCT_NAME = "$(TARGET_NAME)";
				SWIFT_VERSION = 5.0;
				TARGETED_DEVICE_FAMILY = "1,2";
				TEST_TARGET_NAME = FirefoxPrivateNetworkVPN;
			};
			name = Debug;
		};
		F4E908AA2371C31400EB9FE6 /* Release */ = {
			isa = XCBuildConfiguration;
			buildSettings = {
				CLANG_WARN_UNREACHABLE_CODE = YES;
				CODE_SIGN_STYLE = Automatic;
				DEVELOPMENT_TEAM = YL7Q499FV6;
				INFOPLIST_FILE = FirefoxPrivateNetworkVPNUITests/Info.plist;
				IPHONEOS_DEPLOYMENT_TARGET = 13.1;
				LD_RUNPATH_SEARCH_PATHS = (
					"$(inherited)",
					"@executable_path/Frameworks",
					"@loader_path/Frameworks",
				);
				PRODUCT_BUNDLE_IDENTIFIER = org.mozilla.FirefoxPrivateNetworkVPNUITests;
				PRODUCT_NAME = "$(TARGET_NAME)";
				SWIFT_VERSION = 5.0;
				TARGETED_DEVICE_FAMILY = "1,2";
				TEST_TARGET_NAME = FirefoxPrivateNetworkVPN;
			};
			name = Release;
		};
		F4E908B72371C35100EB9FE6 /* Debug */ = {
			isa = XCBuildConfiguration;
			buildSettings = {
				BUNDLE_LOADER = "$(TEST_HOST)";
				CLANG_WARN_UNREACHABLE_CODE = YES;
				CODE_SIGN_STYLE = Automatic;
				DEVELOPMENT_TEAM = YL7Q499FV6;
				GCC_DYNAMIC_NO_PIC = NO;
				GCC_OPTIMIZATION_LEVEL = 0;
				INFOPLIST_FILE = FirefoxPrivateNetworkVPNTests/Info.plist;
				IPHONEOS_DEPLOYMENT_TARGET = 13.1;
				LD_RUNPATH_SEARCH_PATHS = (
					"$(inherited)",
					"@executable_path/Frameworks",
					"@loader_path/Frameworks",
				);
				MTL_ENABLE_DEBUG_INFO = INCLUDE_SOURCE;
				PRODUCT_BUNDLE_IDENTIFIER = org.mozilla.FirefoxPrivateNetworkVPNTests;
				PRODUCT_NAME = "$(TARGET_NAME)";
				SWIFT_VERSION = 5.0;
				TARGETED_DEVICE_FAMILY = "1,2";
				TEST_HOST = "$(BUILT_PRODUCTS_DIR)/Firefox Private Network VPN.app/Firefox Private Network VPN";
			};
			name = Debug;
		};
		F4E908B82371C35100EB9FE6 /* Release */ = {
			isa = XCBuildConfiguration;
			buildSettings = {
				BUNDLE_LOADER = "$(TEST_HOST)";
				CLANG_WARN_UNREACHABLE_CODE = YES;
				CODE_SIGN_STYLE = Automatic;
				DEVELOPMENT_TEAM = YL7Q499FV6;
				INFOPLIST_FILE = FirefoxPrivateNetworkVPNTests/Info.plist;
				IPHONEOS_DEPLOYMENT_TARGET = 13.1;
				LD_RUNPATH_SEARCH_PATHS = (
					"$(inherited)",
					"@executable_path/Frameworks",
					"@loader_path/Frameworks",
				);
				PRODUCT_BUNDLE_IDENTIFIER = org.mozilla.FirefoxPrivateNetworkVPNTests;
				PRODUCT_NAME = "$(TARGET_NAME)";
				SWIFT_VERSION = 5.0;
				TARGETED_DEVICE_FAMILY = "1,2";
				TEST_HOST = "$(BUILT_PRODUCTS_DIR)/Firefox Private Network VPN.app/Firefox Private Network VPN";
			};
			name = Release;
		};
/* End XCBuildConfiguration section */

/* Begin XCConfigurationList section */
		6F5D0C25218352EF000F85AD /* Build configuration list for PBXNativeTarget "WireGuardTunnel" */ = {
			isa = XCConfigurationList;
			buildConfigurations = (
				6F5D0C23218352EF000F85AD /* Debug */,
				6F5D0C24218352EF000F85AD /* Release */,
			);
			defaultConfigurationIsVisible = 0;
			defaultConfigurationName = Release;
		};
		6FDEF7E021846BC700D8FBF6 /* Build configuration list for PBXLegacyTarget "WireGuardGoBridge" */ = {
			isa = XCConfigurationList;
			buildConfigurations = (
				6FDEF7DE21846BC100D8FBF6 /* Debug */,
				6FDEF7DF21846BC100D8FBF6 /* Release */,
			);
			defaultConfigurationIsVisible = 0;
			defaultConfigurationName = Release;
		};
		6FF4AC0F211EC46F002C96EB /* Build configuration list for PBXProject "FirefoxPrivateNetworkVPN" */ = {
			isa = XCConfigurationList;
			buildConfigurations = (
				6FF4AC24211EC472002C96EB /* Debug */,
				6FF4AC25211EC472002C96EB /* Release */,
			);
			defaultConfigurationIsVisible = 0;
			defaultConfigurationName = Release;
		};
		6FF4AC26211EC472002C96EB /* Build configuration list for PBXNativeTarget "FirefoxPrivateNetworkVPN" */ = {
			isa = XCConfigurationList;
			buildConfigurations = (
				6FF4AC27211EC472002C96EB /* Debug */,
				6FF4AC28211EC472002C96EB /* Release */,
			);
			defaultConfigurationIsVisible = 0;
			defaultConfigurationName = Release;
		};
		F4E908A82371C31400EB9FE6 /* Build configuration list for PBXNativeTarget "FirefoxPrivateNetworkVPNUITests" */ = {
			isa = XCConfigurationList;
			buildConfigurations = (
				F4E908A92371C31400EB9FE6 /* Debug */,
				F4E908AA2371C31400EB9FE6 /* Release */,
			);
			defaultConfigurationIsVisible = 0;
			defaultConfigurationName = Release;
		};
		F4E908B62371C35100EB9FE6 /* Build configuration list for PBXNativeTarget "FirefoxPrivateNetworkVPNTests" */ = {
			isa = XCConfigurationList;
			buildConfigurations = (
				F4E908B72371C35100EB9FE6 /* Debug */,
				F4E908B82371C35100EB9FE6 /* Release */,
			);
			defaultConfigurationIsVisible = 0;
			defaultConfigurationName = Release;
		};
/* End XCConfigurationList section */
	};
	rootObject = 6FF4AC0C211EC46F002C96EB /* Project object */;
}<|MERGE_RESOLUTION|>--- conflicted
+++ resolved
@@ -26,12 +26,8 @@
 		F43DCC7C2379A780000C60E3 /* OSLog+Custom.swift in Sources */ = {isa = PBXBuildFile; fileRef = F43DCC7A2379A780000C60E3 /* OSLog+Custom.swift */; };
 		F49090BE2379D43200C8430A /* SettingsItem.swift in Sources */ = {isa = PBXBuildFile; fileRef = F49090BD2379D43200C8430A /* SettingsItem.swift */; };
 		F4A7FA22237AFF210034AF6C /* Result+Decode.swift in Sources */ = {isa = PBXBuildFile; fileRef = F4A7FA21237AFF210034AF6C /* Result+Decode.swift */; };
-<<<<<<< HEAD
 		F4A7FA24237C5C960034AF6C /* Account.swift in Sources */ = {isa = PBXBuildFile; fileRef = F4A7FA23237C5C960034AF6C /* Account.swift */; };
 		F4A7FA26237C5CE00034AF6C /* Credentials.swift in Sources */ = {isa = PBXBuildFile; fileRef = F4A7FA25237C5CE00034AF6C /* Credentials.swift */; };
-		F4AED1D1235F49EE00F80ABF /* PacketTunnelProvider.swift in Sources */ = {isa = PBXBuildFile; fileRef = F4AED1AD235F450D00F80ABF /* PacketTunnelProvider.swift */; };
-=======
->>>>>>> 9530489e
 		F4AED1D2235F49FC00F80ABF /* DNSResolver.swift in Sources */ = {isa = PBXBuildFile; fileRef = F4AED1AE235F450D00F80ABF /* DNSResolver.swift */; };
 		F4AED1D3235F49FF00F80ABF /* PacketTunnelSettingsGenerator.swift in Sources */ = {isa = PBXBuildFile; fileRef = F4AED1B0235F450D00F80ABF /* PacketTunnelSettingsGenerator.swift */; };
 		F4AED1D4235F4A0200F80ABF /* ErrorNotifier.swift in Sources */ = {isa = PBXBuildFile; fileRef = F4AED1B2235F450D00F80ABF /* ErrorNotifier.swift */; };
