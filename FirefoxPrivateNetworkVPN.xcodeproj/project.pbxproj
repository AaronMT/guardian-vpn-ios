--- conflicted
+++ resolved
@@ -24,13 +24,9 @@
 		F43DCC7B2379A780000C60E3 /* OSLog+Custom.swift in Sources */ = {isa = PBXBuildFile; fileRef = F43DCC7A2379A780000C60E3 /* OSLog+Custom.swift */; };
 		F43DCC7C2379A780000C60E3 /* OSLog+Custom.swift in Sources */ = {isa = PBXBuildFile; fileRef = F43DCC7A2379A780000C60E3 /* OSLog+Custom.swift */; };
 		F49090BE2379D43200C8430A /* SettingsItem.swift in Sources */ = {isa = PBXBuildFile; fileRef = F49090BD2379D43200C8430A /* SettingsItem.swift */; };
-<<<<<<< HEAD
-		F4A7FA22237AFF210034AF6C /* Result+Unwrap.swift in Sources */ = {isa = PBXBuildFile; fileRef = F4A7FA21237AFF210034AF6C /* Result+Unwrap.swift */; };
 		F4A7FA24237C5C960034AF6C /* Account.swift in Sources */ = {isa = PBXBuildFile; fileRef = F4A7FA23237C5C960034AF6C /* Account.swift */; };
 		F4A7FA26237C5CE00034AF6C /* Credentials.swift in Sources */ = {isa = PBXBuildFile; fileRef = F4A7FA25237C5CE00034AF6C /* Credentials.swift */; };
-=======
 		F4A7FA22237AFF210034AF6C /* Result+Decode.swift in Sources */ = {isa = PBXBuildFile; fileRef = F4A7FA21237AFF210034AF6C /* Result+Decode.swift */; };
->>>>>>> 80c43d21
 		F4AED1D1235F49EE00F80ABF /* PacketTunnelProvider.swift in Sources */ = {isa = PBXBuildFile; fileRef = F4AED1AD235F450D00F80ABF /* PacketTunnelProvider.swift */; };
 		F4AED1D2235F49FC00F80ABF /* DNSResolver.swift in Sources */ = {isa = PBXBuildFile; fileRef = F4AED1AE235F450D00F80ABF /* DNSResolver.swift */; };
 		F4AED1D3235F49FF00F80ABF /* PacketTunnelSettingsGenerator.swift in Sources */ = {isa = PBXBuildFile; fileRef = F4AED1B0235F450D00F80ABF /* PacketTunnelSettingsGenerator.swift */; };
@@ -325,13 +321,9 @@
 		F4A4947D23709033007595C3 /* UIView+Designing.swift */ = {isa = PBXFileReference; fileEncoding = 4; lastKnownFileType = sourcecode.swift; path = "UIView+Designing.swift"; sourceTree = "<group>"; };
 		F4A4947E23709033007595C3 /* NetworkRequesting.swift */ = {isa = PBXFileReference; fileEncoding = 4; lastKnownFileType = sourcecode.swift; path = NetworkRequesting.swift; sourceTree = "<group>"; };
 		F4A4947F23709033007595C3 /* Strings.swift */ = {isa = PBXFileReference; fileEncoding = 4; lastKnownFileType = sourcecode.swift; path = Strings.swift; sourceTree = "<group>"; };
-<<<<<<< HEAD
-		F4A7FA21237AFF210034AF6C /* Result+Unwrap.swift */ = {isa = PBXFileReference; lastKnownFileType = sourcecode.swift; path = "Result+Unwrap.swift"; sourceTree = "<group>"; };
 		F4A7FA23237C5C960034AF6C /* Account.swift */ = {isa = PBXFileReference; lastKnownFileType = sourcecode.swift; path = Account.swift; sourceTree = "<group>"; };
 		F4A7FA25237C5CE00034AF6C /* Credentials.swift */ = {isa = PBXFileReference; fileEncoding = 4; lastKnownFileType = sourcecode.swift; path = Credentials.swift; sourceTree = "<group>"; };
-=======
 		F4A7FA21237AFF210034AF6C /* Result+Decode.swift */ = {isa = PBXFileReference; lastKnownFileType = sourcecode.swift; path = "Result+Decode.swift"; sourceTree = "<group>"; };
->>>>>>> 80c43d21
 		F4AED109235F450D00F80ABF /* go.mod */ = {isa = PBXFileReference; lastKnownFileType = text; path = go.mod; sourceTree = "<group>"; };
 		F4AED10A235F450D00F80ABF /* Makefile */ = {isa = PBXFileReference; lastKnownFileType = sourcecode.make; path = Makefile; sourceTree = "<group>"; };
 		F4AED10B235F450D00F80ABF /* api-ios.go */ = {isa = PBXFileReference; lastKnownFileType = text; path = "api-ios.go"; sourceTree = "<group>"; };
@@ -1324,11 +1316,6 @@
 				F4E909072371CAAD00EB9FE6 /* SettingsViewController.swift in Sources */,
 				F4AED210235F52AE00F80ABF /* Curve25519.swift in Sources */,
 				F4E908EE2371CAAD00EB9FE6 /* DependencyFactory.swift in Sources */,
-<<<<<<< HEAD
-				F4E908F32371CAAD00EB9FE6 /* Data+JSON.swift in Sources */,
-=======
-				F4E908F02371CAAD00EB9FE6 /* KeyStore.swift in Sources */,
->>>>>>> 80c43d21
 				F4AED258235F835300F80ABF /* Endpoint.swift in Sources */,
 				F4E9090F2371CAAD00EB9FE6 /* CountryVPNHeaderView.swift in Sources */,
 				F4E909022371CAAD00EB9FE6 /* LoadingViewController.swift in Sources */,
