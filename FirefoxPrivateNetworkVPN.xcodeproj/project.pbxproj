// !$*UTF8*$!
{
	archiveVersion = 1;
	classes = {
	};
	objectVersion = 51;
	objects = {

/* Begin PBXBuildFile section */
		527C7EB323752DCA00368965 /* AboutViewController.swift in Sources */ = {isa = PBXBuildFile; fileRef = 527C7EB123752DCA00368965 /* AboutViewController.swift */; };
		527C7EB423752DCA00368965 /* AboutViewController.xib in Resources */ = {isa = PBXBuildFile; fileRef = 527C7EB223752DCA00368965 /* AboutViewController.xib */; };
		527C7EB623752E9300368965 /* AboutDataSource.swift in Sources */ = {isa = PBXBuildFile; fileRef = 527C7EB523752E9300368965 /* AboutDataSource.swift */; };
		527C7EB823752F6500368965 /* AboutHeaderView.swift in Sources */ = {isa = PBXBuildFile; fileRef = 527C7EB723752F6500368965 /* AboutHeaderView.swift */; };
		527C7EBA23752FBB00368965 /* AboutHeaderView.xib in Resources */ = {isa = PBXBuildFile; fileRef = 527C7EB923752FBB00368965 /* AboutHeaderView.xib */; };
		6B5CA6B1220DE4E900F126CF /* NetworkExtension.framework in Frameworks */ = {isa = PBXBuildFile; fileRef = 6FF4AC462120B9E0002C96EB /* NetworkExtension.framework */; };
		6FDEF7E421846C1A00D8FBF6 /* libwg-go.a in Frameworks */ = {isa = PBXBuildFile; fileRef = 6FDEF7E321846C1A00D8FBF6 /* libwg-go.a */; };
		F4056032239E9F31000A93CC /* KeychainStored.swift in Sources */ = {isa = PBXBuildFile; fileRef = F4056031239E9F31000A93CC /* KeychainStored.swift */; };
		F41CCA2923711C7A0018DC43 /* Assets.xcassets in Resources */ = {isa = PBXBuildFile; fileRef = F41CCA1D23711C7A0018DC43 /* Assets.xcassets */; };
		F41CCA302371215E0018DC43 /* Localizable.strings in Resources */ = {isa = PBXBuildFile; fileRef = F41CCA2E2371215E0018DC43 /* Localizable.strings */; };
		F422FEF623970752009413E2 /* Notification+Extensions.swift in Sources */ = {isa = PBXBuildFile; fileRef = F422FEF523970752009413E2 /* Notification+Extensions.swift */; };
		F422FEF823980C1D009413E2 /* NSAttributedString+Extensions.swift in Sources */ = {isa = PBXBuildFile; fileRef = F422FEF723980C1D009413E2 /* NSAttributedString+Extensions.swift */; };
		F422FEFA23983E85009413E2 /* UIImage+Color.swift in Sources */ = {isa = PBXBuildFile; fileRef = F422FEF923983E85009413E2 /* UIImage+Color.swift */; };
		F4230483237209B000572A93 /* HelpViewController.swift in Sources */ = {isa = PBXBuildFile; fileRef = F4230481237209B000572A93 /* HelpViewController.swift */; };
		F4230484237209B000572A93 /* HelpViewController.xib in Resources */ = {isa = PBXBuildFile; fileRef = F4230482237209B000572A93 /* HelpViewController.xib */; };
		F423048623720A7400572A93 /* HelpDataSource.swift in Sources */ = {isa = PBXBuildFile; fileRef = F423048523720A7400572A93 /* HelpDataSource.swift */; };
		F42304892372101000572A93 /* HyperlinkCell.swift in Sources */ = {isa = PBXBuildFile; fileRef = F42304872372101000572A93 /* HyperlinkCell.swift */; };
		F423048A2372101000572A93 /* HyperlinkCell.xib in Resources */ = {isa = PBXBuildFile; fileRef = F42304882372101000572A93 /* HyperlinkCell.xib */; };
		F42DE7C62395A61C000B79C3 /* LandingViewController.swift in Sources */ = {isa = PBXBuildFile; fileRef = F42DE7C52395A61C000B79C3 /* LandingViewController.swift */; };
		F42DE7C82395A64A000B79C3 /* CarouselViewController.swift in Sources */ = {isa = PBXBuildFile; fileRef = F42DE7C72395A64A000B79C3 /* CarouselViewController.swift */; };
		F42DE7CA2395A824000B79C3 /* CarouselViewType.swift in Sources */ = {isa = PBXBuildFile; fileRef = F42DE7C92395A824000B79C3 /* CarouselViewType.swift */; };
		F42DE7CC2395B9D3000B79C3 /* WarningToastView.xib in Resources */ = {isa = PBXBuildFile; fileRef = F42DE7CB2395B9D3000B79C3 /* WarningToastView.xib */; };
		F42DE7CE2395B9E7000B79C3 /* WarningToastView.swift in Sources */ = {isa = PBXBuildFile; fileRef = F42DE7CD2395B9E7000B79C3 /* WarningToastView.swift */; };
		F43DCC7B2379A780000C60E3 /* OSLog+Custom.swift in Sources */ = {isa = PBXBuildFile; fileRef = F43DCC7A2379A780000C60E3 /* OSLog+Custom.swift */; };
		F45D1D0C2385EF930084B5DE /* UINavigationBar+font.swift in Sources */ = {isa = PBXBuildFile; fileRef = F45D1D0B2385EF930084B5DE /* UINavigationBar+font.swift */; };
		F45D1D0E238721E20084B5DE /* CarouselDataSource.swift in Sources */ = {isa = PBXBuildFile; fileRef = F45D1D0D238721E20084B5DE /* CarouselDataSource.swift */; };
		F45D1D1023873B8A0084B5DE /* CarouselPageViewController.swift in Sources */ = {isa = PBXBuildFile; fileRef = F45D1D0F23873B8A0084B5DE /* CarouselPageViewController.swift */; };
		F47112A023E200F000539A15 /* UINavigationBar+HandleBar.swift in Sources */ = {isa = PBXBuildFile; fileRef = F471129F23E200F000539A15 /* UINavigationBar+HandleBar.swift */; };
		F47112A223E218AC00539A15 /* UIViewController+Modal.swift in Sources */ = {isa = PBXBuildFile; fileRef = F47112A123E218AC00539A15 /* UIViewController+Modal.swift */; };
		F471537623C3D15900226CB8 /* VersionUpdateToastView.swift in Sources */ = {isa = PBXBuildFile; fileRef = F471537523C3D15900226CB8 /* VersionUpdateToastView.swift */; };
		F471537823C3D17A00226CB8 /* VersionUpdateToastView.xib in Resources */ = {isa = PBXBuildFile; fileRef = F471537723C3D17A00226CB8 /* VersionUpdateToastView.xib */; };
		F471537A23C4E81F00226CB8 /* ReleaseMonitor.swift in Sources */ = {isa = PBXBuildFile; fileRef = F471537923C4E81F00226CB8 /* ReleaseMonitor.swift */; };
		F4720259238C3D620033A14B /* UIFont+Custom.swift in Sources */ = {isa = PBXBuildFile; fileRef = F4720258238C3D620033A14B /* UIFont+Custom.swift */; };
		F477A20A23E3508F00585066 /* LandingViewController.xib in Resources */ = {isa = PBXBuildFile; fileRef = F477A20923E3508F00585066 /* LandingViewController.xib */; };
		F477A20C23E352E900585066 /* CarouselViewController.xib in Resources */ = {isa = PBXBuildFile; fileRef = F477A20B23E352E900585066 /* CarouselViewController.xib */; };
		F478E47F23C7842D00D17FE0 /* ReleaseInfo.swift in Sources */ = {isa = PBXBuildFile; fileRef = F478E47E23C7842D00D17FE0 /* ReleaseInfo.swift */; };
		F478E48123C784C400D17FE0 /* UIApplication+Extensions.swift in Sources */ = {isa = PBXBuildFile; fileRef = F478E48023C784C400D17FE0 /* UIApplication+Extensions.swift */; };
		F478E48423C787B600D17FE0 /* Release.swift in Sources */ = {isa = PBXBuildFile; fileRef = F478E48323C787B600D17FE0 /* Release.swift */; };
		F478E48623C7881900D17FE0 /* UpdateStatus.swift in Sources */ = {isa = PBXBuildFile; fileRef = F478E48523C7881900D17FE0 /* UpdateStatus.swift */; };
		F478E48823C78A1700D17FE0 /* ReleaseMonitoring.swift in Sources */ = {isa = PBXBuildFile; fileRef = F478E48723C78A1700D17FE0 /* ReleaseMonitoring.swift */; };
		F478E48A23C78F4F00D17FE0 /* URLRequestBuilder.swift in Sources */ = {isa = PBXBuildFile; fileRef = F478E48923C78F4F00D17FE0 /* URLRequestBuilder.swift */; };
		F478E48F23C7906C00D17FE0 /* GuardianURLRequest.swift in Sources */ = {isa = PBXBuildFile; fileRef = F478E48E23C7906B00D17FE0 /* GuardianURLRequest.swift */; };
		F48A595C23DBA03400BB2A0A /* UIScreen+Extensions.swift in Sources */ = {isa = PBXBuildFile; fileRef = F48A595B23DBA03400BB2A0A /* UIScreen+Extensions.swift */; };
		F49090BE2379D43200C8430A /* SettingsItem.swift in Sources */ = {isa = PBXBuildFile; fileRef = F49090BD2379D43200C8430A /* SettingsItem.swift */; };
		F4A7FA22237AFF210034AF6C /* Result+Decode.swift in Sources */ = {isa = PBXBuildFile; fileRef = F4A7FA21237AFF210034AF6C /* Result+Decode.swift */; };
		F4A7FA24237C5C960034AF6C /* Account.swift in Sources */ = {isa = PBXBuildFile; fileRef = F4A7FA23237C5C960034AF6C /* Account.swift */; };
		F4A7FA26237C5CE00034AF6C /* Credentials.swift in Sources */ = {isa = PBXBuildFile; fileRef = F4A7FA25237C5CE00034AF6C /* Credentials.swift */; };
		F4AED1D1235F49EE00F80ABF /* PacketTunnelProvider.swift in Sources */ = {isa = PBXBuildFile; fileRef = F4AED1AD235F450D00F80ABF /* PacketTunnelProvider.swift */; };
		F4AED1D2235F49FC00F80ABF /* DNSResolver.swift in Sources */ = {isa = PBXBuildFile; fileRef = F4AED1AE235F450D00F80ABF /* DNSResolver.swift */; };
		F4AED1D3235F49FF00F80ABF /* PacketTunnelSettingsGenerator.swift in Sources */ = {isa = PBXBuildFile; fileRef = F4AED1B0235F450D00F80ABF /* PacketTunnelSettingsGenerator.swift */; };
		F4AED1D4235F4A0200F80ABF /* ErrorNotifier.swift in Sources */ = {isa = PBXBuildFile; fileRef = F4AED1B2235F450D00F80ABF /* ErrorNotifier.swift */; };
		F4AED1D6235F4A3900F80ABF /* Logger.swift in Sources */ = {isa = PBXBuildFile; fileRef = F4AED12B235F450D00F80ABF /* Logger.swift */; };
		F4AED1D7235F4A6F00F80ABF /* FileManager+Extension.swift in Sources */ = {isa = PBXBuildFile; fileRef = F4AED11A235F450D00F80ABF /* FileManager+Extension.swift */; };
		F4AED1D8235F4A7400F80ABF /* Keychain.swift in Sources */ = {isa = PBXBuildFile; fileRef = F4AED11B235F450D00F80ABF /* Keychain.swift */; };
		F4AED1D9235F4C5700F80ABF /* InterfaceConfiguration.swift in Sources */ = {isa = PBXBuildFile; fileRef = F4AED11D235F450D00F80ABF /* InterfaceConfiguration.swift */; };
		F4AED1DA235F4C5700F80ABF /* TunnelConfiguration+WgQuickConfig.swift in Sources */ = {isa = PBXBuildFile; fileRef = F4AED11E235F450D00F80ABF /* TunnelConfiguration+WgQuickConfig.swift */; };
		F4AED1DB235F4C5700F80ABF /* Data+KeyEncoding.swift in Sources */ = {isa = PBXBuildFile; fileRef = F4AED11F235F450D00F80ABF /* Data+KeyEncoding.swift */; };
		F4AED1DC235F4C5700F80ABF /* PeerConfiguration.swift in Sources */ = {isa = PBXBuildFile; fileRef = F4AED120235F450D00F80ABF /* PeerConfiguration.swift */; };
		F4AED1DD235F4C5700F80ABF /* DNSServer.swift in Sources */ = {isa = PBXBuildFile; fileRef = F4AED122235F450D00F80ABF /* DNSServer.swift */; };
		F4AED1DE235F4C5700F80ABF /* TunnelConfiguration.swift in Sources */ = {isa = PBXBuildFile; fileRef = F4AED123235F450D00F80ABF /* TunnelConfiguration.swift */; };
		F4AED1DF235F4C5700F80ABF /* NETunnelProviderProtocol+Extension.swift in Sources */ = {isa = PBXBuildFile; fileRef = F4AED124235F450D00F80ABF /* NETunnelProviderProtocol+Extension.swift */; };
		F4AED1E0235F4C5700F80ABF /* String+ArrayConversion.swift in Sources */ = {isa = PBXBuildFile; fileRef = F4AED125235F450D00F80ABF /* String+ArrayConversion.swift */; };
		F4AED1E1235F4C5700F80ABF /* key.c in Sources */ = {isa = PBXBuildFile; fileRef = F4AED126235F450D00F80ABF /* key.c */; };
		F4AED1E2235F4C5700F80ABF /* IPAddressRange.swift in Sources */ = {isa = PBXBuildFile; fileRef = F4AED127235F450D00F80ABF /* IPAddressRange.swift */; };
		F4AED1E3235F4C5700F80ABF /* Endpoint.swift in Sources */ = {isa = PBXBuildFile; fileRef = F4AED128235F450D00F80ABF /* Endpoint.swift */; };
		F4AED1E4235F4F2A00F80ABF /* TunnelConfiguration+UapiConfig.swift in Sources */ = {isa = PBXBuildFile; fileRef = F4AED19B235F450D00F80ABF /* TunnelConfiguration+UapiConfig.swift */; };
		F4AED1ED235F50D200F80ABF /* key.c in Sources */ = {isa = PBXBuildFile; fileRef = F4AED126235F450D00F80ABF /* key.c */; };
		F4AED20F235F52AE00F80ABF /* x25519.c in Sources */ = {isa = PBXBuildFile; fileRef = F4AED182235F450D00F80ABF /* x25519.c */; };
		F4AED210235F52AE00F80ABF /* Curve25519.swift in Sources */ = {isa = PBXBuildFile; fileRef = F4AED183235F450D00F80ABF /* Curve25519.swift */; };
		F4AED21C235F55EA00F80ABF /* FileManager+Extension.swift in Sources */ = {isa = PBXBuildFile; fileRef = F4AED11A235F450D00F80ABF /* FileManager+Extension.swift */; };
		F4AED21D235F55EA00F80ABF /* Keychain.swift in Sources */ = {isa = PBXBuildFile; fileRef = F4AED11B235F450D00F80ABF /* Keychain.swift */; };
		F4AED249235F7BB800F80ABF /* WireGuardAppError.swift in Sources */ = {isa = PBXBuildFile; fileRef = F4AED1AA235F450D00F80ABF /* WireGuardAppError.swift */; };
		F4AED24E235F82BD00F80ABF /* ringlogger.c in Sources */ = {isa = PBXBuildFile; fileRef = F4AED12A235F450D00F80ABF /* ringlogger.c */; };
		F4AED24F235F835200F80ABF /* InterfaceConfiguration.swift in Sources */ = {isa = PBXBuildFile; fileRef = F4AED11D235F450D00F80ABF /* InterfaceConfiguration.swift */; };
		F4AED250235F835200F80ABF /* TunnelConfiguration+WgQuickConfig.swift in Sources */ = {isa = PBXBuildFile; fileRef = F4AED11E235F450D00F80ABF /* TunnelConfiguration+WgQuickConfig.swift */; };
		F4AED251235F835200F80ABF /* Data+KeyEncoding.swift in Sources */ = {isa = PBXBuildFile; fileRef = F4AED11F235F450D00F80ABF /* Data+KeyEncoding.swift */; };
		F4AED252235F835200F80ABF /* PeerConfiguration.swift in Sources */ = {isa = PBXBuildFile; fileRef = F4AED120235F450D00F80ABF /* PeerConfiguration.swift */; };
		F4AED253235F835200F80ABF /* DNSServer.swift in Sources */ = {isa = PBXBuildFile; fileRef = F4AED122235F450D00F80ABF /* DNSServer.swift */; };
		F4AED254235F835200F80ABF /* TunnelConfiguration.swift in Sources */ = {isa = PBXBuildFile; fileRef = F4AED123235F450D00F80ABF /* TunnelConfiguration.swift */; };
		F4AED255235F835300F80ABF /* NETunnelProviderProtocol+Extension.swift in Sources */ = {isa = PBXBuildFile; fileRef = F4AED124235F450D00F80ABF /* NETunnelProviderProtocol+Extension.swift */; };
		F4AED256235F835300F80ABF /* String+ArrayConversion.swift in Sources */ = {isa = PBXBuildFile; fileRef = F4AED125235F450D00F80ABF /* String+ArrayConversion.swift */; };
		F4AED257235F835300F80ABF /* IPAddressRange.swift in Sources */ = {isa = PBXBuildFile; fileRef = F4AED127235F450D00F80ABF /* IPAddressRange.swift */; };
		F4AED258235F835300F80ABF /* Endpoint.swift in Sources */ = {isa = PBXBuildFile; fileRef = F4AED128235F450D00F80ABF /* Endpoint.swift */; };
		F4AED259235F838F00F80ABF /* ringlogger.c in Sources */ = {isa = PBXBuildFile; fileRef = F4AED12A235F450D00F80ABF /* ringlogger.c */; };
		F4AED25A235F838F00F80ABF /* Logger.swift in Sources */ = {isa = PBXBuildFile; fileRef = F4AED12B235F450D00F80ABF /* Logger.swift */; };
		F4B42BFB238D88EE001F64F7 /* SimplePing.m in Sources */ = {isa = PBXBuildFile; fileRef = F4B42BFA238D88EE001F64F7 /* SimplePing.m */; };
		F4B42BFF238D8A44001F64F7 /* LongPinger.swift in Sources */ = {isa = PBXBuildFile; fileRef = F4B42BFE238D8A44001F64F7 /* LongPinger.swift */; };
		F4B42C04238DD22D001F64F7 /* ConnectionHealthMonitor.swift in Sources */ = {isa = PBXBuildFile; fileRef = F4B42C03238DD22D001F64F7 /* ConnectionHealthMonitor.swift */; };
		F4B42C06238EFF83001F64F7 /* ConnectionTimerFactory.swift in Sources */ = {isa = PBXBuildFile; fileRef = F4B42C05238EFF83001F64F7 /* ConnectionTimerFactory.swift */; };
		F4B42C08238F1652001F64F7 /* ConnectionRxValue.swift in Sources */ = {isa = PBXBuildFile; fileRef = F4B42C07238F1652001F64F7 /* ConnectionRxValue.swift */; };
		F4B42C0A238F2195001F64F7 /* ObservableType+Extensions.swift in Sources */ = {isa = PBXBuildFile; fileRef = F4B42C09238F2195001F64F7 /* ObservableType+Extensions.swift */; };
		F4B42C1123900E6C001F64F7 /* Nimble.framework in Frameworks */ = {isa = PBXBuildFile; fileRef = F4D150D5234797B700739CDA /* Nimble.framework */; };
		F4B42C1223900E6C001F64F7 /* Quick.framework in Frameworks */ = {isa = PBXBuildFile; fileRef = F4D150D7234797C700739CDA /* Quick.framework */; };
		F4B42C1323900E6C001F64F7 /* RxCocoa.framework in Frameworks */ = {isa = PBXBuildFile; fileRef = F4A0EFF5235612F500A06D7B /* RxCocoa.framework */; };
		F4B42C1423900E6C001F64F7 /* RxRelay.framework in Frameworks */ = {isa = PBXBuildFile; fileRef = F48ED2BB23561C4900F6D0C5 /* RxRelay.framework */; };
		F4B42C1523900E6C001F64F7 /* RxSwift.framework in Frameworks */ = {isa = PBXBuildFile; fileRef = F4A0EFF32356111A00A06D7B /* RxSwift.framework */; };
		F4B42C1823900E6D001F64F7 /* RxBlocking.framework in Frameworks */ = {isa = PBXBuildFile; fileRef = F4B42C1623900E6D001F64F7 /* RxBlocking.framework */; };
		F4B42C1923900E6D001F64F7 /* RxTest.framework in Frameworks */ = {isa = PBXBuildFile; fileRef = F4B42C1723900E6D001F64F7 /* RxTest.framework */; };
		F4B42C1B23901DA3001F64F7 /* MockLongPinger.swift in Sources */ = {isa = PBXBuildFile; fileRef = F4B42C00238DC6A7001F64F7 /* MockLongPinger.swift */; };
		F4B42C1D239021F4001F64F7 /* MockConnectionTimerFactory.swift in Sources */ = {isa = PBXBuildFile; fileRef = F4B42C1C239021F4001F64F7 /* MockConnectionTimerFactory.swift */; };
		F4B42C1F2390230B001F64F7 /* MockConnectionRxValue.swift in Sources */ = {isa = PBXBuildFile; fileRef = F4B42C1E2390230B001F64F7 /* MockConnectionRxValue.swift */; };
		F4B42C212390504F001F64F7 /* ConnectionHealthMonitorSpec.swift in Sources */ = {isa = PBXBuildFile; fileRef = F4B42C202390504F001F64F7 /* ConnectionHealthMonitorSpec.swift */; };
		F4B42C2323916A90001F64F7 /* ConnectionHealthMonitoring.swift in Sources */ = {isa = PBXBuildFile; fileRef = F4B42C2223916A90001F64F7 /* ConnectionHealthMonitoring.swift */; };
		F4DF5B1423CFBDAA006A7E4C /* UpdateRecommendedViewController.swift in Sources */ = {isa = PBXBuildFile; fileRef = F4DF5B1223CFBDAA006A7E4C /* UpdateRecommendedViewController.swift */; };
		F4DF5B1523CFBDAA006A7E4C /* UpdateRecommendedViewController.xib in Resources */ = {isa = PBXBuildFile; fileRef = F4DF5B1323CFBDAA006A7E4C /* UpdateRecommendedViewController.xib */; };
		F4E8FA612374E00700D840D8 /* HyperlinkItem.swift in Sources */ = {isa = PBXBuildFile; fileRef = F4E8FA602374E00700D840D8 /* HyperlinkItem.swift */; };
		F4E908A42371C31400EB9FE6 /* FirefoxPrivateNetworkVPNUITests.swift in Sources */ = {isa = PBXBuildFile; fileRef = F4E908A32371C31400EB9FE6 /* FirefoxPrivateNetworkVPNUITests.swift */; };
		F4E908BA2371C45600EB9FE6 /* Lottie.framework in Frameworks */ = {isa = PBXBuildFile; fileRef = F4E908B92371C45600EB9FE6 /* Lottie.framework */; };
		F4E908BB2371C48600EB9FE6 /* RxRelay.framework in Frameworks */ = {isa = PBXBuildFile; fileRef = F48ED2BB23561C4900F6D0C5 /* RxRelay.framework */; };
		F4E908BC2371C48600EB9FE6 /* RxCocoa.framework in Frameworks */ = {isa = PBXBuildFile; fileRef = F4A0EFF5235612F500A06D7B /* RxCocoa.framework */; };
		F4E908BD2371C48600EB9FE6 /* RxSwift.framework in Frameworks */ = {isa = PBXBuildFile; fileRef = F4A0EFF32356111A00A06D7B /* RxSwift.framework */; };
		F4E908BE2371C48E00EB9FE6 /* NetworkExtension.framework in Frameworks */ = {isa = PBXBuildFile; fileRef = 6FF4AC462120B9E0002C96EB /* NetworkExtension.framework */; };
		F4E908BF2371C49300EB9FE6 /* SafariServices.framework in Frameworks */ = {isa = PBXBuildFile; fileRef = F40831CB233CF5BE00A60FCA /* SafariServices.framework */; };
		F4E908C02371C8C500EB9FE6 /* WireGuardTunnel.appex in Embed App Extensions */ = {isa = PBXBuildFile; fileRef = 6F5D0C1A218352EF000F85AD /* WireGuardTunnel.appex */; settings = {ATTRIBUTES = (RemoveHeadersOnCopy, ); }; };
		F4E908C12371CAAD00EB9FE6 /* AppDelegate.swift in Sources */ = {isa = PBXBuildFile; fileRef = F41CCA2423711C7A0018DC43 /* AppDelegate.swift */; };
		F4E908C22371CAAD00EB9FE6 /* DeviceManagementDataSource.swift in Sources */ = {isa = PBXBuildFile; fileRef = F499C0F8234E3F5500126CDA /* DeviceManagementDataSource.swift */; };
		F4E908C32371CAAD00EB9FE6 /* ServersDataSource.swift in Sources */ = {isa = PBXBuildFile; fileRef = F4D150B92345438500739CDA /* ServersDataSource.swift */; };
		F4E908C42371CAAD00EB9FE6 /* SettingsDataSource.swift in Sources */ = {isa = PBXBuildFile; fileRef = F4D8D952236A2BA000BE5FFC /* SettingsDataSource.swift */; };
		F4E908C52371CAAD00EB9FE6 /* DeviceKeys.swift in Sources */ = {isa = PBXBuildFile; fileRef = F43DFC13234E436E003EA64A /* DeviceKeys.swift */; };
		F4E908C62371CAAD00EB9FE6 /* TunnelAction.swift in Sources */ = {isa = PBXBuildFile; fileRef = F4E8B2342368C39C001CEC8A /* TunnelAction.swift */; };
		F4E908C72371CAAD00EB9FE6 /* VPNState.swift in Sources */ = {isa = PBXBuildFile; fileRef = F4B21E422366514700136316 /* VPNState.swift */; };
		F4E908C82371CAAD00EB9FE6 /* Device.swift in Sources */ = {isa = PBXBuildFile; fileRef = F43DFC0D234D1361003EA64A /* Device.swift */; };
		F4E908C92371CAAD00EB9FE6 /* LoginCheckpointModel.swift in Sources */ = {isa = PBXBuildFile; fileRef = F4658547233BBBF30081D7D7 /* LoginCheckpointModel.swift */; };
		F4E908CA2371CAAD00EB9FE6 /* User.swift in Sources */ = {isa = PBXBuildFile; fileRef = F40831D0233CFD5600A60FCA /* User.swift */; };
		F4E908CB2371CAAD00EB9FE6 /* VerifyResponse.swift in Sources */ = {isa = PBXBuildFile; fileRef = F45D7097233D34B100871447 /* VerifyResponse.swift */; };
		F4E908CC2371CAAD00EB9FE6 /* VPNLocations.swift in Sources */ = {isa = PBXBuildFile; fileRef = F4F25E102343F7D3004BA245 /* VPNLocations.swift */; };
		F4E908CD2371CAAD00EB9FE6 /* GuardianAPI.swift in Sources */ = {isa = PBXBuildFile; fileRef = F4658544233BB7690081D7D7 /* GuardianAPI.swift */; };
		F4E908CE2371CAAD00EB9FE6 /* NetworkingEnums.swift in Sources */ = {isa = PBXBuildFile; fileRef = F4658540233BB3D00081D7D7 /* NetworkingEnums.swift */; };
		F4E908CF2371CAAD00EB9FE6 /* NetworkLayer.swift in Sources */ = {isa = PBXBuildFile; fileRef = F4658542233BB44A0081D7D7 /* NetworkLayer.swift */; };
		F4E908D02371CAAD00EB9FE6 /* AccountManaging.swift in Sources */ = {isa = PBXBuildFile; fileRef = F42A23062347D37F00763B0D /* AccountManaging.swift */; };
		F4E908D12371CAAD00EB9FE6 /* DependencyProviding.swift in Sources */ = {isa = PBXBuildFile; fileRef = F42A23042347D22100763B0D /* DependencyProviding.swift */; };
		F4E908D22371CAAD00EB9FE6 /* Navigating.swift in Sources */ = {isa = PBXBuildFile; fileRef = F45D70A0233D3BC000871447 /* Navigating.swift */; };
		F4E908D32371CAAD00EB9FE6 /* NavigationCoordinating.swift in Sources */ = {isa = PBXBuildFile; fileRef = F4A4947923709033007595C3 /* NavigationCoordinating.swift */; };
		F4E908D42371CAAD00EB9FE6 /* NetworkRequesting.swift in Sources */ = {isa = PBXBuildFile; fileRef = F4A4947E23709033007595C3 /* NetworkRequesting.swift */; };
		F4E908D52371CAAD00EB9FE6 /* TunnelManaging.swift in Sources */ = {isa = PBXBuildFile; fileRef = F4A4947A23709033007595C3 /* TunnelManaging.swift */; };
		F4E908D62371CAAD00EB9FE6 /* UserDefaulting.swift in Sources */ = {isa = PBXBuildFile; fileRef = F43DFC0F234D1EE4003EA64A /* UserDefaulting.swift */; };
		F4E908D72371CAAD00EB9FE6 /* Inter-Medium.otf in Resources */ = {isa = PBXBuildFile; fileRef = F45D70E92342775000871447 /* Inter-Medium.otf */; };
		F4E908D82371CAAD00EB9FE6 /* Inter-Regular.otf in Resources */ = {isa = PBXBuildFile; fileRef = F45D70EB2342775000871447 /* Inter-Regular.otf */; };
		F4E908D92371CAAD00EB9FE6 /* Inter-SemiBold.otf in Resources */ = {isa = PBXBuildFile; fileRef = F45D70EA2342775000871447 /* Inter-SemiBold.otf */; };
		F4E908DA2371CAAD00EB9FE6 /* Metropolis-Black.otf in Resources */ = {isa = PBXBuildFile; fileRef = F45D70B82342431E00871447 /* Metropolis-Black.otf */; };
		F4E908DB2371CAAD00EB9FE6 /* Metropolis-BlackItalic.otf in Resources */ = {isa = PBXBuildFile; fileRef = F45D70BC2342431E00871447 /* Metropolis-BlackItalic.otf */; };
		F4E908DC2371CAAD00EB9FE6 /* Metropolis-Bold.otf in Resources */ = {isa = PBXBuildFile; fileRef = F45D70C02342431F00871447 /* Metropolis-Bold.otf */; };
		F4E908DD2371CAAD00EB9FE6 /* Metropolis-BoldItalic.otf in Resources */ = {isa = PBXBuildFile; fileRef = F45D70B62342431E00871447 /* Metropolis-BoldItalic.otf */; };
		F4E908DE2371CAAD00EB9FE6 /* Metropolis-ExtraBold.otf in Resources */ = {isa = PBXBuildFile; fileRef = F45D70BE2342431E00871447 /* Metropolis-ExtraBold.otf */; };
		F4E908DF2371CAAD00EB9FE6 /* Metropolis-ExtraBoldItalic.otf in Resources */ = {isa = PBXBuildFile; fileRef = F45D70BB2342431E00871447 /* Metropolis-ExtraBoldItalic.otf */; };
		F4E908E02371CAAD00EB9FE6 /* Metropolis-ExtraLight.otf in Resources */ = {isa = PBXBuildFile; fileRef = F45D70BA2342431E00871447 /* Metropolis-ExtraLight.otf */; };
		F4E908E12371CAAD00EB9FE6 /* Metropolis-ExtraLightItalic.otf in Resources */ = {isa = PBXBuildFile; fileRef = F45D70B42342431E00871447 /* Metropolis-ExtraLightItalic.otf */; };
		F4E908E22371CAAD00EB9FE6 /* Metropolis-Light.otf in Resources */ = {isa = PBXBuildFile; fileRef = F45D70B72342431E00871447 /* Metropolis-Light.otf */; };
		F4E908E32371CAAD00EB9FE6 /* Metropolis-LightItalic.otf in Resources */ = {isa = PBXBuildFile; fileRef = F45D70C12342431F00871447 /* Metropolis-LightItalic.otf */; };
		F4E908E42371CAAD00EB9FE6 /* Metropolis-Medium.otf in Resources */ = {isa = PBXBuildFile; fileRef = F45D70B32342431E00871447 /* Metropolis-Medium.otf */; };
		F4E908E52371CAAD00EB9FE6 /* Metropolis-MediumItalic.otf in Resources */ = {isa = PBXBuildFile; fileRef = F45D70BD2342431E00871447 /* Metropolis-MediumItalic.otf */; };
		F4E908E62371CAAD00EB9FE6 /* Metropolis-Regular.otf in Resources */ = {isa = PBXBuildFile; fileRef = F45D70B92342431E00871447 /* Metropolis-Regular.otf */; };
		F4E908E72371CAAD00EB9FE6 /* Metropolis-RegularItalic.otf in Resources */ = {isa = PBXBuildFile; fileRef = F45D70BF2342431E00871447 /* Metropolis-RegularItalic.otf */; };
		F4E908E82371CAAD00EB9FE6 /* Metropolis-SemiBold.otf in Resources */ = {isa = PBXBuildFile; fileRef = F45D70B22342431E00871447 /* Metropolis-SemiBold.otf */; };
		F4E908E92371CAAD00EB9FE6 /* Metropolis-SemiBoldItalic.otf in Resources */ = {isa = PBXBuildFile; fileRef = F45D70B52342431E00871447 /* Metropolis-SemiBoldItalic.otf */; };
		F4E908EA2371CAAD00EB9FE6 /* Metropolis-Thin.otf in Resources */ = {isa = PBXBuildFile; fileRef = F45D70C32342431F00871447 /* Metropolis-Thin.otf */; };
		F4E908EB2371CAAD00EB9FE6 /* Metropolis-ThinItalic.otf in Resources */ = {isa = PBXBuildFile; fileRef = F45D70C22342431F00871447 /* Metropolis-ThinItalic.otf */; };
		F4E908EC2371CAAD00EB9FE6 /* Strings.swift in Sources */ = {isa = PBXBuildFile; fileRef = F4A4947F23709033007595C3 /* Strings.swift */; };
		F4E908ED2371CAAD00EB9FE6 /* AccountManager.swift in Sources */ = {isa = PBXBuildFile; fileRef = F40831CE233CFA2000A60FCA /* AccountManager.swift */; };
		F4E908EE2371CAAD00EB9FE6 /* DependencyFactory.swift in Sources */ = {isa = PBXBuildFile; fileRef = F41CCA1A23711C7A0018DC43 /* DependencyFactory.swift */; };
		F4E908EF2371CAAD00EB9FE6 /* GuardianTunnelManager.swift in Sources */ = {isa = PBXBuildFile; fileRef = F43DFC15234FBBB5003EA64A /* GuardianTunnelManager.swift */; };
		F4E908F12371CAAD00EB9FE6 /* NavigationCoordinator.swift in Sources */ = {isa = PBXBuildFile; fileRef = F45D709A233D384E00871447 /* NavigationCoordinator.swift */; };
		F4E908F22371CAAD00EB9FE6 /* CAShapeLayer+Animation.swift in Sources */ = {isa = PBXBuildFile; fileRef = F4B21E40236650E700136316 /* CAShapeLayer+Animation.swift */; };
		F4E908F42371CAAD00EB9FE6 /* GuardianAPIDateFormatter.swift in Sources */ = {isa = PBXBuildFile; fileRef = F40831D3233D04B600A60FCA /* GuardianAPIDateFormatter.swift */; };
		F4E908F62371CAAD00EB9FE6 /* TunnelConfigurationBuilder.swift in Sources */ = {isa = PBXBuildFile; fileRef = F43DFC0A234D0B5C003EA64A /* TunnelConfigurationBuilder.swift */; };
		F4E908F72371CAAD00EB9FE6 /* UIColor+Named.swift in Sources */ = {isa = PBXBuildFile; fileRef = F4A4947823709033007595C3 /* UIColor+Named.swift */; };
		F4E908F82371CAAD00EB9FE6 /* UITabBarItem+Tagging.swift in Sources */ = {isa = PBXBuildFile; fileRef = F4A4947B23709033007595C3 /* UITabBarItem+Tagging.swift */; };
		F4E908F92371CAAD00EB9FE6 /* UIView+Designing.swift in Sources */ = {isa = PBXBuildFile; fileRef = F4A4947D23709033007595C3 /* UIView+Designing.swift */; };
		F4E908FA2371CAAD00EB9FE6 /* DeviceManagementViewController.swift in Sources */ = {isa = PBXBuildFile; fileRef = F499C0F0234E29B300126CDA /* DeviceManagementViewController.swift */; };
		F4E908FB2371CAAD00EB9FE6 /* DeviceManagementViewController.xib in Resources */ = {isa = PBXBuildFile; fileRef = F499C0F1234E29B300126CDA /* DeviceManagementViewController.xib */; };
		F4E908FC2371CAAD00EB9FE6 /* GuardianTabBarController.swift in Sources */ = {isa = PBXBuildFile; fileRef = F45D70AA233E921900871447 /* GuardianTabBarController.swift */; };
		F4E908FD2371CAAD00EB9FE6 /* HomeViewController.swift in Sources */ = {isa = PBXBuildFile; fileRef = F45D70A2233D3D6C00871447 /* HomeViewController.swift */; };
		F4E908FE2371CAAD00EB9FE6 /* HomeViewController.xib in Resources */ = {isa = PBXBuildFile; fileRef = F45D70A3233D3D6C00871447 /* HomeViewController.xib */; };
		F4E909012371CAAD00EB9FE6 /* LaunchScreen.storyboard in Resources */ = {isa = PBXBuildFile; fileRef = F41B9C7D2368933F00ACC414 /* LaunchScreen.storyboard */; };
		F4E909022371CAAD00EB9FE6 /* LoadingViewController.swift in Sources */ = {isa = PBXBuildFile; fileRef = F43DFC05234BB32C003EA64A /* LoadingViewController.swift */; };
		F4E909032371CAAD00EB9FE6 /* LoadingViewController.xib in Resources */ = {isa = PBXBuildFile; fileRef = F41B9C7F236894CB00ACC414 /* LoadingViewController.xib */; };
		F4E909042371CAAD00EB9FE6 /* LoginViewController.swift in Sources */ = {isa = PBXBuildFile; fileRef = F4E33D802358BF1500B2003A /* LoginViewController.swift */; };
		F4E909052371CAAD00EB9FE6 /* ServersViewController.swift in Sources */ = {isa = PBXBuildFile; fileRef = F45D70FB23428DCE00871447 /* ServersViewController.swift */; };
		F4E909062371CAAD00EB9FE6 /* ServersViewController.xib in Resources */ = {isa = PBXBuildFile; fileRef = F45D70FC23428DCE00871447 /* ServersViewController.xib */; };
		F4E909072371CAAD00EB9FE6 /* SettingsViewController.swift in Sources */ = {isa = PBXBuildFile; fileRef = F41FE9E7235F98E400CD05C4 /* SettingsViewController.swift */; };
		F4E909082371CAAD00EB9FE6 /* SettingsViewController.xib in Resources */ = {isa = PBXBuildFile; fileRef = F41FE9E6235F98E400CD05C4 /* SettingsViewController.xib */; };
		F4E909092371CAAD00EB9FE6 /* AccountInformationCell.swift in Sources */ = {isa = PBXBuildFile; fileRef = F4D8D94E236A259400BE5FFC /* AccountInformationCell.swift */; };
		F4E9090A2371CAAD00EB9FE6 /* AccountInformationCell.xib in Resources */ = {isa = PBXBuildFile; fileRef = F4D8D94F236A259400BE5FFC /* AccountInformationCell.xib */; };
		F4E9090B2371CAAD00EB9FE6 /* AccountInformationHeader.swift in Sources */ = {isa = PBXBuildFile; fileRef = F4D8D94A236A207600BE5FFC /* AccountInformationHeader.swift */; };
		F4E9090C2371CAAD00EB9FE6 /* AccountInformationHeader.xib in Resources */ = {isa = PBXBuildFile; fileRef = F4D8D94B236A207600BE5FFC /* AccountInformationHeader.xib */; };
		F4E9090D2371CAAD00EB9FE6 /* CityVPNCell.swift in Sources */ = {isa = PBXBuildFile; fileRef = F4D150B423453F9900739CDA /* CityVPNCell.swift */; };
		F4E9090E2371CAAD00EB9FE6 /* CityVPNCell.xib in Resources */ = {isa = PBXBuildFile; fileRef = F4D150B523453F9900739CDA /* CityVPNCell.xib */; };
		F4E9090F2371CAAD00EB9FE6 /* CountryVPNHeaderView.swift in Sources */ = {isa = PBXBuildFile; fileRef = F4D150BF23464DE300739CDA /* CountryVPNHeaderView.swift */; };
		F4E909102371CAAD00EB9FE6 /* CountryVPNHeaderView.xib in Resources */ = {isa = PBXBuildFile; fileRef = F4D150BD2346422000739CDA /* CountryVPNHeaderView.xib */; };
		F4E909112371CAAD00EB9FE6 /* CurrentVPNSelectorView.swift in Sources */ = {isa = PBXBuildFile; fileRef = F420F4182368840A00CD48BF /* CurrentVPNSelectorView.swift */; };
		F4E909122371CAAD00EB9FE6 /* CurrentVPNSelectorView.xib in Resources */ = {isa = PBXBuildFile; fileRef = F420F41B2368840A00CD48BF /* CurrentVPNSelectorView.xib */; };
		F4E909132371CAAD00EB9FE6 /* DeviceLimitReachedView.swift in Sources */ = {isa = PBXBuildFile; fileRef = F499C0FC234E490600126CDA /* DeviceLimitReachedView.swift */; };
		F4E909142371CAAD00EB9FE6 /* DeviceLimitReachedView.xib in Resources */ = {isa = PBXBuildFile; fileRef = F499C0FA234E41B800126CDA /* DeviceLimitReachedView.xib */; };
		F4E909152371CAAD00EB9FE6 /* DeviceManagementCell.swift in Sources */ = {isa = PBXBuildFile; fileRef = F499C0F4234E301900126CDA /* DeviceManagementCell.swift */; };
		F4E909162371CAAD00EB9FE6 /* DeviceManagementCell.xib in Resources */ = {isa = PBXBuildFile; fileRef = F499C0F5234E301900126CDA /* DeviceManagementCell.xib */; };
		F4E909172371CAAD00EB9FE6 /* VPNToggleView.swift in Sources */ = {isa = PBXBuildFile; fileRef = F420F4192368840A00CD48BF /* VPNToggleView.swift */; };
		F4E909182371CAAD00EB9FE6 /* VPNToggleView.xib in Resources */ = {isa = PBXBuildFile; fileRef = F420F41A2368840A00CD48BF /* VPNToggleView.xib */; };
		F4E9091B2371CB1F00EB9FE6 /* device.json in Resources */ = {isa = PBXBuildFile; fileRef = F41CCA3A23712A1B0018DC43 /* device.json */; };
		F4E9091C2371CB1F00EB9FE6 /* loginCheckpointModel.json in Resources */ = {isa = PBXBuildFile; fileRef = F41CCA3923712A1B0018DC43 /* loginCheckpointModel.json */; };
		F4E9091D2371CB1F00EB9FE6 /* user.json in Resources */ = {isa = PBXBuildFile; fileRef = F41CCA3B23712A1B0018DC43 /* user.json */; };
		F4E9091E2371CB1F00EB9FE6 /* verifyResponse.json in Resources */ = {isa = PBXBuildFile; fileRef = F41CCA3C23712A1B0018DC43 /* verifyResponse.json */; };
		F4E9091F2371CB1F00EB9FE6 /* vpnCountry.json in Resources */ = {isa = PBXBuildFile; fileRef = F41CCA3823712A1B0018DC43 /* vpnCountry.json */; };
		F4E909202371CB1F00EB9FE6 /* MockGuardianAPI.swift in Sources */ = {isa = PBXBuildFile; fileRef = F41CCA3623712A1B0018DC43 /* MockGuardianAPI.swift */; };
		F4EB6C0123D22DDF00A7D081 /* ReleaseInfoSpec.swift in Sources */ = {isa = PBXBuildFile; fileRef = F4EB6C0023D22DDF00A7D081 /* ReleaseInfoSpec.swift */; };
		F4F00E0223A2E1C5000E9DCA /* Animations in Resources */ = {isa = PBXBuildFile; fileRef = F4F00E0123A2E1C5000E9DCA /* Animations */; };
		F4F868F72391C5D200BBC2F4 /* NSTextAttachment+Extensions.swift in Sources */ = {isa = PBXBuildFile; fileRef = F4F868F62391C5D200BBC2F4 /* NSTextAttachment+Extensions.swift */; };
		F4F868F92395602000BBC2F4 /* ConnectionHealth.swift in Sources */ = {isa = PBXBuildFile; fileRef = F4F868F82395602000BBC2F4 /* ConnectionHealth.swift */; };
/* End PBXBuildFile section */

/* Begin PBXContainerItemProxy section */
		6F5D0C20218352EF000F85AD /* PBXContainerItemProxy */ = {
			isa = PBXContainerItemProxy;
			containerPortal = 6FF4AC0C211EC46F002C96EB /* Project object */;
			proxyType = 1;
			remoteGlobalIDString = 6F5D0C19218352EF000F85AD;
			remoteInfo = WireGuardNetworkExtension;
		};
		6FDEF7E121846C0000D8FBF6 /* PBXContainerItemProxy */ = {
			isa = PBXContainerItemProxy;
			containerPortal = 6FF4AC0C211EC46F002C96EB /* Project object */;
			proxyType = 1;
			remoteGlobalIDString = 6FDEF7DD21846BC100D8FBF6;
			remoteInfo = WireGuardGoBridge;
		};
		F4E908A62371C31400EB9FE6 /* PBXContainerItemProxy */ = {
			isa = PBXContainerItemProxy;
			containerPortal = 6FF4AC0C211EC46F002C96EB /* Project object */;
			proxyType = 1;
			remoteGlobalIDString = 6FF4AC13211EC46F002C96EB;
			remoteInfo = FirefoxPrivateNetworkVPN;
		};
		F4E908B42371C35100EB9FE6 /* PBXContainerItemProxy */ = {
			isa = PBXContainerItemProxy;
			containerPortal = 6FF4AC0C211EC46F002C96EB /* Project object */;
			proxyType = 1;
			remoteGlobalIDString = 6FF4AC13211EC46F002C96EB;
			remoteInfo = FirefoxPrivateNetworkVPN;
		};
/* End PBXContainerItemProxy section */

/* Begin PBXCopyFilesBuildPhase section */
		6F5D0C26218352EF000F85AD /* Embed App Extensions */ = {
			isa = PBXCopyFilesBuildPhase;
			buildActionMask = 2147483647;
			dstPath = "";
			dstSubfolderSpec = 13;
			files = (
				F4E908C02371C8C500EB9FE6 /* WireGuardTunnel.appex in Embed App Extensions */,
			);
			name = "Embed App Extensions";
			runOnlyForDeploymentPostprocessing = 0;
		};
/* End PBXCopyFilesBuildPhase section */

/* Begin PBXFileReference section */
		527C7EB123752DCA00368965 /* AboutViewController.swift */ = {isa = PBXFileReference; lastKnownFileType = sourcecode.swift; path = AboutViewController.swift; sourceTree = "<group>"; };
		527C7EB223752DCA00368965 /* AboutViewController.xib */ = {isa = PBXFileReference; lastKnownFileType = file.xib; path = AboutViewController.xib; sourceTree = "<group>"; };
		527C7EB523752E9300368965 /* AboutDataSource.swift */ = {isa = PBXFileReference; lastKnownFileType = sourcecode.swift; path = AboutDataSource.swift; sourceTree = "<group>"; };
		527C7EB723752F6500368965 /* AboutHeaderView.swift */ = {isa = PBXFileReference; lastKnownFileType = sourcecode.swift; path = AboutHeaderView.swift; sourceTree = "<group>"; };
		527C7EB923752FBB00368965 /* AboutHeaderView.xib */ = {isa = PBXFileReference; lastKnownFileType = file.xib; path = AboutHeaderView.xib; sourceTree = "<group>"; };
		6F5D0C1A218352EF000F85AD /* WireGuardTunnel.appex */ = {isa = PBXFileReference; explicitFileType = "wrapper.app-extension"; includeInIndex = 0; path = WireGuardTunnel.appex; sourceTree = BUILT_PRODUCTS_DIR; };
		6FB1BDA021D4E00A00A991BF /* libwg-go.a */ = {isa = PBXFileReference; lastKnownFileType = archive.ar; path = "libwg-go.a"; sourceTree = BUILT_PRODUCTS_DIR; };
		6FB1BDB621D4F8B800A991BF /* NetworkExtension.framework */ = {isa = PBXFileReference; lastKnownFileType = wrapper.framework; name = NetworkExtension.framework; path = Platforms/MacOSX.platform/Developer/SDKs/MacOSX10.14.sdk/System/Library/Frameworks/NetworkExtension.framework; sourceTree = DEVELOPER_DIR; };
		6FDEF7E321846C1A00D8FBF6 /* libwg-go.a */ = {isa = PBXFileReference; explicitFileType = archive.ar; path = "libwg-go.a"; sourceTree = BUILT_PRODUCTS_DIR; };
		6FF4AC14211EC46F002C96EB /* Firefox Private Network VPN.app */ = {isa = PBXFileReference; explicitFileType = wrapper.application; includeInIndex = 0; path = "Firefox Private Network VPN.app"; sourceTree = BUILT_PRODUCTS_DIR; };
		6FF4AC23211EC472002C96EB /* Info.plist */ = {isa = PBXFileReference; lastKnownFileType = text.plist.xml; path = Info.plist; sourceTree = "<group>"; };
		6FF4AC462120B9E0002C96EB /* NetworkExtension.framework */ = {isa = PBXFileReference; lastKnownFileType = wrapper.framework; name = NetworkExtension.framework; path = System/Library/Frameworks/NetworkExtension.framework; sourceTree = SDKROOT; };
		6FF4AC482120B9E0002C96EB /* FirefoxPrivateNetworkVPN.entitlements */ = {isa = PBXFileReference; lastKnownFileType = text.plist.entitlements; path = FirefoxPrivateNetworkVPN.entitlements; sourceTree = "<group>"; };
		F4056031239E9F31000A93CC /* KeychainStored.swift */ = {isa = PBXFileReference; lastKnownFileType = sourcecode.swift; path = KeychainStored.swift; sourceTree = "<group>"; };
		F40831CB233CF5BE00A60FCA /* SafariServices.framework */ = {isa = PBXFileReference; lastKnownFileType = wrapper.framework; name = SafariServices.framework; path = System/Library/Frameworks/SafariServices.framework; sourceTree = SDKROOT; };
		F40831CE233CFA2000A60FCA /* AccountManager.swift */ = {isa = PBXFileReference; lastKnownFileType = sourcecode.swift; path = AccountManager.swift; sourceTree = "<group>"; };
		F40831D0233CFD5600A60FCA /* User.swift */ = {isa = PBXFileReference; lastKnownFileType = sourcecode.swift; path = User.swift; sourceTree = "<group>"; };
		F40831D3233D04B600A60FCA /* GuardianAPIDateFormatter.swift */ = {isa = PBXFileReference; lastKnownFileType = sourcecode.swift; path = GuardianAPIDateFormatter.swift; sourceTree = "<group>"; };
		F41B9C7D2368933F00ACC414 /* LaunchScreen.storyboard */ = {isa = PBXFileReference; lastKnownFileType = file.storyboard; path = LaunchScreen.storyboard; sourceTree = "<group>"; };
		F41B9C7F236894CB00ACC414 /* LoadingViewController.xib */ = {isa = PBXFileReference; fileEncoding = 4; lastKnownFileType = file.xib; path = LoadingViewController.xib; sourceTree = "<group>"; };
		F41CCA1A23711C7A0018DC43 /* DependencyFactory.swift */ = {isa = PBXFileReference; fileEncoding = 4; lastKnownFileType = sourcecode.swift; path = DependencyFactory.swift; sourceTree = "<group>"; };
		F41CCA1D23711C7A0018DC43 /* Assets.xcassets */ = {isa = PBXFileReference; lastKnownFileType = folder.assetcatalog; path = Assets.xcassets; sourceTree = "<group>"; };
		F41CCA2423711C7A0018DC43 /* AppDelegate.swift */ = {isa = PBXFileReference; fileEncoding = 4; lastKnownFileType = sourcecode.swift; path = AppDelegate.swift; sourceTree = "<group>"; };
		F41CCA2F2371215E0018DC43 /* Base */ = {isa = PBXFileReference; lastKnownFileType = text.plist.strings; name = Base; path = Base.lproj/Localizable.strings; sourceTree = "<group>"; };
		F41CCA3623712A1B0018DC43 /* MockGuardianAPI.swift */ = {isa = PBXFileReference; fileEncoding = 4; lastKnownFileType = sourcecode.swift; path = MockGuardianAPI.swift; sourceTree = "<group>"; };
		F41CCA3823712A1B0018DC43 /* vpnCountry.json */ = {isa = PBXFileReference; fileEncoding = 4; lastKnownFileType = text.json; path = vpnCountry.json; sourceTree = "<group>"; };
		F41CCA3923712A1B0018DC43 /* loginCheckpointModel.json */ = {isa = PBXFileReference; fileEncoding = 4; lastKnownFileType = text.json; path = loginCheckpointModel.json; sourceTree = "<group>"; };
		F41CCA3A23712A1B0018DC43 /* device.json */ = {isa = PBXFileReference; fileEncoding = 4; lastKnownFileType = text.json; path = device.json; sourceTree = "<group>"; };
		F41CCA3B23712A1B0018DC43 /* user.json */ = {isa = PBXFileReference; fileEncoding = 4; lastKnownFileType = text.json; path = user.json; sourceTree = "<group>"; };
		F41CCA3C23712A1B0018DC43 /* verifyResponse.json */ = {isa = PBXFileReference; fileEncoding = 4; lastKnownFileType = text.json; path = verifyResponse.json; sourceTree = "<group>"; };
		F41FE9E6235F98E400CD05C4 /* SettingsViewController.xib */ = {isa = PBXFileReference; fileEncoding = 4; lastKnownFileType = file.xib; path = SettingsViewController.xib; sourceTree = "<group>"; };
		F41FE9E7235F98E400CD05C4 /* SettingsViewController.swift */ = {isa = PBXFileReference; fileEncoding = 4; lastKnownFileType = sourcecode.swift; path = SettingsViewController.swift; sourceTree = "<group>"; };
		F420F4182368840A00CD48BF /* CurrentVPNSelectorView.swift */ = {isa = PBXFileReference; fileEncoding = 4; lastKnownFileType = sourcecode.swift; path = CurrentVPNSelectorView.swift; sourceTree = "<group>"; };
		F420F4192368840A00CD48BF /* VPNToggleView.swift */ = {isa = PBXFileReference; fileEncoding = 4; lastKnownFileType = sourcecode.swift; path = VPNToggleView.swift; sourceTree = "<group>"; };
		F420F41A2368840A00CD48BF /* VPNToggleView.xib */ = {isa = PBXFileReference; fileEncoding = 4; lastKnownFileType = file.xib; path = VPNToggleView.xib; sourceTree = "<group>"; };
		F420F41B2368840A00CD48BF /* CurrentVPNSelectorView.xib */ = {isa = PBXFileReference; fileEncoding = 4; lastKnownFileType = file.xib; path = CurrentVPNSelectorView.xib; sourceTree = "<group>"; };
		F422FEF523970752009413E2 /* Notification+Extensions.swift */ = {isa = PBXFileReference; lastKnownFileType = sourcecode.swift; path = "Notification+Extensions.swift"; sourceTree = "<group>"; };
		F422FEF723980C1D009413E2 /* NSAttributedString+Extensions.swift */ = {isa = PBXFileReference; lastKnownFileType = sourcecode.swift; path = "NSAttributedString+Extensions.swift"; sourceTree = "<group>"; };
		F422FEF923983E85009413E2 /* UIImage+Color.swift */ = {isa = PBXFileReference; lastKnownFileType = sourcecode.swift; path = "UIImage+Color.swift"; sourceTree = "<group>"; };
		F4230481237209B000572A93 /* HelpViewController.swift */ = {isa = PBXFileReference; lastKnownFileType = sourcecode.swift; path = HelpViewController.swift; sourceTree = "<group>"; };
		F4230482237209B000572A93 /* HelpViewController.xib */ = {isa = PBXFileReference; lastKnownFileType = file.xib; path = HelpViewController.xib; sourceTree = "<group>"; };
		F423048523720A7400572A93 /* HelpDataSource.swift */ = {isa = PBXFileReference; lastKnownFileType = sourcecode.swift; path = HelpDataSource.swift; sourceTree = "<group>"; };
		F42304872372101000572A93 /* HyperlinkCell.swift */ = {isa = PBXFileReference; lastKnownFileType = sourcecode.swift; path = HyperlinkCell.swift; sourceTree = "<group>"; };
		F42304882372101000572A93 /* HyperlinkCell.xib */ = {isa = PBXFileReference; lastKnownFileType = file.xib; path = HyperlinkCell.xib; sourceTree = "<group>"; };
		F42A23042347D22100763B0D /* DependencyProviding.swift */ = {isa = PBXFileReference; lastKnownFileType = sourcecode.swift; path = DependencyProviding.swift; sourceTree = "<group>"; };
		F42A23062347D37F00763B0D /* AccountManaging.swift */ = {isa = PBXFileReference; lastKnownFileType = sourcecode.swift; path = AccountManaging.swift; sourceTree = "<group>"; };
		F42DE7C52395A61C000B79C3 /* LandingViewController.swift */ = {isa = PBXFileReference; lastKnownFileType = sourcecode.swift; path = LandingViewController.swift; sourceTree = "<group>"; };
		F42DE7C72395A64A000B79C3 /* CarouselViewController.swift */ = {isa = PBXFileReference; lastKnownFileType = sourcecode.swift; path = CarouselViewController.swift; sourceTree = "<group>"; };
		F42DE7C92395A824000B79C3 /* CarouselViewType.swift */ = {isa = PBXFileReference; lastKnownFileType = sourcecode.swift; path = CarouselViewType.swift; sourceTree = "<group>"; };
		F42DE7CB2395B9D3000B79C3 /* WarningToastView.xib */ = {isa = PBXFileReference; lastKnownFileType = file.xib; path = WarningToastView.xib; sourceTree = "<group>"; };
		F42DE7CD2395B9E7000B79C3 /* WarningToastView.swift */ = {isa = PBXFileReference; lastKnownFileType = sourcecode.swift; path = WarningToastView.swift; sourceTree = "<group>"; };
		F43DCC7A2379A780000C60E3 /* OSLog+Custom.swift */ = {isa = PBXFileReference; lastKnownFileType = sourcecode.swift; path = "OSLog+Custom.swift"; sourceTree = "<group>"; };
		F43DCC7D2379AC35000C60E3 /* README.md */ = {isa = PBXFileReference; fileEncoding = 4; lastKnownFileType = net.daringfireball.markdown; path = README.md; sourceTree = "<group>"; };
		F43DCC7E2379AC36000C60E3 /* LICENSE.txt */ = {isa = PBXFileReference; fileEncoding = 4; lastKnownFileType = text; path = LICENSE.txt; sourceTree = "<group>"; };
		F43DFC05234BB32C003EA64A /* LoadingViewController.swift */ = {isa = PBXFileReference; lastKnownFileType = sourcecode.swift; path = LoadingViewController.swift; sourceTree = "<group>"; };
		F43DFC0A234D0B5C003EA64A /* TunnelConfigurationBuilder.swift */ = {isa = PBXFileReference; lastKnownFileType = sourcecode.swift; path = TunnelConfigurationBuilder.swift; sourceTree = "<group>"; };
		F43DFC0D234D1361003EA64A /* Device.swift */ = {isa = PBXFileReference; lastKnownFileType = sourcecode.swift; path = Device.swift; sourceTree = "<group>"; };
		F43DFC0F234D1EE4003EA64A /* UserDefaulting.swift */ = {isa = PBXFileReference; lastKnownFileType = sourcecode.swift; path = UserDefaulting.swift; sourceTree = "<group>"; };
		F43DFC13234E436E003EA64A /* DeviceKeys.swift */ = {isa = PBXFileReference; lastKnownFileType = sourcecode.swift; path = DeviceKeys.swift; sourceTree = "<group>"; };
		F43DFC15234FBBB5003EA64A /* GuardianTunnelManager.swift */ = {isa = PBXFileReference; lastKnownFileType = sourcecode.swift; path = GuardianTunnelManager.swift; sourceTree = "<group>"; };
		F45D1D0B2385EF930084B5DE /* UINavigationBar+font.swift */ = {isa = PBXFileReference; lastKnownFileType = sourcecode.swift; path = "UINavigationBar+font.swift"; sourceTree = "<group>"; };
		F45D1D0D238721E20084B5DE /* CarouselDataSource.swift */ = {isa = PBXFileReference; lastKnownFileType = sourcecode.swift; path = CarouselDataSource.swift; sourceTree = "<group>"; };
		F45D1D0F23873B8A0084B5DE /* CarouselPageViewController.swift */ = {isa = PBXFileReference; lastKnownFileType = sourcecode.swift; path = CarouselPageViewController.swift; sourceTree = "<group>"; };
		F45D7097233D34B100871447 /* VerifyResponse.swift */ = {isa = PBXFileReference; lastKnownFileType = sourcecode.swift; path = VerifyResponse.swift; sourceTree = "<group>"; };
		F45D709A233D384E00871447 /* NavigationCoordinator.swift */ = {isa = PBXFileReference; lastKnownFileType = sourcecode.swift; path = NavigationCoordinator.swift; sourceTree = "<group>"; };
		F45D70A0233D3BC000871447 /* Navigating.swift */ = {isa = PBXFileReference; lastKnownFileType = sourcecode.swift; path = Navigating.swift; sourceTree = "<group>"; };
		F45D70A2233D3D6C00871447 /* HomeViewController.swift */ = {isa = PBXFileReference; lastKnownFileType = sourcecode.swift; path = HomeViewController.swift; sourceTree = "<group>"; };
		F45D70A3233D3D6C00871447 /* HomeViewController.xib */ = {isa = PBXFileReference; lastKnownFileType = file.xib; path = HomeViewController.xib; sourceTree = "<group>"; };
		F45D70AA233E921900871447 /* GuardianTabBarController.swift */ = {isa = PBXFileReference; lastKnownFileType = sourcecode.swift; path = GuardianTabBarController.swift; sourceTree = "<group>"; };
		F45D70B22342431E00871447 /* Metropolis-SemiBold.otf */ = {isa = PBXFileReference; lastKnownFileType = file; path = "Metropolis-SemiBold.otf"; sourceTree = "<group>"; };
		F45D70B32342431E00871447 /* Metropolis-Medium.otf */ = {isa = PBXFileReference; lastKnownFileType = file; path = "Metropolis-Medium.otf"; sourceTree = "<group>"; };
		F45D70B42342431E00871447 /* Metropolis-ExtraLightItalic.otf */ = {isa = PBXFileReference; lastKnownFileType = file; path = "Metropolis-ExtraLightItalic.otf"; sourceTree = "<group>"; };
		F45D70B52342431E00871447 /* Metropolis-SemiBoldItalic.otf */ = {isa = PBXFileReference; lastKnownFileType = file; path = "Metropolis-SemiBoldItalic.otf"; sourceTree = "<group>"; };
		F45D70B62342431E00871447 /* Metropolis-BoldItalic.otf */ = {isa = PBXFileReference; lastKnownFileType = file; path = "Metropolis-BoldItalic.otf"; sourceTree = "<group>"; };
		F45D70B72342431E00871447 /* Metropolis-Light.otf */ = {isa = PBXFileReference; lastKnownFileType = file; path = "Metropolis-Light.otf"; sourceTree = "<group>"; };
		F45D70B82342431E00871447 /* Metropolis-Black.otf */ = {isa = PBXFileReference; lastKnownFileType = file; path = "Metropolis-Black.otf"; sourceTree = "<group>"; };
		F45D70B92342431E00871447 /* Metropolis-Regular.otf */ = {isa = PBXFileReference; lastKnownFileType = file; path = "Metropolis-Regular.otf"; sourceTree = "<group>"; };
		F45D70BA2342431E00871447 /* Metropolis-ExtraLight.otf */ = {isa = PBXFileReference; lastKnownFileType = file; path = "Metropolis-ExtraLight.otf"; sourceTree = "<group>"; };
		F45D70BB2342431E00871447 /* Metropolis-ExtraBoldItalic.otf */ = {isa = PBXFileReference; lastKnownFileType = file; path = "Metropolis-ExtraBoldItalic.otf"; sourceTree = "<group>"; };
		F45D70BC2342431E00871447 /* Metropolis-BlackItalic.otf */ = {isa = PBXFileReference; lastKnownFileType = file; path = "Metropolis-BlackItalic.otf"; sourceTree = "<group>"; };
		F45D70BD2342431E00871447 /* Metropolis-MediumItalic.otf */ = {isa = PBXFileReference; lastKnownFileType = file; path = "Metropolis-MediumItalic.otf"; sourceTree = "<group>"; };
		F45D70BE2342431E00871447 /* Metropolis-ExtraBold.otf */ = {isa = PBXFileReference; lastKnownFileType = file; path = "Metropolis-ExtraBold.otf"; sourceTree = "<group>"; };
		F45D70BF2342431E00871447 /* Metropolis-RegularItalic.otf */ = {isa = PBXFileReference; lastKnownFileType = file; path = "Metropolis-RegularItalic.otf"; sourceTree = "<group>"; };
		F45D70C02342431F00871447 /* Metropolis-Bold.otf */ = {isa = PBXFileReference; lastKnownFileType = file; path = "Metropolis-Bold.otf"; sourceTree = "<group>"; };
		F45D70C12342431F00871447 /* Metropolis-LightItalic.otf */ = {isa = PBXFileReference; lastKnownFileType = file; path = "Metropolis-LightItalic.otf"; sourceTree = "<group>"; };
		F45D70C22342431F00871447 /* Metropolis-ThinItalic.otf */ = {isa = PBXFileReference; lastKnownFileType = file; path = "Metropolis-ThinItalic.otf"; sourceTree = "<group>"; };
		F45D70C32342431F00871447 /* Metropolis-Thin.otf */ = {isa = PBXFileReference; lastKnownFileType = file; path = "Metropolis-Thin.otf"; sourceTree = "<group>"; };
		F45D70E92342775000871447 /* Inter-Medium.otf */ = {isa = PBXFileReference; lastKnownFileType = file; path = "Inter-Medium.otf"; sourceTree = "<group>"; };
		F45D70EA2342775000871447 /* Inter-SemiBold.otf */ = {isa = PBXFileReference; lastKnownFileType = file; path = "Inter-SemiBold.otf"; sourceTree = "<group>"; };
		F45D70EB2342775000871447 /* Inter-Regular.otf */ = {isa = PBXFileReference; lastKnownFileType = file; path = "Inter-Regular.otf"; sourceTree = "<group>"; };
		F45D70FB23428DCE00871447 /* ServersViewController.swift */ = {isa = PBXFileReference; lastKnownFileType = sourcecode.swift; path = ServersViewController.swift; sourceTree = "<group>"; };
		F45D70FC23428DCE00871447 /* ServersViewController.xib */ = {isa = PBXFileReference; lastKnownFileType = file.xib; path = ServersViewController.xib; sourceTree = "<group>"; };
		F4658540233BB3D00081D7D7 /* NetworkingEnums.swift */ = {isa = PBXFileReference; lastKnownFileType = sourcecode.swift; path = NetworkingEnums.swift; sourceTree = "<group>"; };
		F4658542233BB44A0081D7D7 /* NetworkLayer.swift */ = {isa = PBXFileReference; lastKnownFileType = sourcecode.swift; path = NetworkLayer.swift; sourceTree = "<group>"; };
		F4658544233BB7690081D7D7 /* GuardianAPI.swift */ = {isa = PBXFileReference; lastKnownFileType = sourcecode.swift; path = GuardianAPI.swift; sourceTree = "<group>"; };
		F4658547233BBBF30081D7D7 /* LoginCheckpointModel.swift */ = {isa = PBXFileReference; lastKnownFileType = sourcecode.swift; path = LoginCheckpointModel.swift; sourceTree = "<group>"; };
		F465854C233BF0850081D7D7 /* WebKit.framework */ = {isa = PBXFileReference; lastKnownFileType = wrapper.framework; name = WebKit.framework; path = System/Library/Frameworks/WebKit.framework; sourceTree = SDKROOT; };
<<<<<<< HEAD
=======
		F46969792367345100D48617 /* OnboardingViewController.swift */ = {isa = PBXFileReference; lastKnownFileType = sourcecode.swift; path = OnboardingViewController.swift; sourceTree = "<group>"; };
		F469697A2367345100D48617 /* OnboardingViewController.xib */ = {isa = PBXFileReference; lastKnownFileType = file.xib; path = OnboardingViewController.xib; sourceTree = "<group>"; };
		F471129F23E200F000539A15 /* UINavigationBar+HandleBar.swift */ = {isa = PBXFileReference; lastKnownFileType = sourcecode.swift; path = "UINavigationBar+HandleBar.swift"; sourceTree = "<group>"; };
		F47112A123E218AC00539A15 /* UIViewController+Modal.swift */ = {isa = PBXFileReference; lastKnownFileType = sourcecode.swift; path = "UIViewController+Modal.swift"; sourceTree = "<group>"; };
>>>>>>> 35d211f8
		F471537523C3D15900226CB8 /* VersionUpdateToastView.swift */ = {isa = PBXFileReference; lastKnownFileType = sourcecode.swift; path = VersionUpdateToastView.swift; sourceTree = "<group>"; };
		F471537723C3D17A00226CB8 /* VersionUpdateToastView.xib */ = {isa = PBXFileReference; lastKnownFileType = file.xib; path = VersionUpdateToastView.xib; sourceTree = "<group>"; };
		F471537923C4E81F00226CB8 /* ReleaseMonitor.swift */ = {isa = PBXFileReference; lastKnownFileType = sourcecode.swift; path = ReleaseMonitor.swift; sourceTree = "<group>"; };
		F4720258238C3D620033A14B /* UIFont+Custom.swift */ = {isa = PBXFileReference; lastKnownFileType = sourcecode.swift; path = "UIFont+Custom.swift"; sourceTree = "<group>"; };
<<<<<<< HEAD
		F477A20923E3508F00585066 /* LandingViewController.xib */ = {isa = PBXFileReference; fileEncoding = 4; lastKnownFileType = file.xib; path = LandingViewController.xib; sourceTree = "<group>"; };
		F477A20B23E352E900585066 /* CarouselViewController.xib */ = {isa = PBXFileReference; fileEncoding = 4; lastKnownFileType = file.xib; path = CarouselViewController.xib; sourceTree = "<group>"; };
=======
>>>>>>> 35d211f8
		F478E47E23C7842D00D17FE0 /* ReleaseInfo.swift */ = {isa = PBXFileReference; lastKnownFileType = sourcecode.swift; path = ReleaseInfo.swift; sourceTree = "<group>"; };
		F478E48023C784C400D17FE0 /* UIApplication+Extensions.swift */ = {isa = PBXFileReference; lastKnownFileType = sourcecode.swift; path = "UIApplication+Extensions.swift"; sourceTree = "<group>"; };
		F478E48323C787B600D17FE0 /* Release.swift */ = {isa = PBXFileReference; lastKnownFileType = sourcecode.swift; path = Release.swift; sourceTree = "<group>"; };
		F478E48523C7881900D17FE0 /* UpdateStatus.swift */ = {isa = PBXFileReference; lastKnownFileType = sourcecode.swift; path = UpdateStatus.swift; sourceTree = "<group>"; };
		F478E48723C78A1700D17FE0 /* ReleaseMonitoring.swift */ = {isa = PBXFileReference; lastKnownFileType = sourcecode.swift; path = ReleaseMonitoring.swift; sourceTree = "<group>"; };
		F478E48923C78F4F00D17FE0 /* URLRequestBuilder.swift */ = {isa = PBXFileReference; lastKnownFileType = sourcecode.swift; path = URLRequestBuilder.swift; sourceTree = "<group>"; };
		F478E48E23C7906B00D17FE0 /* GuardianURLRequest.swift */ = {isa = PBXFileReference; fileEncoding = 4; lastKnownFileType = sourcecode.swift; path = GuardianURLRequest.swift; sourceTree = "<group>"; };
		F484429223CCF98700D140B1 /* FirefoxPrivateNetworkVPN.xcconfig */ = {isa = PBXFileReference; lastKnownFileType = text.xcconfig; path = FirefoxPrivateNetworkVPN.xcconfig; sourceTree = "<group>"; };
		F48A595B23DBA03400BB2A0A /* UIScreen+Extensions.swift */ = {isa = PBXFileReference; lastKnownFileType = sourcecode.swift; path = "UIScreen+Extensions.swift"; sourceTree = "<group>"; };
		F48ED2BB23561C4900F6D0C5 /* RxRelay.framework */ = {isa = PBXFileReference; lastKnownFileType = wrapper.framework; name = RxRelay.framework; path = Carthage/Build/iOS/RxRelay.framework; sourceTree = "<group>"; };
		F49090BD2379D43200C8430A /* SettingsItem.swift */ = {isa = PBXFileReference; lastKnownFileType = sourcecode.swift; path = SettingsItem.swift; sourceTree = "<group>"; };
		F499C0F0234E29B300126CDA /* DeviceManagementViewController.swift */ = {isa = PBXFileReference; lastKnownFileType = sourcecode.swift; path = DeviceManagementViewController.swift; sourceTree = "<group>"; };
		F499C0F1234E29B300126CDA /* DeviceManagementViewController.xib */ = {isa = PBXFileReference; lastKnownFileType = file.xib; path = DeviceManagementViewController.xib; sourceTree = "<group>"; };
		F499C0F4234E301900126CDA /* DeviceManagementCell.swift */ = {isa = PBXFileReference; lastKnownFileType = sourcecode.swift; path = DeviceManagementCell.swift; sourceTree = "<group>"; };
		F499C0F5234E301900126CDA /* DeviceManagementCell.xib */ = {isa = PBXFileReference; lastKnownFileType = file.xib; path = DeviceManagementCell.xib; sourceTree = "<group>"; };
		F499C0F8234E3F5500126CDA /* DeviceManagementDataSource.swift */ = {isa = PBXFileReference; lastKnownFileType = sourcecode.swift; path = DeviceManagementDataSource.swift; sourceTree = "<group>"; };
		F499C0FA234E41B800126CDA /* DeviceLimitReachedView.xib */ = {isa = PBXFileReference; lastKnownFileType = file.xib; path = DeviceLimitReachedView.xib; sourceTree = "<group>"; };
		F499C0FC234E490600126CDA /* DeviceLimitReachedView.swift */ = {isa = PBXFileReference; lastKnownFileType = sourcecode.swift; path = DeviceLimitReachedView.swift; sourceTree = "<group>"; };
		F4A0EFF32356111A00A06D7B /* RxSwift.framework */ = {isa = PBXFileReference; lastKnownFileType = wrapper.framework; name = RxSwift.framework; path = Carthage/Build/iOS/RxSwift.framework; sourceTree = "<group>"; };
		F4A0EFF5235612F500A06D7B /* RxCocoa.framework */ = {isa = PBXFileReference; lastKnownFileType = wrapper.framework; name = RxCocoa.framework; path = Carthage/Build/iOS/RxCocoa.framework; sourceTree = "<group>"; };
		F4A4947823709033007595C3 /* UIColor+Named.swift */ = {isa = PBXFileReference; fileEncoding = 4; lastKnownFileType = sourcecode.swift; path = "UIColor+Named.swift"; sourceTree = "<group>"; };
		F4A4947923709033007595C3 /* NavigationCoordinating.swift */ = {isa = PBXFileReference; fileEncoding = 4; lastKnownFileType = sourcecode.swift; path = NavigationCoordinating.swift; sourceTree = "<group>"; };
		F4A4947A23709033007595C3 /* TunnelManaging.swift */ = {isa = PBXFileReference; fileEncoding = 4; lastKnownFileType = sourcecode.swift; path = TunnelManaging.swift; sourceTree = "<group>"; };
		F4A4947B23709033007595C3 /* UITabBarItem+Tagging.swift */ = {isa = PBXFileReference; fileEncoding = 4; lastKnownFileType = sourcecode.swift; path = "UITabBarItem+Tagging.swift"; sourceTree = "<group>"; };
		F4A4947D23709033007595C3 /* UIView+Designing.swift */ = {isa = PBXFileReference; fileEncoding = 4; lastKnownFileType = sourcecode.swift; path = "UIView+Designing.swift"; sourceTree = "<group>"; };
		F4A4947E23709033007595C3 /* NetworkRequesting.swift */ = {isa = PBXFileReference; fileEncoding = 4; lastKnownFileType = sourcecode.swift; path = NetworkRequesting.swift; sourceTree = "<group>"; };
		F4A4947F23709033007595C3 /* Strings.swift */ = {isa = PBXFileReference; fileEncoding = 4; lastKnownFileType = sourcecode.swift; path = Strings.swift; sourceTree = "<group>"; };
		F4A7FA21237AFF210034AF6C /* Result+Decode.swift */ = {isa = PBXFileReference; lastKnownFileType = sourcecode.swift; path = "Result+Decode.swift"; sourceTree = "<group>"; };
		F4A7FA23237C5C960034AF6C /* Account.swift */ = {isa = PBXFileReference; lastKnownFileType = sourcecode.swift; path = Account.swift; sourceTree = "<group>"; };
		F4A7FA25237C5CE00034AF6C /* Credentials.swift */ = {isa = PBXFileReference; fileEncoding = 4; lastKnownFileType = sourcecode.swift; path = Credentials.swift; sourceTree = "<group>"; };
		F4AED109235F450D00F80ABF /* go.mod */ = {isa = PBXFileReference; lastKnownFileType = text; path = go.mod; sourceTree = "<group>"; };
		F4AED10A235F450D00F80ABF /* Makefile */ = {isa = PBXFileReference; lastKnownFileType = sourcecode.make; path = Makefile; sourceTree = "<group>"; };
		F4AED10B235F450D00F80ABF /* api-ios.go */ = {isa = PBXFileReference; lastKnownFileType = text; path = "api-ios.go"; sourceTree = "<group>"; };
		F4AED10C235F450D00F80ABF /* goruntime-boottime-over-monotonic.diff */ = {isa = PBXFileReference; lastKnownFileType = text; path = "goruntime-boottime-over-monotonic.diff"; sourceTree = "<group>"; };
		F4AED10D235F450D00F80ABF /* go.sum */ = {isa = PBXFileReference; lastKnownFileType = text; path = go.sum; sourceTree = "<group>"; };
		F4AED10E235F450D00F80ABF /* .gitignore */ = {isa = PBXFileReference; lastKnownFileType = text; path = .gitignore; sourceTree = "<group>"; };
		F4AED10F235F450D00F80ABF /* wireguard.h */ = {isa = PBXFileReference; lastKnownFileType = sourcecode.c.h; path = wireguard.h; sourceTree = "<group>"; };
		F4AED11A235F450D00F80ABF /* FileManager+Extension.swift */ = {isa = PBXFileReference; lastKnownFileType = sourcecode.swift; path = "FileManager+Extension.swift"; sourceTree = "<group>"; };
		F4AED11B235F450D00F80ABF /* Keychain.swift */ = {isa = PBXFileReference; lastKnownFileType = sourcecode.swift; path = Keychain.swift; sourceTree = "<group>"; };
		F4AED11D235F450D00F80ABF /* InterfaceConfiguration.swift */ = {isa = PBXFileReference; lastKnownFileType = sourcecode.swift; path = InterfaceConfiguration.swift; sourceTree = "<group>"; };
		F4AED11E235F450D00F80ABF /* TunnelConfiguration+WgQuickConfig.swift */ = {isa = PBXFileReference; lastKnownFileType = sourcecode.swift; path = "TunnelConfiguration+WgQuickConfig.swift"; sourceTree = "<group>"; };
		F4AED11F235F450D00F80ABF /* Data+KeyEncoding.swift */ = {isa = PBXFileReference; lastKnownFileType = sourcecode.swift; path = "Data+KeyEncoding.swift"; sourceTree = "<group>"; };
		F4AED120235F450D00F80ABF /* PeerConfiguration.swift */ = {isa = PBXFileReference; lastKnownFileType = sourcecode.swift; path = PeerConfiguration.swift; sourceTree = "<group>"; };
		F4AED121235F450D00F80ABF /* key.h */ = {isa = PBXFileReference; lastKnownFileType = sourcecode.c.h; path = key.h; sourceTree = "<group>"; };
		F4AED122235F450D00F80ABF /* DNSServer.swift */ = {isa = PBXFileReference; lastKnownFileType = sourcecode.swift; path = DNSServer.swift; sourceTree = "<group>"; };
		F4AED123235F450D00F80ABF /* TunnelConfiguration.swift */ = {isa = PBXFileReference; lastKnownFileType = sourcecode.swift; path = TunnelConfiguration.swift; sourceTree = "<group>"; };
		F4AED124235F450D00F80ABF /* NETunnelProviderProtocol+Extension.swift */ = {isa = PBXFileReference; lastKnownFileType = sourcecode.swift; path = "NETunnelProviderProtocol+Extension.swift"; sourceTree = "<group>"; };
		F4AED125235F450D00F80ABF /* String+ArrayConversion.swift */ = {isa = PBXFileReference; lastKnownFileType = sourcecode.swift; path = "String+ArrayConversion.swift"; sourceTree = "<group>"; };
		F4AED126235F450D00F80ABF /* key.c */ = {isa = PBXFileReference; lastKnownFileType = sourcecode.c.c; path = key.c; sourceTree = "<group>"; };
		F4AED127235F450D00F80ABF /* IPAddressRange.swift */ = {isa = PBXFileReference; lastKnownFileType = sourcecode.swift; path = IPAddressRange.swift; sourceTree = "<group>"; };
		F4AED128235F450D00F80ABF /* Endpoint.swift */ = {isa = PBXFileReference; lastKnownFileType = sourcecode.swift; path = Endpoint.swift; sourceTree = "<group>"; };
		F4AED12A235F450D00F80ABF /* ringlogger.c */ = {isa = PBXFileReference; lastKnownFileType = sourcecode.c.c; path = ringlogger.c; sourceTree = "<group>"; };
		F4AED12B235F450D00F80ABF /* Logger.swift */ = {isa = PBXFileReference; lastKnownFileType = sourcecode.swift; path = Logger.swift; sourceTree = "<group>"; };
		F4AED12D235F450D00F80ABF /* ringlogger.h */ = {isa = PBXFileReference; lastKnownFileType = sourcecode.c.h; path = ringlogger.h; sourceTree = "<group>"; };
		F4AED182235F450D00F80ABF /* x25519.c */ = {isa = PBXFileReference; lastKnownFileType = sourcecode.c.c; path = x25519.c; sourceTree = "<group>"; };
		F4AED183235F450D00F80ABF /* Curve25519.swift */ = {isa = PBXFileReference; lastKnownFileType = sourcecode.swift; path = Curve25519.swift; sourceTree = "<group>"; };
		F4AED184235F450D00F80ABF /* x25519.h */ = {isa = PBXFileReference; lastKnownFileType = sourcecode.c.h; path = x25519.h; sourceTree = "<group>"; };
		F4AED190235F450D00F80ABF /* WireGuardResult.swift */ = {isa = PBXFileReference; lastKnownFileType = sourcecode.swift; path = WireGuardResult.swift; sourceTree = "<group>"; };
		F4AED198235F450D00F80ABF /* ActivateOnDemandOption.swift */ = {isa = PBXFileReference; lastKnownFileType = sourcecode.swift; path = ActivateOnDemandOption.swift; sourceTree = "<group>"; };
		F4AED19B235F450D00F80ABF /* TunnelConfiguration+UapiConfig.swift */ = {isa = PBXFileReference; lastKnownFileType = sourcecode.swift; path = "TunnelConfiguration+UapiConfig.swift"; sourceTree = "<group>"; };
		F4AED1AA235F450D00F80ABF /* WireGuardAppError.swift */ = {isa = PBXFileReference; lastKnownFileType = sourcecode.swift; path = WireGuardAppError.swift; sourceTree = "<group>"; };
		F4AED1AC235F450D00F80ABF /* WireGuardNetworkExtension-Bridging-Header.h */ = {isa = PBXFileReference; lastKnownFileType = sourcecode.c.h; path = "WireGuardNetworkExtension-Bridging-Header.h"; sourceTree = "<group>"; };
		F4AED1AD235F450D00F80ABF /* PacketTunnelProvider.swift */ = {isa = PBXFileReference; lastKnownFileType = sourcecode.swift; path = PacketTunnelProvider.swift; sourceTree = "<group>"; };
		F4AED1AE235F450D00F80ABF /* DNSResolver.swift */ = {isa = PBXFileReference; lastKnownFileType = sourcecode.swift; path = DNSResolver.swift; sourceTree = "<group>"; };
		F4AED1B0235F450D00F80ABF /* PacketTunnelSettingsGenerator.swift */ = {isa = PBXFileReference; lastKnownFileType = sourcecode.swift; path = PacketTunnelSettingsGenerator.swift; sourceTree = "<group>"; };
		F4AED1B2235F450D00F80ABF /* ErrorNotifier.swift */ = {isa = PBXFileReference; lastKnownFileType = sourcecode.swift; path = ErrorNotifier.swift; sourceTree = "<group>"; };
		F4AED23A235F5B2E00F80ABF /* WireGuardTunnel.entitlements */ = {isa = PBXFileReference; lastKnownFileType = text.plist.entitlements; path = WireGuardTunnel.entitlements; sourceTree = "<group>"; };
		F4AED248235F7B4900F80ABF /* Bridging-Header.h */ = {isa = PBXFileReference; lastKnownFileType = sourcecode.c.h; path = "Bridging-Header.h"; sourceTree = "<group>"; };
		F4AED25B235F83CB00F80ABF /* Info.plist */ = {isa = PBXFileReference; lastKnownFileType = text.plist.xml; path = Info.plist; sourceTree = "<group>"; };
		F4B21E40236650E700136316 /* CAShapeLayer+Animation.swift */ = {isa = PBXFileReference; lastKnownFileType = sourcecode.swift; path = "CAShapeLayer+Animation.swift"; sourceTree = "<group>"; };
		F4B21E422366514700136316 /* VPNState.swift */ = {isa = PBXFileReference; lastKnownFileType = sourcecode.swift; path = VPNState.swift; sourceTree = "<group>"; };
		F4B42BF9238D88EE001F64F7 /* SimplePing.h */ = {isa = PBXFileReference; fileEncoding = 4; lastKnownFileType = sourcecode.c.h; path = SimplePing.h; sourceTree = "<group>"; };
		F4B42BFA238D88EE001F64F7 /* SimplePing.m */ = {isa = PBXFileReference; fileEncoding = 4; lastKnownFileType = sourcecode.c.objc; path = SimplePing.m; sourceTree = "<group>"; };
		F4B42BFE238D8A44001F64F7 /* LongPinger.swift */ = {isa = PBXFileReference; lastKnownFileType = sourcecode.swift; path = LongPinger.swift; sourceTree = "<group>"; };
		F4B42C00238DC6A7001F64F7 /* MockLongPinger.swift */ = {isa = PBXFileReference; lastKnownFileType = sourcecode.swift; path = MockLongPinger.swift; sourceTree = "<group>"; };
		F4B42C03238DD22D001F64F7 /* ConnectionHealthMonitor.swift */ = {isa = PBXFileReference; lastKnownFileType = sourcecode.swift; path = ConnectionHealthMonitor.swift; sourceTree = "<group>"; };
		F4B42C05238EFF83001F64F7 /* ConnectionTimerFactory.swift */ = {isa = PBXFileReference; lastKnownFileType = sourcecode.swift; path = ConnectionTimerFactory.swift; sourceTree = "<group>"; };
		F4B42C07238F1652001F64F7 /* ConnectionRxValue.swift */ = {isa = PBXFileReference; lastKnownFileType = sourcecode.swift; path = ConnectionRxValue.swift; sourceTree = "<group>"; };
		F4B42C09238F2195001F64F7 /* ObservableType+Extensions.swift */ = {isa = PBXFileReference; lastKnownFileType = sourcecode.swift; path = "ObservableType+Extensions.swift"; sourceTree = "<group>"; };
		F4B42C1623900E6D001F64F7 /* RxBlocking.framework */ = {isa = PBXFileReference; lastKnownFileType = wrapper.framework; name = RxBlocking.framework; path = Carthage/Build/iOS/RxBlocking.framework; sourceTree = "<group>"; };
		F4B42C1723900E6D001F64F7 /* RxTest.framework */ = {isa = PBXFileReference; lastKnownFileType = wrapper.framework; name = RxTest.framework; path = Carthage/Build/iOS/RxTest.framework; sourceTree = "<group>"; };
		F4B42C1C239021F4001F64F7 /* MockConnectionTimerFactory.swift */ = {isa = PBXFileReference; lastKnownFileType = sourcecode.swift; path = MockConnectionTimerFactory.swift; sourceTree = "<group>"; };
		F4B42C1E2390230B001F64F7 /* MockConnectionRxValue.swift */ = {isa = PBXFileReference; lastKnownFileType = sourcecode.swift; path = MockConnectionRxValue.swift; sourceTree = "<group>"; };
		F4B42C202390504F001F64F7 /* ConnectionHealthMonitorSpec.swift */ = {isa = PBXFileReference; lastKnownFileType = sourcecode.swift; path = ConnectionHealthMonitorSpec.swift; sourceTree = "<group>"; };
		F4B42C2223916A90001F64F7 /* ConnectionHealthMonitoring.swift */ = {isa = PBXFileReference; lastKnownFileType = sourcecode.swift; path = ConnectionHealthMonitoring.swift; sourceTree = "<group>"; };
		F4D150B423453F9900739CDA /* CityVPNCell.swift */ = {isa = PBXFileReference; lastKnownFileType = sourcecode.swift; path = CityVPNCell.swift; sourceTree = "<group>"; };
		F4D150B523453F9900739CDA /* CityVPNCell.xib */ = {isa = PBXFileReference; lastKnownFileType = file.xib; path = CityVPNCell.xib; sourceTree = "<group>"; };
		F4D150B92345438500739CDA /* ServersDataSource.swift */ = {isa = PBXFileReference; lastKnownFileType = sourcecode.swift; path = ServersDataSource.swift; sourceTree = "<group>"; };
		F4D150BD2346422000739CDA /* CountryVPNHeaderView.xib */ = {isa = PBXFileReference; lastKnownFileType = file.xib; path = CountryVPNHeaderView.xib; sourceTree = "<group>"; };
		F4D150BF23464DE300739CDA /* CountryVPNHeaderView.swift */ = {isa = PBXFileReference; lastKnownFileType = sourcecode.swift; path = CountryVPNHeaderView.swift; sourceTree = "<group>"; };
		F4D150CF2347975C00739CDA /* Info.plist */ = {isa = PBXFileReference; lastKnownFileType = text.plist.xml; path = Info.plist; sourceTree = "<group>"; };
		F4D150D5234797B700739CDA /* Nimble.framework */ = {isa = PBXFileReference; lastKnownFileType = wrapper.framework; name = Nimble.framework; path = Carthage/Build/iOS/Nimble.framework; sourceTree = "<group>"; };
		F4D150D7234797C700739CDA /* Quick.framework */ = {isa = PBXFileReference; lastKnownFileType = wrapper.framework; name = Quick.framework; path = Carthage/Build/iOS/Quick.framework; sourceTree = "<group>"; };
		F4D8D94A236A207600BE5FFC /* AccountInformationHeader.swift */ = {isa = PBXFileReference; lastKnownFileType = sourcecode.swift; path = AccountInformationHeader.swift; sourceTree = "<group>"; };
		F4D8D94B236A207600BE5FFC /* AccountInformationHeader.xib */ = {isa = PBXFileReference; lastKnownFileType = file.xib; path = AccountInformationHeader.xib; sourceTree = "<group>"; };
		F4D8D94E236A259400BE5FFC /* AccountInformationCell.swift */ = {isa = PBXFileReference; lastKnownFileType = sourcecode.swift; path = AccountInformationCell.swift; sourceTree = "<group>"; };
		F4D8D94F236A259400BE5FFC /* AccountInformationCell.xib */ = {isa = PBXFileReference; lastKnownFileType = file.xib; path = AccountInformationCell.xib; sourceTree = "<group>"; };
		F4D8D952236A2BA000BE5FFC /* SettingsDataSource.swift */ = {isa = PBXFileReference; lastKnownFileType = sourcecode.swift; path = SettingsDataSource.swift; sourceTree = "<group>"; };
		F4DF5B1223CFBDAA006A7E4C /* UpdateRecommendedViewController.swift */ = {isa = PBXFileReference; lastKnownFileType = sourcecode.swift; path = UpdateRecommendedViewController.swift; sourceTree = "<group>"; };
		F4DF5B1323CFBDAA006A7E4C /* UpdateRecommendedViewController.xib */ = {isa = PBXFileReference; lastKnownFileType = file.xib; path = UpdateRecommendedViewController.xib; sourceTree = "<group>"; };
		F4E33D802358BF1500B2003A /* LoginViewController.swift */ = {isa = PBXFileReference; lastKnownFileType = sourcecode.swift; path = LoginViewController.swift; sourceTree = "<group>"; };
		F4E8B2342368C39C001CEC8A /* TunnelAction.swift */ = {isa = PBXFileReference; lastKnownFileType = sourcecode.swift; path = TunnelAction.swift; sourceTree = "<group>"; };
		F4E8FA602374E00700D840D8 /* HyperlinkItem.swift */ = {isa = PBXFileReference; lastKnownFileType = sourcecode.swift; path = HyperlinkItem.swift; sourceTree = "<group>"; };
		F4E908A12371C31400EB9FE6 /* FirefoxPrivateNetworkVPNUITests.xctest */ = {isa = PBXFileReference; explicitFileType = wrapper.cfbundle; includeInIndex = 0; path = FirefoxPrivateNetworkVPNUITests.xctest; sourceTree = BUILT_PRODUCTS_DIR; };
		F4E908A32371C31400EB9FE6 /* FirefoxPrivateNetworkVPNUITests.swift */ = {isa = PBXFileReference; lastKnownFileType = sourcecode.swift; path = FirefoxPrivateNetworkVPNUITests.swift; sourceTree = "<group>"; };
		F4E908A52371C31400EB9FE6 /* Info.plist */ = {isa = PBXFileReference; lastKnownFileType = text.plist.xml; path = Info.plist; sourceTree = "<group>"; };
		F4E908AF2371C35100EB9FE6 /* FirefoxPrivateNetworkVPNTests.xctest */ = {isa = PBXFileReference; explicitFileType = wrapper.cfbundle; includeInIndex = 0; path = FirefoxPrivateNetworkVPNTests.xctest; sourceTree = BUILT_PRODUCTS_DIR; };
		F4E908B92371C45600EB9FE6 /* Lottie.framework */ = {isa = PBXFileReference; lastKnownFileType = wrapper.framework; name = Lottie.framework; path = Carthage/Build/iOS/Lottie.framework; sourceTree = "<group>"; };
		F4EB6C0023D22DDF00A7D081 /* ReleaseInfoSpec.swift */ = {isa = PBXFileReference; lastKnownFileType = sourcecode.swift; path = ReleaseInfoSpec.swift; sourceTree = "<group>"; };
		F4F00E0123A2E1C5000E9DCA /* Animations */ = {isa = PBXFileReference; lastKnownFileType = folder; path = Animations; sourceTree = "<group>"; };
		F4F25E102343F7D3004BA245 /* VPNLocations.swift */ = {isa = PBXFileReference; lastKnownFileType = sourcecode.swift; path = VPNLocations.swift; sourceTree = "<group>"; };
		F4F868F62391C5D200BBC2F4 /* NSTextAttachment+Extensions.swift */ = {isa = PBXFileReference; lastKnownFileType = sourcecode.swift; path = "NSTextAttachment+Extensions.swift"; sourceTree = "<group>"; };
		F4F868F82395602000BBC2F4 /* ConnectionHealth.swift */ = {isa = PBXFileReference; lastKnownFileType = sourcecode.swift; path = ConnectionHealth.swift; sourceTree = "<group>"; };
/* End PBXFileReference section */

/* Begin PBXFrameworksBuildPhase section */
		6F5D0C17218352EF000F85AD /* Frameworks */ = {
			isa = PBXFrameworksBuildPhase;
			buildActionMask = 2147483647;
			files = (
				6B5CA6B1220DE4E900F126CF /* NetworkExtension.framework in Frameworks */,
				6FDEF7E421846C1A00D8FBF6 /* libwg-go.a in Frameworks */,
			);
			runOnlyForDeploymentPostprocessing = 0;
		};
		6FF4AC11211EC46F002C96EB /* Frameworks */ = {
			isa = PBXFrameworksBuildPhase;
			buildActionMask = 2147483647;
			files = (
				F4E908BF2371C49300EB9FE6 /* SafariServices.framework in Frameworks */,
				F4E908BE2371C48E00EB9FE6 /* NetworkExtension.framework in Frameworks */,
				F4E908BB2371C48600EB9FE6 /* RxRelay.framework in Frameworks */,
				F4E908BC2371C48600EB9FE6 /* RxCocoa.framework in Frameworks */,
				F4E908BD2371C48600EB9FE6 /* RxSwift.framework in Frameworks */,
				F4E908BA2371C45600EB9FE6 /* Lottie.framework in Frameworks */,
			);
			runOnlyForDeploymentPostprocessing = 0;
		};
		F4E9089E2371C31400EB9FE6 /* Frameworks */ = {
			isa = PBXFrameworksBuildPhase;
			buildActionMask = 2147483647;
			files = (
			);
			runOnlyForDeploymentPostprocessing = 0;
		};
		F4E908AC2371C35100EB9FE6 /* Frameworks */ = {
			isa = PBXFrameworksBuildPhase;
			buildActionMask = 2147483647;
			files = (
				F4B42C1823900E6D001F64F7 /* RxBlocking.framework in Frameworks */,
				F4B42C1923900E6D001F64F7 /* RxTest.framework in Frameworks */,
				F4B42C1123900E6C001F64F7 /* Nimble.framework in Frameworks */,
				F4B42C1223900E6C001F64F7 /* Quick.framework in Frameworks */,
				F4B42C1323900E6C001F64F7 /* RxCocoa.framework in Frameworks */,
				F4B42C1423900E6C001F64F7 /* RxRelay.framework in Frameworks */,
				F4B42C1523900E6C001F64F7 /* RxSwift.framework in Frameworks */,
			);
			runOnlyForDeploymentPostprocessing = 0;
		};
/* End PBXFrameworksBuildPhase section */

/* Begin PBXGroup section */
		6FF4AC0B211EC46F002C96EB = {
			isa = PBXGroup;
			children = (
				F484429623CD059000D140B1 /* Config */,
				F41CCA1823711C7A0018DC43 /* FirefoxPrivateNetworkVPN */,
				F41CCA33237128F10018DC43 /* FirefoxPrivateNetworkVPNTests */,
				F4E908A22371C31400EB9FE6 /* FirefoxPrivateNetworkVPNUITests */,
				6FF4AC452120B9E0002C96EB /* Frameworks */,
				F43DCC7E2379AC36000C60E3 /* LICENSE.txt */,
				6FF4AC15211EC46F002C96EB /* Products */,
				F43DCC7D2379AC35000C60E3 /* README.md */,
				F4AED107235F450D00F80ABF /* WireGuard */,
				F41CCA32237128F10018DC43 /* WireGuardTunnel */,
			);
			sourceTree = "<group>";
		};
		6FF4AC15211EC46F002C96EB /* Products */ = {
			isa = PBXGroup;
			children = (
				6FF4AC14211EC46F002C96EB /* Firefox Private Network VPN.app */,
				6F5D0C1A218352EF000F85AD /* WireGuardTunnel.appex */,
				F4E908A12371C31400EB9FE6 /* FirefoxPrivateNetworkVPNUITests.xctest */,
				F4E908AF2371C35100EB9FE6 /* FirefoxPrivateNetworkVPNTests.xctest */,
			);
			name = Products;
			sourceTree = "<group>";
		};
		6FF4AC452120B9E0002C96EB /* Frameworks */ = {
			isa = PBXGroup;
			children = (
				F4B42C1623900E6D001F64F7 /* RxBlocking.framework */,
				F4B42C1723900E6D001F64F7 /* RxTest.framework */,
				6FDEF7E321846C1A00D8FBF6 /* libwg-go.a */,
				F4E908B92371C45600EB9FE6 /* Lottie.framework */,
				6FB1BDB621D4F8B800A991BF /* NetworkExtension.framework */,
				6FF4AC462120B9E0002C96EB /* NetworkExtension.framework */,
				F4D150D5234797B700739CDA /* Nimble.framework */,
				F4D150D7234797C700739CDA /* Quick.framework */,
				F4A0EFF5235612F500A06D7B /* RxCocoa.framework */,
				F48ED2BB23561C4900F6D0C5 /* RxRelay.framework */,
				F4A0EFF32356111A00A06D7B /* RxSwift.framework */,
				F40831CB233CF5BE00A60FCA /* SafariServices.framework */,
				F465854C233BF0850081D7D7 /* WebKit.framework */,
				6FB1BDA021D4E00A00A991BF /* libwg-go.a */,
			);
			name = Frameworks;
			sourceTree = "<group>";
		};
		F41CCA1823711C7A0018DC43 /* FirefoxPrivateNetworkVPN */ = {
			isa = PBXGroup;
			children = (
				F41CCA2423711C7A0018DC43 /* AppDelegate.swift */,
				F41CCA1E23711C7A0018DC43 /* Models */,
				F41CCA1B23711C7A0018DC43 /* Networking */,
				F41CCA1F23711C7A0018DC43 /* Project Files */,
				F41CCA2723711C7A0018DC43 /* Protocols */,
				F41CCA1C23711C7A0018DC43 /* Resources */,
				F41CCA1923711C7A0018DC43 /* Singletons */,
				F41CCA2023711C7A0018DC43 /* Utilities */,
				F41CCA2123711C7A0018DC43 /* ViewControllers */,
				F41CCA2623711C7A0018DC43 /* Views */,
			);
			path = FirefoxPrivateNetworkVPN;
			sourceTree = "<group>";
		};
		F41CCA1923711C7A0018DC43 /* Singletons */ = {
			isa = PBXGroup;
			children = (
				F40831CE233CFA2000A60FCA /* AccountManager.swift */,
				F41CCA1A23711C7A0018DC43 /* DependencyFactory.swift */,
				F43DFC15234FBBB5003EA64A /* GuardianTunnelManager.swift */,
				F45D709A233D384E00871447 /* NavigationCoordinator.swift */,
				F471537923C4E81F00226CB8 /* ReleaseMonitor.swift */,
			);
			path = Singletons;
			sourceTree = "<group>";
		};
		F41CCA1B23711C7A0018DC43 /* Networking */ = {
			isa = PBXGroup;
			children = (
				F478E48B23C78F6900D17FE0 /* URLRequestBuilders */,
				F41CCA31237122050018DC43 /* Codable Models */,
				F4658544233BB7690081D7D7 /* GuardianAPI.swift */,
				F4658540233BB3D00081D7D7 /* NetworkingEnums.swift */,
				F4658542233BB44A0081D7D7 /* NetworkLayer.swift */,
				F4B42BF8238D88B7001F64F7 /* SimplePing */,
			);
			path = Networking;
			sourceTree = "<group>";
		};
		F41CCA1C23711C7A0018DC43 /* Resources */ = {
			isa = PBXGroup;
			children = (
				F41CCA1D23711C7A0018DC43 /* Assets.xcassets */,
				F4F00E0123A2E1C5000E9DCA /* Animations */,
				F45D70B1234242EE00871447 /* Fonts */,
				F41CCA2E2371215E0018DC43 /* Localizable.strings */,
				F4A4947F23709033007595C3 /* Strings.swift */,
			);
			path = Resources;
			sourceTree = "<group>";
		};
		F41CCA1E23711C7A0018DC43 /* Models */ = {
			isa = PBXGroup;
			children = (
				F4A7FA23237C5C960034AF6C /* Account.swift */,
				F42DE7C92395A824000B79C3 /* CarouselViewType.swift */,
				F4A7FA25237C5CE00034AF6C /* Credentials.swift */,
				F4E8FA602374E00700D840D8 /* HyperlinkItem.swift */,
				F49090BD2379D43200C8430A /* SettingsItem.swift */,
				F4E8B2342368C39C001CEC8A /* TunnelAction.swift */,
				F478E48523C7881900D17FE0 /* UpdateStatus.swift */,
				F4B21E422366514700136316 /* VPNState.swift */,
			);
			path = Models;
			sourceTree = "<group>";
		};
		F41CCA1F23711C7A0018DC43 /* Project Files */ = {
			isa = PBXGroup;
			children = (
				F4AED248235F7B4900F80ABF /* Bridging-Header.h */,
				6FF4AC482120B9E0002C96EB /* FirefoxPrivateNetworkVPN.entitlements */,
				6FF4AC23211EC472002C96EB /* Info.plist */,
			);
			path = "Project Files";
			sourceTree = "<group>";
		};
		F41CCA2023711C7A0018DC43 /* Utilities */ = {
			isa = PBXGroup;
			children = (
				F478E48223C7865300D17FE0 /* Extensions */,
				F4B42C02238DD1FA001F64F7 /* Connection Heath Monitor */,
				F40831D3233D04B600A60FCA /* GuardianAPIDateFormatter.swift */,
				F4056031239E9F31000A93CC /* KeychainStored.swift */,
				F43DFC0A234D0B5C003EA64A /* TunnelConfigurationBuilder.swift */,
			);
			path = Utilities;
			sourceTree = "<group>";
		};
		F41CCA2123711C7A0018DC43 /* ViewControllers */ = {
			isa = PBXGroup;
			children = (
				527C7EB523752E9300368965 /* AboutDataSource.swift */,
				527C7EB123752DCA00368965 /* AboutViewController.swift */,
				527C7EB223752DCA00368965 /* AboutViewController.xib */,
				F45D1D0D238721E20084B5DE /* CarouselDataSource.swift */,
				F45D1D0F23873B8A0084B5DE /* CarouselPageViewController.swift */,
				F42DE7C72395A64A000B79C3 /* CarouselViewController.swift */,
				F477A20B23E352E900585066 /* CarouselViewController.xib */,
				F499C0F8234E3F5500126CDA /* DeviceManagementDataSource.swift */,
				F499C0F0234E29B300126CDA /* DeviceManagementViewController.swift */,
				F499C0F1234E29B300126CDA /* DeviceManagementViewController.xib */,
				F45D70AA233E921900871447 /* GuardianTabBarController.swift */,
				F423048523720A7400572A93 /* HelpDataSource.swift */,
				F4230481237209B000572A93 /* HelpViewController.swift */,
				F4230482237209B000572A93 /* HelpViewController.xib */,
				F45D70A2233D3D6C00871447 /* HomeViewController.swift */,
				F45D70A3233D3D6C00871447 /* HomeViewController.xib */,
				F42DE7C52395A61C000B79C3 /* LandingViewController.swift */,
				F477A20923E3508F00585066 /* LandingViewController.xib */,
				F41B9C7D2368933F00ACC414 /* LaunchScreen.storyboard */,
				F43DFC05234BB32C003EA64A /* LoadingViewController.swift */,
				F41B9C7F236894CB00ACC414 /* LoadingViewController.xib */,
				F4E33D802358BF1500B2003A /* LoginViewController.swift */,
				F4D150B92345438500739CDA /* ServersDataSource.swift */,
				F45D70FB23428DCE00871447 /* ServersViewController.swift */,
				F45D70FC23428DCE00871447 /* ServersViewController.xib */,
				F4D8D952236A2BA000BE5FFC /* SettingsDataSource.swift */,
				F41FE9E7235F98E400CD05C4 /* SettingsViewController.swift */,
				F41FE9E6235F98E400CD05C4 /* SettingsViewController.xib */,
				F4DF5B1223CFBDAA006A7E4C /* UpdateRecommendedViewController.swift */,
				F4DF5B1323CFBDAA006A7E4C /* UpdateRecommendedViewController.xib */,
			);
			path = ViewControllers;
			sourceTree = "<group>";
		};
		F41CCA2623711C7A0018DC43 /* Views */ = {
			isa = PBXGroup;
			children = (
				527C7EB723752F6500368965 /* AboutHeaderView.swift */,
				527C7EB923752FBB00368965 /* AboutHeaderView.xib */,
				F4D8D94E236A259400BE5FFC /* AccountInformationCell.swift */,
				F4D8D94F236A259400BE5FFC /* AccountInformationCell.xib */,
				F4D8D94A236A207600BE5FFC /* AccountInformationHeader.swift */,
				F4D8D94B236A207600BE5FFC /* AccountInformationHeader.xib */,
				F4D150B423453F9900739CDA /* CityVPNCell.swift */,
				F4D150B523453F9900739CDA /* CityVPNCell.xib */,
				F4D150BF23464DE300739CDA /* CountryVPNHeaderView.swift */,
				F4D150BD2346422000739CDA /* CountryVPNHeaderView.xib */,
				F420F4182368840A00CD48BF /* CurrentVPNSelectorView.swift */,
				F420F41B2368840A00CD48BF /* CurrentVPNSelectorView.xib */,
				F499C0FC234E490600126CDA /* DeviceLimitReachedView.swift */,
				F499C0FA234E41B800126CDA /* DeviceLimitReachedView.xib */,
				F499C0F4234E301900126CDA /* DeviceManagementCell.swift */,
				F499C0F5234E301900126CDA /* DeviceManagementCell.xib */,
				F42304872372101000572A93 /* HyperlinkCell.swift */,
				F42304882372101000572A93 /* HyperlinkCell.xib */,
				F471537523C3D15900226CB8 /* VersionUpdateToastView.swift */,
				F471537723C3D17A00226CB8 /* VersionUpdateToastView.xib */,
				F420F4192368840A00CD48BF /* VPNToggleView.swift */,
				F420F41A2368840A00CD48BF /* VPNToggleView.xib */,
				F42DE7CD2395B9E7000B79C3 /* WarningToastView.swift */,
				F42DE7CB2395B9D3000B79C3 /* WarningToastView.xib */,
			);
			path = Views;
			sourceTree = "<group>";
		};
		F41CCA2723711C7A0018DC43 /* Protocols */ = {
			isa = PBXGroup;
			children = (
				F42A23062347D37F00763B0D /* AccountManaging.swift */,
				F42A23042347D22100763B0D /* DependencyProviding.swift */,
				F45D70A0233D3BC000871447 /* Navigating.swift */,
				F4A4947923709033007595C3 /* NavigationCoordinating.swift */,
				F4A4947E23709033007595C3 /* NetworkRequesting.swift */,
				F478E48723C78A1700D17FE0 /* ReleaseMonitoring.swift */,
				F4A4947A23709033007595C3 /* TunnelManaging.swift */,
				F43DFC0F234D1EE4003EA64A /* UserDefaulting.swift */,
			);
			path = Protocols;
			sourceTree = "<group>";
		};
		F41CCA31237122050018DC43 /* Codable Models */ = {
			isa = PBXGroup;
			children = (
				F43DFC0D234D1361003EA64A /* Device.swift */,
				F43DFC13234E436E003EA64A /* DeviceKeys.swift */,
				F4658547233BBBF30081D7D7 /* LoginCheckpointModel.swift */,
				F478E48323C787B600D17FE0 /* Release.swift */,
				F478E47E23C7842D00D17FE0 /* ReleaseInfo.swift */,
				F40831D0233CFD5600A60FCA /* User.swift */,
				F45D7097233D34B100871447 /* VerifyResponse.swift */,
				F4F25E102343F7D3004BA245 /* VPNLocations.swift */,
			);
			path = "Codable Models";
			sourceTree = "<group>";
		};
		F41CCA32237128F10018DC43 /* WireGuardTunnel */ = {
			isa = PBXGroup;
			children = (
				F4AED25B235F83CB00F80ABF /* Info.plist */,
				F4AED23A235F5B2E00F80ABF /* WireGuardTunnel.entitlements */,
			);
			path = WireGuardTunnel;
			sourceTree = "<group>";
		};
		F41CCA33237128F10018DC43 /* FirefoxPrivateNetworkVPNTests */ = {
			isa = PBXGroup;
			children = (
				F4D150CF2347975C00739CDA /* Info.plist */,
				F41CCA3723712A1B0018DC43 /* JSON */,
				F41CCA3523712A1B0018DC43 /* Mocks */,
				F4B42C202390504F001F64F7 /* ConnectionHealthMonitorSpec.swift */,
				F4EB6C0023D22DDF00A7D081 /* ReleaseInfoSpec.swift */,
			);
			path = FirefoxPrivateNetworkVPNTests;
			sourceTree = "<group>";
		};
		F41CCA3523712A1B0018DC43 /* Mocks */ = {
			isa = PBXGroup;
			children = (
				F4B42C1E2390230B001F64F7 /* MockConnectionRxValue.swift */,
				F4B42C1C239021F4001F64F7 /* MockConnectionTimerFactory.swift */,
				F41CCA3623712A1B0018DC43 /* MockGuardianAPI.swift */,
				F4B42C00238DC6A7001F64F7 /* MockLongPinger.swift */,
			);
			path = Mocks;
			sourceTree = "<group>";
		};
		F41CCA3723712A1B0018DC43 /* JSON */ = {
			isa = PBXGroup;
			children = (
				F41CCA3A23712A1B0018DC43 /* device.json */,
				F41CCA3923712A1B0018DC43 /* loginCheckpointModel.json */,
				F41CCA3B23712A1B0018DC43 /* user.json */,
				F41CCA3C23712A1B0018DC43 /* verifyResponse.json */,
				F41CCA3823712A1B0018DC43 /* vpnCountry.json */,
			);
			path = JSON;
			sourceTree = "<group>";
		};
		F45D70B1234242EE00871447 /* Fonts */ = {
			isa = PBXGroup;
			children = (
				F45D70E92342775000871447 /* Inter-Medium.otf */,
				F45D70EB2342775000871447 /* Inter-Regular.otf */,
				F45D70EA2342775000871447 /* Inter-SemiBold.otf */,
				F45D70B82342431E00871447 /* Metropolis-Black.otf */,
				F45D70BC2342431E00871447 /* Metropolis-BlackItalic.otf */,
				F45D70C02342431F00871447 /* Metropolis-Bold.otf */,
				F45D70B62342431E00871447 /* Metropolis-BoldItalic.otf */,
				F45D70BE2342431E00871447 /* Metropolis-ExtraBold.otf */,
				F45D70BB2342431E00871447 /* Metropolis-ExtraBoldItalic.otf */,
				F45D70BA2342431E00871447 /* Metropolis-ExtraLight.otf */,
				F45D70B42342431E00871447 /* Metropolis-ExtraLightItalic.otf */,
				F45D70B72342431E00871447 /* Metropolis-Light.otf */,
				F45D70C12342431F00871447 /* Metropolis-LightItalic.otf */,
				F45D70B32342431E00871447 /* Metropolis-Medium.otf */,
				F45D70BD2342431E00871447 /* Metropolis-MediumItalic.otf */,
				F45D70B92342431E00871447 /* Metropolis-Regular.otf */,
				F45D70BF2342431E00871447 /* Metropolis-RegularItalic.otf */,
				F45D70B22342431E00871447 /* Metropolis-SemiBold.otf */,
				F45D70B52342431E00871447 /* Metropolis-SemiBoldItalic.otf */,
				F45D70C32342431F00871447 /* Metropolis-Thin.otf */,
				F45D70C22342431F00871447 /* Metropolis-ThinItalic.otf */,
			);
			path = Fonts;
			sourceTree = "<group>";
		};
		F478E48223C7865300D17FE0 /* Extensions */ = {
			isa = PBXGroup;
			children = (
				F47112A123E218AC00539A15 /* UIViewController+Modal.swift */,
				F4B21E40236650E700136316 /* CAShapeLayer+Animation.swift */,
				F422FEF523970752009413E2 /* Notification+Extensions.swift */,
				F422FEF723980C1D009413E2 /* NSAttributedString+Extensions.swift */,
				F4F868F62391C5D200BBC2F4 /* NSTextAttachment+Extensions.swift */,
				F4B42C09238F2195001F64F7 /* ObservableType+Extensions.swift */,
				F43DCC7A2379A780000C60E3 /* OSLog+Custom.swift */,
				F4A7FA21237AFF210034AF6C /* Result+Decode.swift */,
				F478E48023C784C400D17FE0 /* UIApplication+Extensions.swift */,
				F4A4947823709033007595C3 /* UIColor+Named.swift */,
				F4720258238C3D620033A14B /* UIFont+Custom.swift */,
				F422FEF923983E85009413E2 /* UIImage+Color.swift */,
				F45D1D0B2385EF930084B5DE /* UINavigationBar+font.swift */,
				F471129F23E200F000539A15 /* UINavigationBar+HandleBar.swift */,
				F48A595B23DBA03400BB2A0A /* UIScreen+Extensions.swift */,
				F4A4947B23709033007595C3 /* UITabBarItem+Tagging.swift */,
				F4A4947D23709033007595C3 /* UIView+Designing.swift */,
			);
			path = Extensions;
			sourceTree = "<group>";
		};
		F478E48B23C78F6900D17FE0 /* URLRequestBuilders */ = {
			isa = PBXGroup;
			children = (
				F478E48E23C7906B00D17FE0 /* GuardianURLRequest.swift */,
				F478E48923C78F4F00D17FE0 /* URLRequestBuilder.swift */,
			);
			path = URLRequestBuilders;
			sourceTree = "<group>";
		};
		F484429623CD059000D140B1 /* Config */ = {
			isa = PBXGroup;
			children = (
				F484429223CCF98700D140B1 /* FirefoxPrivateNetworkVPN.xcconfig */,
			);
			path = Config;
			sourceTree = "<group>";
		};
		F4AED107235F450D00F80ABF /* WireGuard */ = {
			isa = PBXGroup;
			children = (
				F4AED114235F450D00F80ABF /* WireGuard */,
				F4AED108235F450D00F80ABF /* wireguard-go-bridge */,
			);
			path = WireGuard;
			sourceTree = "<group>";
		};
		F4AED108235F450D00F80ABF /* wireguard-go-bridge */ = {
			isa = PBXGroup;
			children = (
				F4AED10E235F450D00F80ABF /* .gitignore */,
				F4AED10B235F450D00F80ABF /* api-ios.go */,
				F4AED109235F450D00F80ABF /* go.mod */,
				F4AED10D235F450D00F80ABF /* go.sum */,
				F4AED10C235F450D00F80ABF /* goruntime-boottime-over-monotonic.diff */,
				F4AED10A235F450D00F80ABF /* Makefile */,
				F4AED10F235F450D00F80ABF /* wireguard.h */,
			);
			path = "wireguard-go-bridge";
			sourceTree = "<group>";
		};
		F4AED114235F450D00F80ABF /* WireGuard */ = {
			isa = PBXGroup;
			children = (
				F4AED119235F450D00F80ABF /* Shared */,
				F4AED12E235F450D00F80ABF /* WireGuard */,
				F4AED1AB235F450D00F80ABF /* WireGuardNetworkExtension */,
			);
			path = WireGuard;
			sourceTree = "<group>";
		};
		F4AED119235F450D00F80ABF /* Shared */ = {
			isa = PBXGroup;
			children = (
				F4AED11A235F450D00F80ABF /* FileManager+Extension.swift */,
				F4AED11B235F450D00F80ABF /* Keychain.swift */,
				F4AED129235F450D00F80ABF /* Logging */,
				F4AED11C235F450D00F80ABF /* Model */,
			);
			path = Shared;
			sourceTree = "<group>";
		};
		F4AED11C235F450D00F80ABF /* Model */ = {
			isa = PBXGroup;
			children = (
				F4AED11F235F450D00F80ABF /* Data+KeyEncoding.swift */,
				F4AED122235F450D00F80ABF /* DNSServer.swift */,
				F4AED128235F450D00F80ABF /* Endpoint.swift */,
				F4AED11D235F450D00F80ABF /* InterfaceConfiguration.swift */,
				F4AED127235F450D00F80ABF /* IPAddressRange.swift */,
				F4AED126235F450D00F80ABF /* key.c */,
				F4AED121235F450D00F80ABF /* key.h */,
				F4AED124235F450D00F80ABF /* NETunnelProviderProtocol+Extension.swift */,
				F4AED120235F450D00F80ABF /* PeerConfiguration.swift */,
				F4AED125235F450D00F80ABF /* String+ArrayConversion.swift */,
				F4AED123235F450D00F80ABF /* TunnelConfiguration.swift */,
				F4AED11E235F450D00F80ABF /* TunnelConfiguration+WgQuickConfig.swift */,
			);
			path = Model;
			sourceTree = "<group>";
		};
		F4AED129235F450D00F80ABF /* Logging */ = {
			isa = PBXGroup;
			children = (
				F4AED12B235F450D00F80ABF /* Logger.swift */,
				F4AED12A235F450D00F80ABF /* ringlogger.c */,
				F4AED12D235F450D00F80ABF /* ringlogger.h */,
			);
			path = Logging;
			sourceTree = "<group>";
		};
		F4AED12E235F450D00F80ABF /* WireGuard */ = {
			isa = PBXGroup;
			children = (
				F4AED181235F450D00F80ABF /* Crypto */,
				F4AED195235F450D00F80ABF /* Tunnel */,
				F4AED1AA235F450D00F80ABF /* WireGuardAppError.swift */,
				F4AED190235F450D00F80ABF /* WireGuardResult.swift */,
			);
			path = WireGuard;
			sourceTree = "<group>";
		};
		F4AED181235F450D00F80ABF /* Crypto */ = {
			isa = PBXGroup;
			children = (
				F4AED183235F450D00F80ABF /* Curve25519.swift */,
				F4AED182235F450D00F80ABF /* x25519.c */,
				F4AED184235F450D00F80ABF /* x25519.h */,
			);
			path = Crypto;
			sourceTree = "<group>";
		};
		F4AED195235F450D00F80ABF /* Tunnel */ = {
			isa = PBXGroup;
			children = (
				F4AED198235F450D00F80ABF /* ActivateOnDemandOption.swift */,
				F4AED19B235F450D00F80ABF /* TunnelConfiguration+UapiConfig.swift */,
			);
			path = Tunnel;
			sourceTree = "<group>";
		};
		F4AED1AB235F450D00F80ABF /* WireGuardNetworkExtension */ = {
			isa = PBXGroup;
			children = (
				F4AED1AE235F450D00F80ABF /* DNSResolver.swift */,
				F4AED1B2235F450D00F80ABF /* ErrorNotifier.swift */,
				F4AED1AD235F450D00F80ABF /* PacketTunnelProvider.swift */,
				F4AED1B0235F450D00F80ABF /* PacketTunnelSettingsGenerator.swift */,
				F4AED1AC235F450D00F80ABF /* WireGuardNetworkExtension-Bridging-Header.h */,
			);
			path = WireGuardNetworkExtension;
			sourceTree = "<group>";
		};
		F4B42BF8238D88B7001F64F7 /* SimplePing */ = {
			isa = PBXGroup;
			children = (
				F4B42BF9238D88EE001F64F7 /* SimplePing.h */,
				F4B42BFA238D88EE001F64F7 /* SimplePing.m */,
				F4B42BFE238D8A44001F64F7 /* LongPinger.swift */,
			);
			path = SimplePing;
			sourceTree = "<group>";
		};
		F4B42C02238DD1FA001F64F7 /* Connection Heath Monitor */ = {
			isa = PBXGroup;
			children = (
				F4F868F82395602000BBC2F4 /* ConnectionHealth.swift */,
				F4B42C03238DD22D001F64F7 /* ConnectionHealthMonitor.swift */,
				F4B42C2223916A90001F64F7 /* ConnectionHealthMonitoring.swift */,
				F4B42C07238F1652001F64F7 /* ConnectionRxValue.swift */,
				F4B42C05238EFF83001F64F7 /* ConnectionTimerFactory.swift */,
			);
			path = "Connection Heath Monitor";
			sourceTree = "<group>";
		};
		F4E908A22371C31400EB9FE6 /* FirefoxPrivateNetworkVPNUITests */ = {
			isa = PBXGroup;
			children = (
				F4E908A32371C31400EB9FE6 /* FirefoxPrivateNetworkVPNUITests.swift */,
				F4E908A52371C31400EB9FE6 /* Info.plist */,
			);
			path = FirefoxPrivateNetworkVPNUITests;
			sourceTree = "<group>";
		};
/* End PBXGroup section */

/* Begin PBXLegacyTarget section */
		6FDEF7DD21846BC100D8FBF6 /* WireGuardGoBridge */ = {
			isa = PBXLegacyTarget;
			buildArgumentsString = "$(ACTION)";
			buildConfigurationList = 6FDEF7E021846BC700D8FBF6 /* Build configuration list for PBXLegacyTarget "WireGuardGoBridge" */;
			buildPhases = (
			);
			buildToolPath = make;
			buildWorkingDirectory = "$(PROJECT_DIR)/WireGuard/wireguard-go-bridge";
			dependencies = (
			);
			name = WireGuardGoBridge;
			passBuildSettingsInEnvironment = 1;
			productName = WireGuardGoBridge;
		};
/* End PBXLegacyTarget section */

/* Begin PBXNativeTarget section */
		6F5D0C19218352EF000F85AD /* WireGuardTunnel */ = {
			isa = PBXNativeTarget;
			buildConfigurationList = 6F5D0C25218352EF000F85AD /* Build configuration list for PBXNativeTarget "WireGuardTunnel" */;
			buildPhases = (
				52B551C42376751E005A2FE3 /* Check WireGuard submodule commit */,
				5F45417B21C0906F00994C13 /* Swiftlint */,
				6F61F1EC21BA4D4700483816 /* Extract wireguard-go Version */,
				6F5D0C16218352EF000F85AD /* Sources */,
				6F5D0C17218352EF000F85AD /* Frameworks */,
				6F5D0C18218352EF000F85AD /* Resources */,
			);
			buildRules = (
			);
			dependencies = (
				6FDEF7E221846C0000D8FBF6 /* PBXTargetDependency */,
			);
			name = WireGuardTunnel;
			productName = WireGuardNetworkExtension;
			productReference = 6F5D0C1A218352EF000F85AD /* WireGuardTunnel.appex */;
			productType = "com.apple.product-type.app-extension";
		};
		6FF4AC13211EC46F002C96EB /* FirefoxPrivateNetworkVPN */ = {
			isa = PBXNativeTarget;
			buildConfigurationList = 6FF4AC26211EC472002C96EB /* Build configuration list for PBXNativeTarget "FirefoxPrivateNetworkVPN" */;
			buildPhases = (
				5F784E5721CDF6DD00B8D9A0 /* Strip Trailing Whitespace */,
				5F45417A21C0902400994C13 /* Swiftlint */,
				6B87860E2189532500C099FB /* Extract wireguard-go Version */,
				6FF4AC10211EC46F002C96EB /* Sources */,
				6FF4AC11211EC46F002C96EB /* Frameworks */,
				6FF4AC12211EC46F002C96EB /* Resources */,
				6F5D0C26218352EF000F85AD /* Embed App Extensions */,
				F41310902358A276000CE779 /* Carthage Copy Frameworks */,
			);
			buildRules = (
			);
			dependencies = (
				6F5D0C21218352EF000F85AD /* PBXTargetDependency */,
			);
			name = FirefoxPrivateNetworkVPN;
			productName = WireGuard;
			productReference = 6FF4AC14211EC46F002C96EB /* Firefox Private Network VPN.app */;
			productType = "com.apple.product-type.application";
		};
		F4E908A02371C31400EB9FE6 /* FirefoxPrivateNetworkVPNUITests */ = {
			isa = PBXNativeTarget;
			buildConfigurationList = F4E908A82371C31400EB9FE6 /* Build configuration list for PBXNativeTarget "FirefoxPrivateNetworkVPNUITests" */;
			buildPhases = (
				F4E9089D2371C31400EB9FE6 /* Sources */,
				F4E9089E2371C31400EB9FE6 /* Frameworks */,
				F4E9089F2371C31400EB9FE6 /* Resources */,
			);
			buildRules = (
			);
			dependencies = (
				F4E908A72371C31400EB9FE6 /* PBXTargetDependency */,
			);
			name = FirefoxPrivateNetworkVPNUITests;
			productName = FirefoxPrivateNetworkVPNUITests;
			productReference = F4E908A12371C31400EB9FE6 /* FirefoxPrivateNetworkVPNUITests.xctest */;
			productType = "com.apple.product-type.bundle.ui-testing";
		};
		F4E908AE2371C35100EB9FE6 /* FirefoxPrivateNetworkVPNTests */ = {
			isa = PBXNativeTarget;
			buildConfigurationList = F4E908B62371C35100EB9FE6 /* Build configuration list for PBXNativeTarget "FirefoxPrivateNetworkVPNTests" */;
			buildPhases = (
				F4E908AB2371C35100EB9FE6 /* Sources */,
				F4E908AC2371C35100EB9FE6 /* Frameworks */,
				F4E908AD2371C35100EB9FE6 /* Resources */,
				F4B42C1A23900E76001F64F7 /* Carthage Copy Frameworks */,
			);
			buildRules = (
			);
			dependencies = (
				F4E908B52371C35100EB9FE6 /* PBXTargetDependency */,
			);
			name = FirefoxPrivateNetworkVPNTests;
			productName = FirefoxPrivateNetworkVPNTests;
			productReference = F4E908AF2371C35100EB9FE6 /* FirefoxPrivateNetworkVPNTests.xctest */;
			productType = "com.apple.product-type.bundle.unit-test";
		};
/* End PBXNativeTarget section */

/* Begin PBXProject section */
		6FF4AC0C211EC46F002C96EB /* Project object */ = {
			isa = PBXProject;
			attributes = {
				LastSwiftUpdateCheck = 1110;
				LastUpgradeCheck = 1010;
				ORGANIZATIONNAME = "Mozilla Corporation";
				TargetAttributes = {
					6F5D0C19218352EF000F85AD = {
						CreatedOnToolsVersion = 10.0;
						LastSwiftMigration = 1020;
					};
					6FDEF7DD21846BC100D8FBF6 = {
						CreatedOnToolsVersion = 10.0;
					};
					6FF4AC13211EC46F002C96EB = {
						CreatedOnToolsVersion = 9.4.1;
						LastSwiftMigration = 1020;
						SystemCapabilities = {
							com.apple.AccessWiFi = {
								enabled = 1;
							};
							com.apple.ApplicationGroups.iOS = {
								enabled = 1;
							};
							com.apple.NetworkExtensions.iOS = {
								enabled = 1;
							};
							com.apple.SafariKeychain = {
								enabled = 0;
							};
						};
					};
					F4E908A02371C31400EB9FE6 = {
						CreatedOnToolsVersion = 11.1;
						TestTargetID = 6FF4AC13211EC46F002C96EB;
					};
					F4E908AE2371C35100EB9FE6 = {
						CreatedOnToolsVersion = 11.1;
						TestTargetID = 6FF4AC13211EC46F002C96EB;
					};
				};
			};
			buildConfigurationList = 6FF4AC0F211EC46F002C96EB /* Build configuration list for PBXProject "FirefoxPrivateNetworkVPN" */;
			compatibilityVersion = "Xcode 10.0";
			developmentRegion = en;
			hasScannedForEncodings = 0;
			knownRegions = (
				en,
				Base,
			);
			mainGroup = 6FF4AC0B211EC46F002C96EB;
			productRefGroup = 6FF4AC15211EC46F002C96EB /* Products */;
			projectDirPath = "";
			projectRoot = "";
			targets = (
				6FF4AC13211EC46F002C96EB /* FirefoxPrivateNetworkVPN */,
				6F5D0C19218352EF000F85AD /* WireGuardTunnel */,
				6FDEF7DD21846BC100D8FBF6 /* WireGuardGoBridge */,
				F4E908A02371C31400EB9FE6 /* FirefoxPrivateNetworkVPNUITests */,
				F4E908AE2371C35100EB9FE6 /* FirefoxPrivateNetworkVPNTests */,
			);
		};
/* End PBXProject section */

/* Begin PBXResourcesBuildPhase section */
		6F5D0C18218352EF000F85AD /* Resources */ = {
			isa = PBXResourcesBuildPhase;
			buildActionMask = 2147483647;
			files = (
			);
			runOnlyForDeploymentPostprocessing = 0;
		};
		6FF4AC12211EC46F002C96EB /* Resources */ = {
			isa = PBXResourcesBuildPhase;
			buildActionMask = 2147483647;
			files = (
				F423048A2372101000572A93 /* HyperlinkCell.xib in Resources */,
				F4F00E0223A2E1C5000E9DCA /* Animations in Resources */,
				F4E909012371CAAD00EB9FE6 /* LaunchScreen.storyboard in Resources */,
				F477A20C23E352E900585066 /* CarouselViewController.xib in Resources */,
				527C7EB423752DCA00368965 /* AboutViewController.xib in Resources */,
				F4E909062371CAAD00EB9FE6 /* ServersViewController.xib in Resources */,
				F41CCA2923711C7A0018DC43 /* Assets.xcassets in Resources */,
				F4E908E32371CAAD00EB9FE6 /* Metropolis-LightItalic.otf in Resources */,
				F4E908D82371CAAD00EB9FE6 /* Inter-Regular.otf in Resources */,
				F4E908DF2371CAAD00EB9FE6 /* Metropolis-ExtraBoldItalic.otf in Resources */,
				F4E908E02371CAAD00EB9FE6 /* Metropolis-ExtraLight.otf in Resources */,
				F4E909102371CAAD00EB9FE6 /* CountryVPNHeaderView.xib in Resources */,
				F4E909162371CAAD00EB9FE6 /* DeviceManagementCell.xib in Resources */,
				F4230484237209B000572A93 /* HelpViewController.xib in Resources */,
				F4E908DD2371CAAD00EB9FE6 /* Metropolis-BoldItalic.otf in Resources */,
				F4E909142371CAAD00EB9FE6 /* DeviceLimitReachedView.xib in Resources */,
				F4E909032371CAAD00EB9FE6 /* LoadingViewController.xib in Resources */,
				F4E9090C2371CAAD00EB9FE6 /* AccountInformationHeader.xib in Resources */,
				F4E908D72371CAAD00EB9FE6 /* Inter-Medium.otf in Resources */,
				F4E908E52371CAAD00EB9FE6 /* Metropolis-MediumItalic.otf in Resources */,
				F4E908DB2371CAAD00EB9FE6 /* Metropolis-BlackItalic.otf in Resources */,
				F471537823C3D17A00226CB8 /* VersionUpdateToastView.xib in Resources */,
				F4E908E42371CAAD00EB9FE6 /* Metropolis-Medium.otf in Resources */,
				F4E908E72371CAAD00EB9FE6 /* Metropolis-RegularItalic.otf in Resources */,
				F4E9090A2371CAAD00EB9FE6 /* AccountInformationCell.xib in Resources */,
				F4E909182371CAAD00EB9FE6 /* VPNToggleView.xib in Resources */,
				F4E908FB2371CAAD00EB9FE6 /* DeviceManagementViewController.xib in Resources */,
				F4E908E12371CAAD00EB9FE6 /* Metropolis-ExtraLightItalic.otf in Resources */,
				F4E908E22371CAAD00EB9FE6 /* Metropolis-Light.otf in Resources */,
				F477A20A23E3508F00585066 /* LandingViewController.xib in Resources */,
				F4E908D92371CAAD00EB9FE6 /* Inter-SemiBold.otf in Resources */,
				F41CCA302371215E0018DC43 /* Localizable.strings in Resources */,
				F4E909082371CAAD00EB9FE6 /* SettingsViewController.xib in Resources */,
				F42DE7CC2395B9D3000B79C3 /* WarningToastView.xib in Resources */,
				F4E908E62371CAAD00EB9FE6 /* Metropolis-Regular.otf in Resources */,
				F4E908E92371CAAD00EB9FE6 /* Metropolis-SemiBoldItalic.otf in Resources */,
				527C7EBA23752FBB00368965 /* AboutHeaderView.xib in Resources */,
				F4DF5B1523CFBDAA006A7E4C /* UpdateRecommendedViewController.xib in Resources */,
				F4E909122371CAAD00EB9FE6 /* CurrentVPNSelectorView.xib in Resources */,
				F4E908E82371CAAD00EB9FE6 /* Metropolis-SemiBold.otf in Resources */,
				F4E908EA2371CAAD00EB9FE6 /* Metropolis-Thin.otf in Resources */,
				F4E908DE2371CAAD00EB9FE6 /* Metropolis-ExtraBold.otf in Resources */,
				F4E908DC2371CAAD00EB9FE6 /* Metropolis-Bold.otf in Resources */,
				F4E908FE2371CAAD00EB9FE6 /* HomeViewController.xib in Resources */,
				F4E9090E2371CAAD00EB9FE6 /* CityVPNCell.xib in Resources */,
				F4E908EB2371CAAD00EB9FE6 /* Metropolis-ThinItalic.otf in Resources */,
				F4E908DA2371CAAD00EB9FE6 /* Metropolis-Black.otf in Resources */,
			);
			runOnlyForDeploymentPostprocessing = 0;
		};
		F4E9089F2371C31400EB9FE6 /* Resources */ = {
			isa = PBXResourcesBuildPhase;
			buildActionMask = 2147483647;
			files = (
			);
			runOnlyForDeploymentPostprocessing = 0;
		};
		F4E908AD2371C35100EB9FE6 /* Resources */ = {
			isa = PBXResourcesBuildPhase;
			buildActionMask = 2147483647;
			files = (
				F4E9091D2371CB1F00EB9FE6 /* user.json in Resources */,
				F4E9091B2371CB1F00EB9FE6 /* device.json in Resources */,
				F4E9091C2371CB1F00EB9FE6 /* loginCheckpointModel.json in Resources */,
				F4E9091E2371CB1F00EB9FE6 /* verifyResponse.json in Resources */,
				F4E9091F2371CB1F00EB9FE6 /* vpnCountry.json in Resources */,
			);
			runOnlyForDeploymentPostprocessing = 0;
		};
/* End PBXResourcesBuildPhase section */

/* Begin PBXShellScriptBuildPhase section */
		52B551C42376751E005A2FE3 /* Check WireGuard submodule commit */ = {
			isa = PBXShellScriptBuildPhase;
			buildActionMask = 2147483647;
			files = (
			);
			inputFileListPaths = (
			);
			inputPaths = (
			);
			name = "Check WireGuard submodule commit";
			outputFileListPaths = (
			);
			outputPaths = (
			);
			runOnlyForDeploymentPostprocessing = 0;
			shellPath = /bin/sh;
			shellScript = "pushd \"$SRCROOT\" > /dev/null\nDIFF=`git diff WireGuard | wc -c`\nif [ $DIFF -ne 0 ]; then\n    echo \"WireGuard submodule commit out of sync with git commit.\"\n    popd > /dev/null\n    exit 1\nfi\npopd > /dev/null\n";
		};
		5F45417A21C0902400994C13 /* Swiftlint */ = {
			isa = PBXShellScriptBuildPhase;
			buildActionMask = 2147483647;
			files = (
			);
			inputFileListPaths = (
			);
			inputPaths = (
			);
			name = Swiftlint;
			outputFileListPaths = (
			);
			outputPaths = (
			);
			runOnlyForDeploymentPostprocessing = 0;
			shellPath = /bin/sh;
			shellScript = "if which swiftlint >/dev/null; then\n    swiftlint\nelse\n    echo \"warning: SwiftLint not installed, download from https://github.com/realm/SwiftLint\"\nfi\n";
		};
		5F45417B21C0906F00994C13 /* Swiftlint */ = {
			isa = PBXShellScriptBuildPhase;
			buildActionMask = 2147483647;
			files = (
			);
			inputFileListPaths = (
			);
			inputPaths = (
			);
			name = Swiftlint;
			outputFileListPaths = (
			);
			outputPaths = (
			);
			runOnlyForDeploymentPostprocessing = 0;
			shellPath = /bin/sh;
			shellScript = "if which swiftlint >/dev/null; then\n    swiftlint\nelse\n    echo \"warning: SwiftLint not installed, download from https://github.com/realm/SwiftLint\"\nfi\n";
		};
		5F784E5721CDF6DD00B8D9A0 /* Strip Trailing Whitespace */ = {
			isa = PBXShellScriptBuildPhase;
			buildActionMask = 2147483647;
			files = (
			);
			inputFileListPaths = (
			);
			inputPaths = (
			);
			name = "Strip Trailing Whitespace";
			outputFileListPaths = (
			);
			outputPaths = (
			);
			runOnlyForDeploymentPostprocessing = 0;
			shellPath = /bin/sh;
			shellScript = "find . -name '*.swift' -exec sed -i '' -E 's/[[:space:]]+$//g' {} +\n";
		};
		6B87860E2189532500C099FB /* Extract wireguard-go Version */ = {
			isa = PBXShellScriptBuildPhase;
			buildActionMask = 2147483647;
			files = (
			);
			inputFileListPaths = (
			);
			inputPaths = (
			);
			name = "Extract wireguard-go Version";
			outputFileListPaths = (
			);
			outputPaths = (
			);
			runOnlyForDeploymentPostprocessing = 0;
			shellPath = /bin/sh;
			shellScript = "exec make -C \"$PROJECT_DIR/WireGuard/wireguard-go-bridge\" version-header\n";
			showEnvVarsInLog = 0;
		};
		6F61F1EC21BA4D4700483816 /* Extract wireguard-go Version */ = {
			isa = PBXShellScriptBuildPhase;
			buildActionMask = 2147483647;
			files = (
			);
			inputFileListPaths = (
			);
			inputPaths = (
			);
			name = "Extract wireguard-go Version";
			outputFileListPaths = (
			);
			outputPaths = (
			);
			runOnlyForDeploymentPostprocessing = 0;
			shellPath = /bin/sh;
			shellScript = "exec make -C \"$PROJECT_DIR/WireGuard/wireguard-go-bridge\" version-header\n";
			showEnvVarsInLog = 0;
		};
		F41310902358A276000CE779 /* Carthage Copy Frameworks */ = {
			isa = PBXShellScriptBuildPhase;
			buildActionMask = 2147483647;
			files = (
			);
			inputFileListPaths = (
			);
			inputPaths = (
				"$(SRCROOT)/Carthage/Build/iOS/RxRelay.framework",
				"$(SRCROOT)/Carthage/Build/iOS/RxSwift.framework",
				"$(SRCROOT)/Carthage/Build/iOS/RxCocoa.framework",
				"$(SRCROOT)/Carthage/Build/iOS/Lottie.framework",
			);
			name = "Carthage Copy Frameworks";
			outputFileListPaths = (
			);
			outputPaths = (
			);
			runOnlyForDeploymentPostprocessing = 0;
			shellPath = /bin/sh;
			shellScript = "/usr/local/bin/carthage copy-frameworks\n";
		};
		F4B42C1A23900E76001F64F7 /* Carthage Copy Frameworks */ = {
			isa = PBXShellScriptBuildPhase;
			buildActionMask = 2147483647;
			files = (
			);
			inputFileListPaths = (
			);
			inputPaths = (
				"$(SRCROOT)/Carthage/Build/iOS/RxRelay.framework",
				"$(SRCROOT)/Carthage/Build/iOS/RxBlocking.framework",
				"$(SRCROOT)/Carthage/Build/iOS/RxSwift.framework",
				"$(SRCROOT)/Carthage/Build/iOS/RxCocoa.framework",
				"$(SRCROOT)/Carthage/Build/iOS/RxTest.framework",
				"$(SRCROOT)/Carthage/Build/iOS/Quick.framework",
				"$(SRCROOT)/Carthage/Build/iOS/Nimble.framework",
			);
			name = "Carthage Copy Frameworks";
			outputFileListPaths = (
			);
			outputPaths = (
			);
			runOnlyForDeploymentPostprocessing = 0;
			shellPath = /bin/sh;
			shellScript = "/usr/local/bin/carthage copy-frameworks\n";
		};
/* End PBXShellScriptBuildPhase section */

/* Begin PBXSourcesBuildPhase section */
		6F5D0C16218352EF000F85AD /* Sources */ = {
			isa = PBXSourcesBuildPhase;
			buildActionMask = 2147483647;
			files = (
				F4AED1D6235F4A3900F80ABF /* Logger.swift in Sources */,
				F4AED1D7235F4A6F00F80ABF /* FileManager+Extension.swift in Sources */,
				F4AED1D4235F4A0200F80ABF /* ErrorNotifier.swift in Sources */,
				F4AED1DA235F4C5700F80ABF /* TunnelConfiguration+WgQuickConfig.swift in Sources */,
				F4AED1D8235F4A7400F80ABF /* Keychain.swift in Sources */,
				F4AED1DF235F4C5700F80ABF /* NETunnelProviderProtocol+Extension.swift in Sources */,
				F4AED1DE235F4C5700F80ABF /* TunnelConfiguration.swift in Sources */,
				F4AED1DC235F4C5700F80ABF /* PeerConfiguration.swift in Sources */,
				F4AED1E0235F4C5700F80ABF /* String+ArrayConversion.swift in Sources */,
				F4AED1E2235F4C5700F80ABF /* IPAddressRange.swift in Sources */,
				F4AED1DB235F4C5700F80ABF /* Data+KeyEncoding.swift in Sources */,
				F4AED1E3235F4C5700F80ABF /* Endpoint.swift in Sources */,
				F4AED1D9235F4C5700F80ABF /* InterfaceConfiguration.swift in Sources */,
				F4AED1D2235F49FC00F80ABF /* DNSResolver.swift in Sources */,
				F4AED1E1235F4C5700F80ABF /* key.c in Sources */,
				F4AED1DD235F4C5700F80ABF /* DNSServer.swift in Sources */,
				F4AED1D3235F49FF00F80ABF /* PacketTunnelSettingsGenerator.swift in Sources */,
				F4AED24E235F82BD00F80ABF /* ringlogger.c in Sources */,
				F4AED1D1235F49EE00F80ABF /* PacketTunnelProvider.swift in Sources */,
			);
			runOnlyForDeploymentPostprocessing = 0;
		};
		6FF4AC10211EC46F002C96EB /* Sources */ = {
			isa = PBXSourcesBuildPhase;
			buildActionMask = 2147483647;
			files = (
				F4E908C72371CAAD00EB9FE6 /* VPNState.swift in Sources */,
				F4E908F92371CAAD00EB9FE6 /* UIView+Designing.swift in Sources */,
				F4DF5B1423CFBDAA006A7E4C /* UpdateRecommendedViewController.swift in Sources */,
				F4A7FA22237AFF210034AF6C /* Result+Decode.swift in Sources */,
				F4720259238C3D620033A14B /* UIFont+Custom.swift in Sources */,
				F4B42C06238EFF83001F64F7 /* ConnectionTimerFactory.swift in Sources */,
				F4AED252235F835200F80ABF /* PeerConfiguration.swift in Sources */,
				F4AED25A235F838F00F80ABF /* Logger.swift in Sources */,
				F4E908C82371CAAD00EB9FE6 /* Device.swift in Sources */,
				F4E908FC2371CAAD00EB9FE6 /* GuardianTabBarController.swift in Sources */,
				F4B42C04238DD22D001F64F7 /* ConnectionHealthMonitor.swift in Sources */,
				F478E48F23C7906C00D17FE0 /* GuardianURLRequest.swift in Sources */,
				F4B42C2323916A90001F64F7 /* ConnectionHealthMonitoring.swift in Sources */,
				F478E48A23C78F4F00D17FE0 /* URLRequestBuilder.swift in Sources */,
				F4E908F12371CAAD00EB9FE6 /* NavigationCoordinator.swift in Sources */,
				F4AED255235F835300F80ABF /* NETunnelProviderProtocol+Extension.swift in Sources */,
				F422FEF823980C1D009413E2 /* NSAttributedString+Extensions.swift in Sources */,
				F4AED257235F835300F80ABF /* IPAddressRange.swift in Sources */,
				F4E908D32371CAAD00EB9FE6 /* NavigationCoordinating.swift in Sources */,
				F4E909092371CAAD00EB9FE6 /* AccountInformationCell.swift in Sources */,
				F42DE7C82395A64A000B79C3 /* CarouselViewController.swift in Sources */,
				F45D1D1023873B8A0084B5DE /* CarouselPageViewController.swift in Sources */,
				F4E908D62371CAAD00EB9FE6 /* UserDefaulting.swift in Sources */,
				F4A7FA24237C5C960034AF6C /* Account.swift in Sources */,
				F4E908D52371CAAD00EB9FE6 /* TunnelManaging.swift in Sources */,
				F4B42BFB238D88EE001F64F7 /* SimplePing.m in Sources */,
				F4E908C32371CAAD00EB9FE6 /* ServersDataSource.swift in Sources */,
				F4AED254235F835200F80ABF /* TunnelConfiguration.swift in Sources */,
				F42DE7CA2395A824000B79C3 /* CarouselViewType.swift in Sources */,
				F4E908CA2371CAAD00EB9FE6 /* User.swift in Sources */,
				F4E909152371CAAD00EB9FE6 /* DeviceManagementCell.swift in Sources */,
				527C7EB823752F6500368965 /* AboutHeaderView.swift in Sources */,
				F4AED251235F835200F80ABF /* Data+KeyEncoding.swift in Sources */,
				F4E908C52371CAAD00EB9FE6 /* DeviceKeys.swift in Sources */,
				F4E908CC2371CAAD00EB9FE6 /* VPNLocations.swift in Sources */,
				F4E908C42371CAAD00EB9FE6 /* SettingsDataSource.swift in Sources */,
				F4E908FD2371CAAD00EB9FE6 /* HomeViewController.swift in Sources */,
				F4E909132371CAAD00EB9FE6 /* DeviceLimitReachedView.swift in Sources */,
				F42DE7C62395A61C000B79C3 /* LandingViewController.swift in Sources */,
				F45D1D0E238721E20084B5DE /* CarouselDataSource.swift in Sources */,
				F4AED249235F7BB800F80ABF /* WireGuardAppError.swift in Sources */,
				F4E909052371CAAD00EB9FE6 /* ServersViewController.swift in Sources */,
				F4E908CB2371CAAD00EB9FE6 /* VerifyResponse.swift in Sources */,
				F4AED259235F838F00F80ABF /* ringlogger.c in Sources */,
				F4E908F22371CAAD00EB9FE6 /* CAShapeLayer+Animation.swift in Sources */,
				F49090BE2379D43200C8430A /* SettingsItem.swift in Sources */,
				F4E909042371CAAD00EB9FE6 /* LoginViewController.swift in Sources */,
				F4E908C12371CAAD00EB9FE6 /* AppDelegate.swift in Sources */,
				F471537623C3D15900226CB8 /* VersionUpdateToastView.swift in Sources */,
				F4230483237209B000572A93 /* HelpViewController.swift in Sources */,
				F4E908CD2371CAAD00EB9FE6 /* GuardianAPI.swift in Sources */,
				F45D1D0C2385EF930084B5DE /* UINavigationBar+font.swift in Sources */,
				F47112A023E200F000539A15 /* UINavigationBar+HandleBar.swift in Sources */,
				F42DE7CE2395B9E7000B79C3 /* WarningToastView.swift in Sources */,
				527C7EB623752E9300368965 /* AboutDataSource.swift in Sources */,
				F4B42C0A238F2195001F64F7 /* ObservableType+Extensions.swift in Sources */,
				F4AED250235F835200F80ABF /* TunnelConfiguration+WgQuickConfig.swift in Sources */,
				F4AED24F235F835200F80ABF /* InterfaceConfiguration.swift in Sources */,
				F422FEFA23983E85009413E2 /* UIImage+Color.swift in Sources */,
				F4E908C22371CAAD00EB9FE6 /* DeviceManagementDataSource.swift in Sources */,
				F4E908FA2371CAAD00EB9FE6 /* DeviceManagementViewController.swift in Sources */,
				F4E909172371CAAD00EB9FE6 /* VPNToggleView.swift in Sources */,
				F4E908D42371CAAD00EB9FE6 /* NetworkRequesting.swift in Sources */,
				F4AED256235F835300F80ABF /* String+ArrayConversion.swift in Sources */,
				F478E47F23C7842D00D17FE0 /* ReleaseInfo.swift in Sources */,
				F4E908D22371CAAD00EB9FE6 /* Navigating.swift in Sources */,
				F4AED21D235F55EA00F80ABF /* Keychain.swift in Sources */,
				F4B42C08238F1652001F64F7 /* ConnectionRxValue.swift in Sources */,
				F422FEF623970752009413E2 /* Notification+Extensions.swift in Sources */,
				F4A7FA26237C5CE00034AF6C /* Credentials.swift in Sources */,
				F4E908EF2371CAAD00EB9FE6 /* GuardianTunnelManager.swift in Sources */,
				F47112A223E218AC00539A15 /* UIViewController+Modal.swift in Sources */,
				F4E908C62371CAAD00EB9FE6 /* TunnelAction.swift in Sources */,
				F4E908F42371CAAD00EB9FE6 /* GuardianAPIDateFormatter.swift in Sources */,
				F478E48423C787B600D17FE0 /* Release.swift in Sources */,
				F4AED20F235F52AE00F80ABF /* x25519.c in Sources */,
				F4E909112371CAAD00EB9FE6 /* CurrentVPNSelectorView.swift in Sources */,
				F4E908ED2371CAAD00EB9FE6 /* AccountManager.swift in Sources */,
				F43DCC7B2379A780000C60E3 /* OSLog+Custom.swift in Sources */,
				F4E908F82371CAAD00EB9FE6 /* UITabBarItem+Tagging.swift in Sources */,
				F4E9090B2371CAAD00EB9FE6 /* AccountInformationHeader.swift in Sources */,
				F4AED21C235F55EA00F80ABF /* FileManager+Extension.swift in Sources */,
				F48A595C23DBA03400BB2A0A /* UIScreen+Extensions.swift in Sources */,
				F4B42BFF238D8A44001F64F7 /* LongPinger.swift in Sources */,
				F4E909072371CAAD00EB9FE6 /* SettingsViewController.swift in Sources */,
				F4AED210235F52AE00F80ABF /* Curve25519.swift in Sources */,
				F4E908EE2371CAAD00EB9FE6 /* DependencyFactory.swift in Sources */,
				F478E48623C7881900D17FE0 /* UpdateStatus.swift in Sources */,
				F4AED258235F835300F80ABF /* Endpoint.swift in Sources */,
				F4E9090F2371CAAD00EB9FE6 /* CountryVPNHeaderView.swift in Sources */,
				F4E909022371CAAD00EB9FE6 /* LoadingViewController.swift in Sources */,
				F4E908CF2371CAAD00EB9FE6 /* NetworkLayer.swift in Sources */,
				F478E48123C784C400D17FE0 /* UIApplication+Extensions.swift in Sources */,
				F4E908EC2371CAAD00EB9FE6 /* Strings.swift in Sources */,
				F423048623720A7400572A93 /* HelpDataSource.swift in Sources */,
				F478E48823C78A1700D17FE0 /* ReleaseMonitoring.swift in Sources */,
				F4E908F62371CAAD00EB9FE6 /* TunnelConfigurationBuilder.swift in Sources */,
				F4E908D12371CAAD00EB9FE6 /* DependencyProviding.swift in Sources */,
				F4E908CE2371CAAD00EB9FE6 /* NetworkingEnums.swift in Sources */,
				F471537A23C4E81F00226CB8 /* ReleaseMonitor.swift in Sources */,
				F4AED1E4235F4F2A00F80ABF /* TunnelConfiguration+UapiConfig.swift in Sources */,
				527C7EB323752DCA00368965 /* AboutViewController.swift in Sources */,
				F4F868F92395602000BBC2F4 /* ConnectionHealth.swift in Sources */,
				F4AED1ED235F50D200F80ABF /* key.c in Sources */,
				F4E8FA612374E00700D840D8 /* HyperlinkItem.swift in Sources */,
				F4AED253235F835200F80ABF /* DNSServer.swift in Sources */,
				F4056032239E9F31000A93CC /* KeychainStored.swift in Sources */,
				F4E908C92371CAAD00EB9FE6 /* LoginCheckpointModel.swift in Sources */,
				F4E908F72371CAAD00EB9FE6 /* UIColor+Named.swift in Sources */,
				F4F868F72391C5D200BBC2F4 /* NSTextAttachment+Extensions.swift in Sources */,
				F4E908D02371CAAD00EB9FE6 /* AccountManaging.swift in Sources */,
				F42304892372101000572A93 /* HyperlinkCell.swift in Sources */,
				F4E9090D2371CAAD00EB9FE6 /* CityVPNCell.swift in Sources */,
			);
			runOnlyForDeploymentPostprocessing = 0;
		};
		F4E9089D2371C31400EB9FE6 /* Sources */ = {
			isa = PBXSourcesBuildPhase;
			buildActionMask = 2147483647;
			files = (
				F4E908A42371C31400EB9FE6 /* FirefoxPrivateNetworkVPNUITests.swift in Sources */,
			);
			runOnlyForDeploymentPostprocessing = 0;
		};
		F4E908AB2371C35100EB9FE6 /* Sources */ = {
			isa = PBXSourcesBuildPhase;
			buildActionMask = 2147483647;
			files = (
				F4B42C1B23901DA3001F64F7 /* MockLongPinger.swift in Sources */,
				F4E909202371CB1F00EB9FE6 /* MockGuardianAPI.swift in Sources */,
				F4EB6C0123D22DDF00A7D081 /* ReleaseInfoSpec.swift in Sources */,
				F4B42C212390504F001F64F7 /* ConnectionHealthMonitorSpec.swift in Sources */,
				F4B42C1D239021F4001F64F7 /* MockConnectionTimerFactory.swift in Sources */,
				F4B42C1F2390230B001F64F7 /* MockConnectionRxValue.swift in Sources */,
			);
			runOnlyForDeploymentPostprocessing = 0;
		};
/* End PBXSourcesBuildPhase section */

/* Begin PBXTargetDependency section */
		6F5D0C21218352EF000F85AD /* PBXTargetDependency */ = {
			isa = PBXTargetDependency;
			target = 6F5D0C19218352EF000F85AD /* WireGuardTunnel */;
			targetProxy = 6F5D0C20218352EF000F85AD /* PBXContainerItemProxy */;
		};
		6FDEF7E221846C0000D8FBF6 /* PBXTargetDependency */ = {
			isa = PBXTargetDependency;
			target = 6FDEF7DD21846BC100D8FBF6 /* WireGuardGoBridge */;
			targetProxy = 6FDEF7E121846C0000D8FBF6 /* PBXContainerItemProxy */;
		};
		F4E908A72371C31400EB9FE6 /* PBXTargetDependency */ = {
			isa = PBXTargetDependency;
			target = 6FF4AC13211EC46F002C96EB /* FirefoxPrivateNetworkVPN */;
			targetProxy = F4E908A62371C31400EB9FE6 /* PBXContainerItemProxy */;
		};
		F4E908B52371C35100EB9FE6 /* PBXTargetDependency */ = {
			isa = PBXTargetDependency;
			target = 6FF4AC13211EC46F002C96EB /* FirefoxPrivateNetworkVPN */;
			targetProxy = F4E908B42371C35100EB9FE6 /* PBXContainerItemProxy */;
		};
/* End PBXTargetDependency section */

/* Begin PBXVariantGroup section */
		F41CCA2E2371215E0018DC43 /* Localizable.strings */ = {
			isa = PBXVariantGroup;
			children = (
				F41CCA2F2371215E0018DC43 /* Base */,
			);
			name = Localizable.strings;
			sourceTree = "<group>";
		};
/* End PBXVariantGroup section */

/* Begin XCBuildConfiguration section */
		6F5D0C23218352EF000F85AD /* Debug */ = {
			isa = XCBuildConfiguration;
			baseConfigurationReference = F484429223CCF98700D140B1 /* FirefoxPrivateNetworkVPN.xcconfig */;
			buildSettings = {
				ALWAYS_EMBED_SWIFT_STANDARD_LIBRARIES = NO;
				CLANG_ENABLE_MODULES = YES;
				CODE_SIGN_ENTITLEMENTS = WireGuardTunnel/WireGuardTunnel.entitlements;
				CODE_SIGN_IDENTITY = "Apple Development";
				CODE_SIGN_STYLE = Automatic;
				CURRENT_PROJECT_VERSION = 2;
				DEVELOPMENT_TEAM = "$(DEVELOPMENT_TEAM)";
				ENABLE_BITCODE = NO;
				INFOPLIST_FILE = "$(SRCROOT)/WireGuardTunnel/Info.plist";
				LD_RUNPATH_SEARCH_PATHS = (
					"$(inherited)",
					"@executable_path/Frameworks",
					"@executable_path/../../Frameworks",
				);
				MARKETING_VERSION = 0.0.20191213;
				PRODUCT_BUNDLE_IDENTIFIER = "$(WIREGUARD_TUNNEL_BUNDLE_IDENTIFIER)";
				PRODUCT_NAME = WireGuardTunnel;
				PROVISIONING_PROFILE_SPECIFIER = "";
				SKIP_INSTALL = YES;
				SWIFT_OBJC_BRIDGING_HEADER = "WireGuard/WireGuard/WireGuardNetworkExtension/WireGuardNetworkExtension-Bridging-Header.h";
				SWIFT_VERSION = 5.0;
			};
			name = Debug;
		};
		6F5D0C24218352EF000F85AD /* Release */ = {
			isa = XCBuildConfiguration;
			baseConfigurationReference = F484429223CCF98700D140B1 /* FirefoxPrivateNetworkVPN.xcconfig */;
			buildSettings = {
				ALWAYS_EMBED_SWIFT_STANDARD_LIBRARIES = NO;
				CLANG_ENABLE_MODULES = YES;
				CODE_SIGN_ENTITLEMENTS = WireGuardTunnel/WireGuardTunnel.entitlements;
				CODE_SIGN_IDENTITY = "Apple Development";
				CODE_SIGN_STYLE = Automatic;
				CURRENT_PROJECT_VERSION = 2;
				DEVELOPMENT_TEAM = "$(DEVELOPMENT_TEAM)";
				ENABLE_BITCODE = NO;
				INFOPLIST_FILE = "$(SRCROOT)/WireGuardTunnel/Info.plist";
				LD_RUNPATH_SEARCH_PATHS = (
					"$(inherited)",
					"@executable_path/Frameworks",
					"@executable_path/../../Frameworks",
				);
				MARKETING_VERSION = 0.0.20191213;
				PRODUCT_BUNDLE_IDENTIFIER = "$(WIREGUARD_TUNNEL_BUNDLE_IDENTIFIER)";
				PRODUCT_NAME = WireGuardTunnel;
				PROVISIONING_PROFILE_SPECIFIER = "";
				SKIP_INSTALL = YES;
				SWIFT_OBJC_BRIDGING_HEADER = "WireGuard/WireGuard/WireGuardNetworkExtension/WireGuardNetworkExtension-Bridging-Header.h";
				SWIFT_VERSION = 5.0;
			};
			name = Release;
		};
		6FDEF7DE21846BC100D8FBF6 /* Debug */ = {
			isa = XCBuildConfiguration;
			buildSettings = {
				CODE_SIGN_STYLE = Automatic;
				GO_PATH = "$(HOME)/go";
				GO_ROOT = "/usr/local/Cellar/go@1.12/1.12.9/libexec";
				PRODUCT_NAME = "$(TARGET_NAME)";
			};
			name = Debug;
		};
		6FDEF7DF21846BC100D8FBF6 /* Release */ = {
			isa = XCBuildConfiguration;
			buildSettings = {
				CODE_SIGN_STYLE = Automatic;
				GO_PATH = "$(HOME)/go";
				GO_ROOT = "/usr/local/Cellar/go@1.12/1.12.9/libexec";
				PRODUCT_NAME = "$(TARGET_NAME)";
			};
			name = Release;
		};
		6FF4AC24211EC472002C96EB /* Debug */ = {
			isa = XCBuildConfiguration;
			baseConfigurationReference = F484429223CCF98700D140B1 /* FirefoxPrivateNetworkVPN.xcconfig */;
			buildSettings = {
				ALWAYS_EMBED_SWIFT_STANDARD_LIBRARIES = YES;
				ALWAYS_SEARCH_USER_PATHS = NO;
				CLANG_ANALYZER_NONNULL = YES;
				CLANG_ANALYZER_NUMBER_OBJECT_CONVERSION = YES_AGGRESSIVE;
				CLANG_CXX_LANGUAGE_STANDARD = "gnu++14";
				CLANG_CXX_LIBRARY = "libc++";
				CLANG_ENABLE_MODULES = YES;
				CLANG_ENABLE_OBJC_ARC = YES;
				CLANG_ENABLE_OBJC_WEAK = YES;
				CLANG_WARN_BLOCK_CAPTURE_AUTORELEASING = YES;
				CLANG_WARN_BOOL_CONVERSION = YES;
				CLANG_WARN_COMMA = YES;
				CLANG_WARN_CONSTANT_CONVERSION = YES;
				CLANG_WARN_DEPRECATED_OBJC_IMPLEMENTATIONS = YES;
				CLANG_WARN_DIRECT_OBJC_ISA_USAGE = YES_ERROR;
				CLANG_WARN_DOCUMENTATION_COMMENTS = YES;
				CLANG_WARN_EMPTY_BODY = YES;
				CLANG_WARN_ENUM_CONVERSION = YES;
				CLANG_WARN_INFINITE_RECURSION = YES;
				CLANG_WARN_INT_CONVERSION = YES;
				CLANG_WARN_NON_LITERAL_NULL_CONVERSION = YES;
				CLANG_WARN_OBJC_IMPLICIT_RETAIN_SELF = YES;
				CLANG_WARN_OBJC_LITERAL_CONVERSION = YES;
				CLANG_WARN_OBJC_ROOT_CLASS = YES_ERROR;
				CLANG_WARN_RANGE_LOOP_ANALYSIS = YES;
				CLANG_WARN_STRICT_PROTOTYPES = YES;
				CLANG_WARN_SUSPICIOUS_MOVE = YES;
				CLANG_WARN_UNGUARDED_AVAILABILITY = YES_AGGRESSIVE;
				CLANG_WARN_UNREACHABLE_CODE = YES_AGGRESSIVE;
				CLANG_WARN__DUPLICATE_METHOD_MATCH = YES;
				COPY_PHASE_STRIP = NO;
				DEBUG_INFORMATION_FORMAT = dwarf;
				ENABLE_HARDENED_RUNTIME = NO;
				ENABLE_STRICT_OBJC_MSGSEND = YES;
				ENABLE_TESTABILITY = YES;
				GCC_C_LANGUAGE_STANDARD = gnu11;
				GCC_NO_COMMON_BLOCKS = YES;
				GCC_OPTIMIZATION_LEVEL = 2;
				GCC_PREPROCESSOR_DEFINITIONS = (
					"DEBUG=1",
					"$(inherited)",
				);
				GCC_WARN_64_TO_32_BIT_CONVERSION = YES;
				GCC_WARN_ABOUT_RETURN_TYPE = YES_ERROR;
				GCC_WARN_UNDECLARED_SELECTOR = YES;
				GCC_WARN_UNINITIALIZED_AUTOS = YES_AGGRESSIVE;
				GCC_WARN_UNUSED_FUNCTION = YES;
				GCC_WARN_UNUSED_LABEL = YES;
				GCC_WARN_UNUSED_VARIABLE = YES;
				IPHONEOS_DEPLOYMENT_TARGET = 12.4;
				MTL_ENABLE_DEBUG_INFO = YES;
				MTL_FAST_MATH = YES;
				ONLY_ACTIVE_ARCH = YES;
				SDKROOT = iphoneos;
				SWIFT_ACTIVE_COMPILATION_CONDITIONS = DEBUG;
				SWIFT_OBJC_BRIDGING_HEADER = "FirefoxPrivateNetworkVPN/Project Files/Bridging-Header.h";
				SWIFT_OPTIMIZATION_LEVEL = "-Onone";
				SWIFT_VERSION = 4.2;
				TARGETED_DEVICE_FAMILY = "1,2";
			};
			name = Debug;
		};
		6FF4AC25211EC472002C96EB /* Release */ = {
			isa = XCBuildConfiguration;
			baseConfigurationReference = F484429223CCF98700D140B1 /* FirefoxPrivateNetworkVPN.xcconfig */;
			buildSettings = {
				ALWAYS_EMBED_SWIFT_STANDARD_LIBRARIES = YES;
				ALWAYS_SEARCH_USER_PATHS = NO;
				CLANG_ANALYZER_NONNULL = YES;
				CLANG_ANALYZER_NUMBER_OBJECT_CONVERSION = YES_AGGRESSIVE;
				CLANG_CXX_LANGUAGE_STANDARD = "gnu++14";
				CLANG_CXX_LIBRARY = "libc++";
				CLANG_ENABLE_MODULES = YES;
				CLANG_ENABLE_OBJC_ARC = YES;
				CLANG_ENABLE_OBJC_WEAK = YES;
				CLANG_WARN_BLOCK_CAPTURE_AUTORELEASING = YES;
				CLANG_WARN_BOOL_CONVERSION = YES;
				CLANG_WARN_COMMA = YES;
				CLANG_WARN_CONSTANT_CONVERSION = YES;
				CLANG_WARN_DEPRECATED_OBJC_IMPLEMENTATIONS = YES;
				CLANG_WARN_DIRECT_OBJC_ISA_USAGE = YES_ERROR;
				CLANG_WARN_DOCUMENTATION_COMMENTS = YES;
				CLANG_WARN_EMPTY_BODY = YES;
				CLANG_WARN_ENUM_CONVERSION = YES;
				CLANG_WARN_INFINITE_RECURSION = YES;
				CLANG_WARN_INT_CONVERSION = YES;
				CLANG_WARN_NON_LITERAL_NULL_CONVERSION = YES;
				CLANG_WARN_OBJC_IMPLICIT_RETAIN_SELF = YES;
				CLANG_WARN_OBJC_LITERAL_CONVERSION = YES;
				CLANG_WARN_OBJC_ROOT_CLASS = YES_ERROR;
				CLANG_WARN_RANGE_LOOP_ANALYSIS = YES;
				CLANG_WARN_STRICT_PROTOTYPES = YES;
				CLANG_WARN_SUSPICIOUS_MOVE = YES;
				CLANG_WARN_UNGUARDED_AVAILABILITY = YES_AGGRESSIVE;
				CLANG_WARN_UNREACHABLE_CODE = YES_AGGRESSIVE;
				CLANG_WARN__DUPLICATE_METHOD_MATCH = YES;
				COPY_PHASE_STRIP = NO;
				DEBUG_INFORMATION_FORMAT = "dwarf-with-dsym";
				ENABLE_HARDENED_RUNTIME = NO;
				ENABLE_NS_ASSERTIONS = NO;
				ENABLE_STRICT_OBJC_MSGSEND = YES;
				GCC_C_LANGUAGE_STANDARD = gnu11;
				GCC_NO_COMMON_BLOCKS = YES;
				GCC_OPTIMIZATION_LEVEL = fast;
				GCC_WARN_64_TO_32_BIT_CONVERSION = YES;
				GCC_WARN_ABOUT_RETURN_TYPE = YES_ERROR;
				GCC_WARN_UNDECLARED_SELECTOR = YES;
				GCC_WARN_UNINITIALIZED_AUTOS = YES_AGGRESSIVE;
				GCC_WARN_UNUSED_FUNCTION = YES;
				GCC_WARN_UNUSED_LABEL = YES;
				GCC_WARN_UNUSED_VARIABLE = YES;
				IPHONEOS_DEPLOYMENT_TARGET = 12.4;
				MTL_ENABLE_DEBUG_INFO = NO;
				MTL_FAST_MATH = YES;
				SDKROOT = iphoneos;
				SWIFT_COMPILATION_MODE = wholemodule;
				SWIFT_OBJC_BRIDGING_HEADER = "FirefoxPrivateNetworkVPN/Project Files/Bridging-Header.h";
				SWIFT_OPTIMIZATION_LEVEL = "-O";
				SWIFT_VERSION = 4.2;
				TARGETED_DEVICE_FAMILY = "1,2";
				VALIDATE_PRODUCT = YES;
			};
			name = Release;
		};
		6FF4AC27211EC472002C96EB /* Debug */ = {
			isa = XCBuildConfiguration;
			baseConfigurationReference = F484429223CCF98700D140B1 /* FirefoxPrivateNetworkVPN.xcconfig */;
			buildSettings = {
				ASSETCATALOG_COMPILER_APPICON_NAME = AppIcon;
				CODE_SIGN_ENTITLEMENTS = "FirefoxPrivateNetworkVPN/Project Files/FirefoxPrivateNetworkVPN.entitlements";
				CODE_SIGN_IDENTITY = "Apple Development";
				CODE_SIGN_STYLE = Automatic;
				CURRENT_PROJECT_VERSION = 2;
				DEVELOPMENT_TEAM = "$(DEVELOPMENT_TEAM)";
				FRAMEWORK_SEARCH_PATHS = (
					"$(inherited)",
					"$(PROJECT_DIR)/Carthage/Build/iOS",
				);
				INFOPLIST_FILE = "$(SRCROOT)/FirefoxPrivateNetworkVPN/Project Files/Info.plist";
				LD_RUNPATH_SEARCH_PATHS = (
					"$(inherited)",
					"@executable_path/Frameworks",
				);
				MARKETING_VERSION = 0.0.20191213;
				PRODUCT_BUNDLE_IDENTIFIER = "$(FIREFOX_VPN_BUNDLE_IDENTIFIER)";
				PRODUCT_NAME = "Firefox Private Network VPN";
				PROVISIONING_PROFILE_SPECIFIER = "";
				SWIFT_OBJC_BRIDGING_HEADER = "FirefoxPrivateNetworkVPN/Project Files/Bridging-Header.h";
				SWIFT_VERSION = 5.0;
				TARGETED_DEVICE_FAMILY = "1,2";
			};
			name = Debug;
		};
		6FF4AC28211EC472002C96EB /* Release */ = {
			isa = XCBuildConfiguration;
			baseConfigurationReference = F484429223CCF98700D140B1 /* FirefoxPrivateNetworkVPN.xcconfig */;
			buildSettings = {
				ASSETCATALOG_COMPILER_APPICON_NAME = AppIcon;
				CODE_SIGN_ENTITLEMENTS = "FirefoxPrivateNetworkVPN/Project Files/FirefoxPrivateNetworkVPN.entitlements";
				CODE_SIGN_IDENTITY = "Apple Development";
				CODE_SIGN_STYLE = Automatic;
				CURRENT_PROJECT_VERSION = 2;
				DEVELOPMENT_TEAM = "$(DEVELOPMENT_TEAM)";
				FRAMEWORK_SEARCH_PATHS = (
					"$(inherited)",
					"$(PROJECT_DIR)/Carthage/Build/iOS",
				);
				INFOPLIST_FILE = "$(SRCROOT)/FirefoxPrivateNetworkVPN/Project Files/Info.plist";
				LD_RUNPATH_SEARCH_PATHS = (
					"$(inherited)",
					"@executable_path/Frameworks",
				);
				MARKETING_VERSION = 0.0.20191213;
				PRODUCT_BUNDLE_IDENTIFIER = "$(FIREFOX_VPN_BUNDLE_IDENTIFIER)";
				PRODUCT_NAME = "Firefox Private Network VPN";
				PROVISIONING_PROFILE_SPECIFIER = "";
				SWIFT_OBJC_BRIDGING_HEADER = "FirefoxPrivateNetworkVPN/Project Files/Bridging-Header.h";
				SWIFT_VERSION = 5.0;
				TARGETED_DEVICE_FAMILY = "1,2";
			};
			name = Release;
		};
		F4E908A92371C31400EB9FE6 /* Debug */ = {
			isa = XCBuildConfiguration;
			baseConfigurationReference = F484429223CCF98700D140B1 /* FirefoxPrivateNetworkVPN.xcconfig */;
			buildSettings = {
				CLANG_WARN_UNREACHABLE_CODE = YES;
				CODE_SIGN_STYLE = Automatic;
				DEVELOPMENT_TEAM = "$(DEVELOPMENT_TEAM)";
				GCC_DYNAMIC_NO_PIC = NO;
				GCC_OPTIMIZATION_LEVEL = 0;
				INFOPLIST_FILE = FirefoxPrivateNetworkVPNUITests/Info.plist;
				IPHONEOS_DEPLOYMENT_TARGET = 13.1;
				LD_RUNPATH_SEARCH_PATHS = (
					"$(inherited)",
					"@executable_path/Frameworks",
					"@loader_path/Frameworks",
				);
				MTL_ENABLE_DEBUG_INFO = INCLUDE_SOURCE;
				PRODUCT_BUNDLE_IDENTIFIER = "$(FIREFOX_VPN_UI_TESTS_BUNDLE_IDENTIFIER)";
				PRODUCT_NAME = "$(TARGET_NAME)";
				SWIFT_VERSION = 5.0;
				TARGETED_DEVICE_FAMILY = "1,2";
				TEST_TARGET_NAME = FirefoxPrivateNetworkVPN;
			};
			name = Debug;
		};
		F4E908AA2371C31400EB9FE6 /* Release */ = {
			isa = XCBuildConfiguration;
			baseConfigurationReference = F484429223CCF98700D140B1 /* FirefoxPrivateNetworkVPN.xcconfig */;
			buildSettings = {
				CLANG_WARN_UNREACHABLE_CODE = YES;
				CODE_SIGN_STYLE = Automatic;
				DEVELOPMENT_TEAM = "$(DEVELOPMENT_TEAM)";
				INFOPLIST_FILE = FirefoxPrivateNetworkVPNUITests/Info.plist;
				IPHONEOS_DEPLOYMENT_TARGET = 13.1;
				LD_RUNPATH_SEARCH_PATHS = (
					"$(inherited)",
					"@executable_path/Frameworks",
					"@loader_path/Frameworks",
				);
				PRODUCT_BUNDLE_IDENTIFIER = "$(FIREFOX_VPN_UI_TESTS_BUNDLE_IDENTIFIER)";
				PRODUCT_NAME = "$(TARGET_NAME)";
				SWIFT_VERSION = 5.0;
				TARGETED_DEVICE_FAMILY = "1,2";
				TEST_TARGET_NAME = FirefoxPrivateNetworkVPN;
			};
			name = Release;
		};
		F4E908B72371C35100EB9FE6 /* Debug */ = {
			isa = XCBuildConfiguration;
			baseConfigurationReference = F484429223CCF98700D140B1 /* FirefoxPrivateNetworkVPN.xcconfig */;
			buildSettings = {
				BUNDLE_LOADER = "$(TEST_HOST)";
				CLANG_WARN_UNREACHABLE_CODE = YES;
				CODE_SIGN_STYLE = Automatic;
				DEVELOPMENT_TEAM = "$(DEVELOPMENT_TEAM)";
				FRAMEWORK_SEARCH_PATHS = (
					"$(inherited)",
					"$(PROJECT_DIR)/Carthage/Build/iOS",
				);
				GCC_DYNAMIC_NO_PIC = NO;
				GCC_OPTIMIZATION_LEVEL = 0;
				INFOPLIST_FILE = FirefoxPrivateNetworkVPNTests/Info.plist;
				IPHONEOS_DEPLOYMENT_TARGET = 13.1;
				LD_RUNPATH_SEARCH_PATHS = (
					"$(inherited)",
					"@executable_path/Frameworks",
					"@loader_path/Frameworks",
				);
				MTL_ENABLE_DEBUG_INFO = INCLUDE_SOURCE;
				PRODUCT_BUNDLE_IDENTIFIER = "$(FIREFOX_VPN_TESTS_BUNDLE_IDENTIFIER)";
				PRODUCT_NAME = "$(TARGET_NAME)";
				SWIFT_VERSION = 5.0;
				TARGETED_DEVICE_FAMILY = "1,2";
				TEST_HOST = "$(BUILT_PRODUCTS_DIR)/Firefox Private Network VPN.app/Firefox Private Network VPN";
			};
			name = Debug;
		};
		F4E908B82371C35100EB9FE6 /* Release */ = {
			isa = XCBuildConfiguration;
			baseConfigurationReference = F484429223CCF98700D140B1 /* FirefoxPrivateNetworkVPN.xcconfig */;
			buildSettings = {
				BUNDLE_LOADER = "$(TEST_HOST)";
				CLANG_WARN_UNREACHABLE_CODE = YES;
				CODE_SIGN_STYLE = Automatic;
				DEVELOPMENT_TEAM = "$(DEVELOPMENT_TEAM)";
				FRAMEWORK_SEARCH_PATHS = (
					"$(inherited)",
					"$(PROJECT_DIR)/Carthage/Build/iOS",
				);
				INFOPLIST_FILE = FirefoxPrivateNetworkVPNTests/Info.plist;
				IPHONEOS_DEPLOYMENT_TARGET = 13.1;
				LD_RUNPATH_SEARCH_PATHS = (
					"$(inherited)",
					"@executable_path/Frameworks",
					"@loader_path/Frameworks",
				);
				PRODUCT_BUNDLE_IDENTIFIER = "$(FIREFOX_VPN_TESTS_BUNDLE_IDENTIFIER)";
				PRODUCT_NAME = "$(TARGET_NAME)";
				SWIFT_VERSION = 5.0;
				TARGETED_DEVICE_FAMILY = "1,2";
				TEST_HOST = "$(BUILT_PRODUCTS_DIR)/Firefox Private Network VPN.app/Firefox Private Network VPN";
			};
			name = Release;
		};
/* End XCBuildConfiguration section */

/* Begin XCConfigurationList section */
		6F5D0C25218352EF000F85AD /* Build configuration list for PBXNativeTarget "WireGuardTunnel" */ = {
			isa = XCConfigurationList;
			buildConfigurations = (
				6F5D0C23218352EF000F85AD /* Debug */,
				6F5D0C24218352EF000F85AD /* Release */,
			);
			defaultConfigurationIsVisible = 0;
			defaultConfigurationName = Release;
		};
		6FDEF7E021846BC700D8FBF6 /* Build configuration list for PBXLegacyTarget "WireGuardGoBridge" */ = {
			isa = XCConfigurationList;
			buildConfigurations = (
				6FDEF7DE21846BC100D8FBF6 /* Debug */,
				6FDEF7DF21846BC100D8FBF6 /* Release */,
			);
			defaultConfigurationIsVisible = 0;
			defaultConfigurationName = Release;
		};
		6FF4AC0F211EC46F002C96EB /* Build configuration list for PBXProject "FirefoxPrivateNetworkVPN" */ = {
			isa = XCConfigurationList;
			buildConfigurations = (
				6FF4AC24211EC472002C96EB /* Debug */,
				6FF4AC25211EC472002C96EB /* Release */,
			);
			defaultConfigurationIsVisible = 0;
			defaultConfigurationName = Release;
		};
		6FF4AC26211EC472002C96EB /* Build configuration list for PBXNativeTarget "FirefoxPrivateNetworkVPN" */ = {
			isa = XCConfigurationList;
			buildConfigurations = (
				6FF4AC27211EC472002C96EB /* Debug */,
				6FF4AC28211EC472002C96EB /* Release */,
			);
			defaultConfigurationIsVisible = 0;
			defaultConfigurationName = Release;
		};
		F4E908A82371C31400EB9FE6 /* Build configuration list for PBXNativeTarget "FirefoxPrivateNetworkVPNUITests" */ = {
			isa = XCConfigurationList;
			buildConfigurations = (
				F4E908A92371C31400EB9FE6 /* Debug */,
				F4E908AA2371C31400EB9FE6 /* Release */,
			);
			defaultConfigurationIsVisible = 0;
			defaultConfigurationName = Release;
		};
		F4E908B62371C35100EB9FE6 /* Build configuration list for PBXNativeTarget "FirefoxPrivateNetworkVPNTests" */ = {
			isa = XCConfigurationList;
			buildConfigurations = (
				F4E908B72371C35100EB9FE6 /* Debug */,
				F4E908B82371C35100EB9FE6 /* Release */,
			);
			defaultConfigurationIsVisible = 0;
			defaultConfigurationName = Release;
		};
/* End XCConfigurationList section */
	};
	rootObject = 6FF4AC0C211EC46F002C96EB /* Project object */;
}<|MERGE_RESOLUTION|>--- conflicted
+++ resolved
@@ -359,22 +359,14 @@
 		F4658544233BB7690081D7D7 /* GuardianAPI.swift */ = {isa = PBXFileReference; lastKnownFileType = sourcecode.swift; path = GuardianAPI.swift; sourceTree = "<group>"; };
 		F4658547233BBBF30081D7D7 /* LoginCheckpointModel.swift */ = {isa = PBXFileReference; lastKnownFileType = sourcecode.swift; path = LoginCheckpointModel.swift; sourceTree = "<group>"; };
 		F465854C233BF0850081D7D7 /* WebKit.framework */ = {isa = PBXFileReference; lastKnownFileType = wrapper.framework; name = WebKit.framework; path = System/Library/Frameworks/WebKit.framework; sourceTree = SDKROOT; };
-<<<<<<< HEAD
-=======
-		F46969792367345100D48617 /* OnboardingViewController.swift */ = {isa = PBXFileReference; lastKnownFileType = sourcecode.swift; path = OnboardingViewController.swift; sourceTree = "<group>"; };
-		F469697A2367345100D48617 /* OnboardingViewController.xib */ = {isa = PBXFileReference; lastKnownFileType = file.xib; path = OnboardingViewController.xib; sourceTree = "<group>"; };
 		F471129F23E200F000539A15 /* UINavigationBar+HandleBar.swift */ = {isa = PBXFileReference; lastKnownFileType = sourcecode.swift; path = "UINavigationBar+HandleBar.swift"; sourceTree = "<group>"; };
 		F47112A123E218AC00539A15 /* UIViewController+Modal.swift */ = {isa = PBXFileReference; lastKnownFileType = sourcecode.swift; path = "UIViewController+Modal.swift"; sourceTree = "<group>"; };
->>>>>>> 35d211f8
 		F471537523C3D15900226CB8 /* VersionUpdateToastView.swift */ = {isa = PBXFileReference; lastKnownFileType = sourcecode.swift; path = VersionUpdateToastView.swift; sourceTree = "<group>"; };
 		F471537723C3D17A00226CB8 /* VersionUpdateToastView.xib */ = {isa = PBXFileReference; lastKnownFileType = file.xib; path = VersionUpdateToastView.xib; sourceTree = "<group>"; };
 		F471537923C4E81F00226CB8 /* ReleaseMonitor.swift */ = {isa = PBXFileReference; lastKnownFileType = sourcecode.swift; path = ReleaseMonitor.swift; sourceTree = "<group>"; };
 		F4720258238C3D620033A14B /* UIFont+Custom.swift */ = {isa = PBXFileReference; lastKnownFileType = sourcecode.swift; path = "UIFont+Custom.swift"; sourceTree = "<group>"; };
-<<<<<<< HEAD
 		F477A20923E3508F00585066 /* LandingViewController.xib */ = {isa = PBXFileReference; fileEncoding = 4; lastKnownFileType = file.xib; path = LandingViewController.xib; sourceTree = "<group>"; };
 		F477A20B23E352E900585066 /* CarouselViewController.xib */ = {isa = PBXFileReference; fileEncoding = 4; lastKnownFileType = file.xib; path = CarouselViewController.xib; sourceTree = "<group>"; };
-=======
->>>>>>> 35d211f8
 		F478E47E23C7842D00D17FE0 /* ReleaseInfo.swift */ = {isa = PBXFileReference; lastKnownFileType = sourcecode.swift; path = ReleaseInfo.swift; sourceTree = "<group>"; };
 		F478E48023C784C400D17FE0 /* UIApplication+Extensions.swift */ = {isa = PBXFileReference; lastKnownFileType = sourcecode.swift; path = "UIApplication+Extensions.swift"; sourceTree = "<group>"; };
 		F478E48323C787B600D17FE0 /* Release.swift */ = {isa = PBXFileReference; lastKnownFileType = sourcecode.swift; path = Release.swift; sourceTree = "<group>"; };
