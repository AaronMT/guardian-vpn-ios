// !$*UTF8*$!
{
	archiveVersion = 1;
	classes = {
	};
	objectVersion = 51;
	objects = {

/* Begin PBXBuildFile section */
		527C7EB323752DCA00368965 /* AboutViewController.swift in Sources */ = {isa = PBXBuildFile; fileRef = 527C7EB123752DCA00368965 /* AboutViewController.swift */; };
		527C7EB423752DCA00368965 /* AboutViewController.xib in Resources */ = {isa = PBXBuildFile; fileRef = 527C7EB223752DCA00368965 /* AboutViewController.xib */; };
		527C7EB623752E9300368965 /* AboutDataSource.swift in Sources */ = {isa = PBXBuildFile; fileRef = 527C7EB523752E9300368965 /* AboutDataSource.swift */; };
		527C7EB823752F6500368965 /* AboutHeaderView.swift in Sources */ = {isa = PBXBuildFile; fileRef = 527C7EB723752F6500368965 /* AboutHeaderView.swift */; };
		527C7EBA23752FBB00368965 /* AboutHeaderView.xib in Resources */ = {isa = PBXBuildFile; fileRef = 527C7EB923752FBB00368965 /* AboutHeaderView.xib */; };
		6B5CA6B1220DE4E900F126CF /* NetworkExtension.framework in Frameworks */ = {isa = PBXBuildFile; fileRef = 6FF4AC462120B9E0002C96EB /* NetworkExtension.framework */; };
		6FDEF7E421846C1A00D8FBF6 /* libwg-go.a in Frameworks */ = {isa = PBXBuildFile; fileRef = 6FDEF7E321846C1A00D8FBF6 /* libwg-go.a */; };
		F4056032239E9F31000A93CC /* KeychainStored.swift in Sources */ = {isa = PBXBuildFile; fileRef = F4056031239E9F31000A93CC /* KeychainStored.swift */; };
		F41CCA2923711C7A0018DC43 /* Assets.xcassets in Resources */ = {isa = PBXBuildFile; fileRef = F41CCA1D23711C7A0018DC43 /* Assets.xcassets */; };
		F41CCA302371215E0018DC43 /* Localizable.strings in Resources */ = {isa = PBXBuildFile; fileRef = F41CCA2E2371215E0018DC43 /* Localizable.strings */; };
		F422FEF623970752009413E2 /* Notification+Extensions.swift in Sources */ = {isa = PBXBuildFile; fileRef = F422FEF523970752009413E2 /* Notification+Extensions.swift */; };
		F422FEF823980C1D009413E2 /* NSAttributedString+Extensions.swift in Sources */ = {isa = PBXBuildFile; fileRef = F422FEF723980C1D009413E2 /* NSAttributedString+Extensions.swift */; };
		F422FEFA23983E85009413E2 /* UIImage+Color.swift in Sources */ = {isa = PBXBuildFile; fileRef = F422FEF923983E85009413E2 /* UIImage+Color.swift */; };
		F4230483237209B000572A93 /* HelpViewController.swift in Sources */ = {isa = PBXBuildFile; fileRef = F4230481237209B000572A93 /* HelpViewController.swift */; };
		F4230484237209B000572A93 /* HelpViewController.xib in Resources */ = {isa = PBXBuildFile; fileRef = F4230482237209B000572A93 /* HelpViewController.xib */; };
		F423048623720A7400572A93 /* HelpDataSource.swift in Sources */ = {isa = PBXBuildFile; fileRef = F423048523720A7400572A93 /* HelpDataSource.swift */; };
		F42304892372101000572A93 /* HyperlinkCell.swift in Sources */ = {isa = PBXBuildFile; fileRef = F42304872372101000572A93 /* HyperlinkCell.swift */; };
		F423048A2372101000572A93 /* HyperlinkCell.xib in Resources */ = {isa = PBXBuildFile; fileRef = F42304882372101000572A93 /* HyperlinkCell.xib */; };
		F42DE7C62395A61C000B79C3 /* LandingViewController.swift in Sources */ = {isa = PBXBuildFile; fileRef = F42DE7C52395A61C000B79C3 /* LandingViewController.swift */; };
		F42DE7C82395A64A000B79C3 /* CarouselViewController.swift in Sources */ = {isa = PBXBuildFile; fileRef = F42DE7C72395A64A000B79C3 /* CarouselViewController.swift */; };
		F42DE7CA2395A824000B79C3 /* CarouselViewType.swift in Sources */ = {isa = PBXBuildFile; fileRef = F42DE7C92395A824000B79C3 /* CarouselViewType.swift */; };
		F42DE7CC2395B9D3000B79C3 /* WarningToastView.xib in Resources */ = {isa = PBXBuildFile; fileRef = F42DE7CB2395B9D3000B79C3 /* WarningToastView.xib */; };
		F42DE7CE2395B9E7000B79C3 /* WarningToastView.swift in Sources */ = {isa = PBXBuildFile; fileRef = F42DE7CD2395B9E7000B79C3 /* WarningToastView.swift */; };
		F43DCC7B2379A780000C60E3 /* OSLog+Custom.swift in Sources */ = {isa = PBXBuildFile; fileRef = F43DCC7A2379A780000C60E3 /* OSLog+Custom.swift */; };
		F45D1D0C2385EF930084B5DE /* UINavigationBar+font.swift in Sources */ = {isa = PBXBuildFile; fileRef = F45D1D0B2385EF930084B5DE /* UINavigationBar+font.swift */; };
		F45D1D0E238721E20084B5DE /* CarouselDataSource.swift in Sources */ = {isa = PBXBuildFile; fileRef = F45D1D0D238721E20084B5DE /* CarouselDataSource.swift */; };
		F45D1D1023873B8A0084B5DE /* CarouselPageViewController.swift in Sources */ = {isa = PBXBuildFile; fileRef = F45D1D0F23873B8A0084B5DE /* CarouselPageViewController.swift */; };
		F471537623C3D15900226CB8 /* VersionUpdateToastView.swift in Sources */ = {isa = PBXBuildFile; fileRef = F471537523C3D15900226CB8 /* VersionUpdateToastView.swift */; };
		F471537823C3D17A00226CB8 /* VersionUpdateToastView.xib in Resources */ = {isa = PBXBuildFile; fileRef = F471537723C3D17A00226CB8 /* VersionUpdateToastView.xib */; };
		F471537A23C4E81F00226CB8 /* ReleaseMonitor.swift in Sources */ = {isa = PBXBuildFile; fileRef = F471537923C4E81F00226CB8 /* ReleaseMonitor.swift */; };
		F4720259238C3D620033A14B /* UIFont+Custom.swift in Sources */ = {isa = PBXBuildFile; fileRef = F4720258238C3D620033A14B /* UIFont+Custom.swift */; };
		F478E47F23C7842D00D17FE0 /* ReleaseInfo.swift in Sources */ = {isa = PBXBuildFile; fileRef = F478E47E23C7842D00D17FE0 /* ReleaseInfo.swift */; };
		F478E48123C784C400D17FE0 /* UIApplication+Extensions.swift in Sources */ = {isa = PBXBuildFile; fileRef = F478E48023C784C400D17FE0 /* UIApplication+Extensions.swift */; };
		F478E48423C787B600D17FE0 /* Release.swift in Sources */ = {isa = PBXBuildFile; fileRef = F478E48323C787B600D17FE0 /* Release.swift */; };
		F478E48623C7881900D17FE0 /* UpdateStatus.swift in Sources */ = {isa = PBXBuildFile; fileRef = F478E48523C7881900D17FE0 /* UpdateStatus.swift */; };
		F478E48823C78A1700D17FE0 /* ReleaseMonitoring.swift in Sources */ = {isa = PBXBuildFile; fileRef = F478E48723C78A1700D17FE0 /* ReleaseMonitoring.swift */; };
		F478E48A23C78F4F00D17FE0 /* URLRequestBuilder.swift in Sources */ = {isa = PBXBuildFile; fileRef = F478E48923C78F4F00D17FE0 /* URLRequestBuilder.swift */; };
		F478E48F23C7906C00D17FE0 /* GuardianURLRequest.swift in Sources */ = {isa = PBXBuildFile; fileRef = F478E48E23C7906B00D17FE0 /* GuardianURLRequest.swift */; };
		F49090BE2379D43200C8430A /* SettingsItem.swift in Sources */ = {isa = PBXBuildFile; fileRef = F49090BD2379D43200C8430A /* SettingsItem.swift */; };
		F4A7FA22237AFF210034AF6C /* Result+Decode.swift in Sources */ = {isa = PBXBuildFile; fileRef = F4A7FA21237AFF210034AF6C /* Result+Decode.swift */; };
		F4A7FA24237C5C960034AF6C /* Account.swift in Sources */ = {isa = PBXBuildFile; fileRef = F4A7FA23237C5C960034AF6C /* Account.swift */; };
		F4A7FA26237C5CE00034AF6C /* Credentials.swift in Sources */ = {isa = PBXBuildFile; fileRef = F4A7FA25237C5CE00034AF6C /* Credentials.swift */; };
		F4AED1D1235F49EE00F80ABF /* PacketTunnelProvider.swift in Sources */ = {isa = PBXBuildFile; fileRef = F4AED1AD235F450D00F80ABF /* PacketTunnelProvider.swift */; };
		F4AED1D2235F49FC00F80ABF /* DNSResolver.swift in Sources */ = {isa = PBXBuildFile; fileRef = F4AED1AE235F450D00F80ABF /* DNSResolver.swift */; };
		F4AED1D3235F49FF00F80ABF /* PacketTunnelSettingsGenerator.swift in Sources */ = {isa = PBXBuildFile; fileRef = F4AED1B0235F450D00F80ABF /* PacketTunnelSettingsGenerator.swift */; };
		F4AED1D4235F4A0200F80ABF /* ErrorNotifier.swift in Sources */ = {isa = PBXBuildFile; fileRef = F4AED1B2235F450D00F80ABF /* ErrorNotifier.swift */; };
		F4AED1D6235F4A3900F80ABF /* Logger.swift in Sources */ = {isa = PBXBuildFile; fileRef = F4AED12B235F450D00F80ABF /* Logger.swift */; };
		F4AED1D7235F4A6F00F80ABF /* FileManager+Extension.swift in Sources */ = {isa = PBXBuildFile; fileRef = F4AED11A235F450D00F80ABF /* FileManager+Extension.swift */; };
		F4AED1D8235F4A7400F80ABF /* Keychain.swift in Sources */ = {isa = PBXBuildFile; fileRef = F4AED11B235F450D00F80ABF /* Keychain.swift */; };
		F4AED1D9235F4C5700F80ABF /* InterfaceConfiguration.swift in Sources */ = {isa = PBXBuildFile; fileRef = F4AED11D235F450D00F80ABF /* InterfaceConfiguration.swift */; };
		F4AED1DA235F4C5700F80ABF /* TunnelConfiguration+WgQuickConfig.swift in Sources */ = {isa = PBXBuildFile; fileRef = F4AED11E235F450D00F80ABF /* TunnelConfiguration+WgQuickConfig.swift */; };
		F4AED1DB235F4C5700F80ABF /* Data+KeyEncoding.swift in Sources */ = {isa = PBXBuildFile; fileRef = F4AED11F235F450D00F80ABF /* Data+KeyEncoding.swift */; };
		F4AED1DC235F4C5700F80ABF /* PeerConfiguration.swift in Sources */ = {isa = PBXBuildFile; fileRef = F4AED120235F450D00F80ABF /* PeerConfiguration.swift */; };
		F4AED1DD235F4C5700F80ABF /* DNSServer.swift in Sources */ = {isa = PBXBuildFile; fileRef = F4AED122235F450D00F80ABF /* DNSServer.swift */; };
		F4AED1DE235F4C5700F80ABF /* TunnelConfiguration.swift in Sources */ = {isa = PBXBuildFile; fileRef = F4AED123235F450D00F80ABF /* TunnelConfiguration.swift */; };
		F4AED1DF235F4C5700F80ABF /* NETunnelProviderProtocol+Extension.swift in Sources */ = {isa = PBXBuildFile; fileRef = F4AED124235F450D00F80ABF /* NETunnelProviderProtocol+Extension.swift */; };
		F4AED1E0235F4C5700F80ABF /* String+ArrayConversion.swift in Sources */ = {isa = PBXBuildFile; fileRef = F4AED125235F450D00F80ABF /* String+ArrayConversion.swift */; };
		F4AED1E1235F4C5700F80ABF /* key.c in Sources */ = {isa = PBXBuildFile; fileRef = F4AED126235F450D00F80ABF /* key.c */; };
		F4AED1E2235F4C5700F80ABF /* IPAddressRange.swift in Sources */ = {isa = PBXBuildFile; fileRef = F4AED127235F450D00F80ABF /* IPAddressRange.swift */; };
		F4AED1E3235F4C5700F80ABF /* Endpoint.swift in Sources */ = {isa = PBXBuildFile; fileRef = F4AED128235F450D00F80ABF /* Endpoint.swift */; };
		F4AED1E4235F4F2A00F80ABF /* TunnelConfiguration+UapiConfig.swift in Sources */ = {isa = PBXBuildFile; fileRef = F4AED19B235F450D00F80ABF /* TunnelConfiguration+UapiConfig.swift */; };
		F4AED1ED235F50D200F80ABF /* key.c in Sources */ = {isa = PBXBuildFile; fileRef = F4AED126235F450D00F80ABF /* key.c */; };
		F4AED20F235F52AE00F80ABF /* x25519.c in Sources */ = {isa = PBXBuildFile; fileRef = F4AED182235F450D00F80ABF /* x25519.c */; };
		F4AED210235F52AE00F80ABF /* Curve25519.swift in Sources */ = {isa = PBXBuildFile; fileRef = F4AED183235F450D00F80ABF /* Curve25519.swift */; };
		F4AED21C235F55EA00F80ABF /* FileManager+Extension.swift in Sources */ = {isa = PBXBuildFile; fileRef = F4AED11A235F450D00F80ABF /* FileManager+Extension.swift */; };
		F4AED21D235F55EA00F80ABF /* Keychain.swift in Sources */ = {isa = PBXBuildFile; fileRef = F4AED11B235F450D00F80ABF /* Keychain.swift */; };
		F4AED249235F7BB800F80ABF /* WireGuardAppError.swift in Sources */ = {isa = PBXBuildFile; fileRef = F4AED1AA235F450D00F80ABF /* WireGuardAppError.swift */; };
		F4AED24E235F82BD00F80ABF /* ringlogger.c in Sources */ = {isa = PBXBuildFile; fileRef = F4AED12A235F450D00F80ABF /* ringlogger.c */; };
		F4AED24F235F835200F80ABF /* InterfaceConfiguration.swift in Sources */ = {isa = PBXBuildFile; fileRef = F4AED11D235F450D00F80ABF /* InterfaceConfiguration.swift */; };
		F4AED250235F835200F80ABF /* TunnelConfiguration+WgQuickConfig.swift in Sources */ = {isa = PBXBuildFile; fileRef = F4AED11E235F450D00F80ABF /* TunnelConfiguration+WgQuickConfig.swift */; };
		F4AED251235F835200F80ABF /* Data+KeyEncoding.swift in Sources */ = {isa = PBXBuildFile; fileRef = F4AED11F235F450D00F80ABF /* Data+KeyEncoding.swift */; };
		F4AED252235F835200F80ABF /* PeerConfiguration.swift in Sources */ = {isa = PBXBuildFile; fileRef = F4AED120235F450D00F80ABF /* PeerConfiguration.swift */; };
		F4AED253235F835200F80ABF /* DNSServer.swift in Sources */ = {isa = PBXBuildFile; fileRef = F4AED122235F450D00F80ABF /* DNSServer.swift */; };
		F4AED254235F835200F80ABF /* TunnelConfiguration.swift in Sources */ = {isa = PBXBuildFile; fileRef = F4AED123235F450D00F80ABF /* TunnelConfiguration.swift */; };
		F4AED255235F835300F80ABF /* NETunnelProviderProtocol+Extension.swift in Sources */ = {isa = PBXBuildFile; fileRef = F4AED124235F450D00F80ABF /* NETunnelProviderProtocol+Extension.swift */; };
		F4AED256235F835300F80ABF /* String+ArrayConversion.swift in Sources */ = {isa = PBXBuildFile; fileRef = F4AED125235F450D00F80ABF /* String+ArrayConversion.swift */; };
		F4AED257235F835300F80ABF /* IPAddressRange.swift in Sources */ = {isa = PBXBuildFile; fileRef = F4AED127235F450D00F80ABF /* IPAddressRange.swift */; };
		F4AED258235F835300F80ABF /* Endpoint.swift in Sources */ = {isa = PBXBuildFile; fileRef = F4AED128235F450D00F80ABF /* Endpoint.swift */; };
		F4AED259235F838F00F80ABF /* ringlogger.c in Sources */ = {isa = PBXBuildFile; fileRef = F4AED12A235F450D00F80ABF /* ringlogger.c */; };
		F4AED25A235F838F00F80ABF /* Logger.swift in Sources */ = {isa = PBXBuildFile; fileRef = F4AED12B235F450D00F80ABF /* Logger.swift */; };
		F4B42BFB238D88EE001F64F7 /* SimplePing.m in Sources */ = {isa = PBXBuildFile; fileRef = F4B42BFA238D88EE001F64F7 /* SimplePing.m */; };
		F4B42BFF238D8A44001F64F7 /* LongPinger.swift in Sources */ = {isa = PBXBuildFile; fileRef = F4B42BFE238D8A44001F64F7 /* LongPinger.swift */; };
		F4B42C04238DD22D001F64F7 /* ConnectionHealthMonitor.swift in Sources */ = {isa = PBXBuildFile; fileRef = F4B42C03238DD22D001F64F7 /* ConnectionHealthMonitor.swift */; };
		F4B42C06238EFF83001F64F7 /* ConnectionTimerFactory.swift in Sources */ = {isa = PBXBuildFile; fileRef = F4B42C05238EFF83001F64F7 /* ConnectionTimerFactory.swift */; };
		F4B42C08238F1652001F64F7 /* ConnectionRxValue.swift in Sources */ = {isa = PBXBuildFile; fileRef = F4B42C07238F1652001F64F7 /* ConnectionRxValue.swift */; };
		F4B42C0A238F2195001F64F7 /* ObservableType+Extensions.swift in Sources */ = {isa = PBXBuildFile; fileRef = F4B42C09238F2195001F64F7 /* ObservableType+Extensions.swift */; };
		F4B42C1123900E6C001F64F7 /* Nimble.framework in Frameworks */ = {isa = PBXBuildFile; fileRef = F4D150D5234797B700739CDA /* Nimble.framework */; };
		F4B42C1223900E6C001F64F7 /* Quick.framework in Frameworks */ = {isa = PBXBuildFile; fileRef = F4D150D7234797C700739CDA /* Quick.framework */; };
		F4B42C1323900E6C001F64F7 /* RxCocoa.framework in Frameworks */ = {isa = PBXBuildFile; fileRef = F4A0EFF5235612F500A06D7B /* RxCocoa.framework */; };
		F4B42C1423900E6C001F64F7 /* RxRelay.framework in Frameworks */ = {isa = PBXBuildFile; fileRef = F48ED2BB23561C4900F6D0C5 /* RxRelay.framework */; };
		F4B42C1523900E6C001F64F7 /* RxSwift.framework in Frameworks */ = {isa = PBXBuildFile; fileRef = F4A0EFF32356111A00A06D7B /* RxSwift.framework */; };
		F4B42C1823900E6D001F64F7 /* RxBlocking.framework in Frameworks */ = {isa = PBXBuildFile; fileRef = F4B42C1623900E6D001F64F7 /* RxBlocking.framework */; };
		F4B42C1923900E6D001F64F7 /* RxTest.framework in Frameworks */ = {isa = PBXBuildFile; fileRef = F4B42C1723900E6D001F64F7 /* RxTest.framework */; };
		F4B42C1B23901DA3001F64F7 /* MockLongPinger.swift in Sources */ = {isa = PBXBuildFile; fileRef = F4B42C00238DC6A7001F64F7 /* MockLongPinger.swift */; };
		F4B42C1D239021F4001F64F7 /* MockConnectionTimerFactory.swift in Sources */ = {isa = PBXBuildFile; fileRef = F4B42C1C239021F4001F64F7 /* MockConnectionTimerFactory.swift */; };
		F4B42C1F2390230B001F64F7 /* MockConnectionRxValue.swift in Sources */ = {isa = PBXBuildFile; fileRef = F4B42C1E2390230B001F64F7 /* MockConnectionRxValue.swift */; };
		F4B42C212390504F001F64F7 /* ConnectionHealthMonitorSpec.swift in Sources */ = {isa = PBXBuildFile; fileRef = F4B42C202390504F001F64F7 /* ConnectionHealthMonitorSpec.swift */; };
		F4B42C2323916A90001F64F7 /* ConnectionHealthMonitoring.swift in Sources */ = {isa = PBXBuildFile; fileRef = F4B42C2223916A90001F64F7 /* ConnectionHealthMonitoring.swift */; };
		F4DF5B1423CFBDAA006A7E4C /* UpdateRecommendedViewController.swift in Sources */ = {isa = PBXBuildFile; fileRef = F4DF5B1223CFBDAA006A7E4C /* UpdateRecommendedViewController.swift */; };
		F4DF5B1523CFBDAA006A7E4C /* UpdateRecommendedViewController.xib in Resources */ = {isa = PBXBuildFile; fileRef = F4DF5B1323CFBDAA006A7E4C /* UpdateRecommendedViewController.xib */; };
		F4E8FA612374E00700D840D8 /* HyperlinkItem.swift in Sources */ = {isa = PBXBuildFile; fileRef = F4E8FA602374E00700D840D8 /* HyperlinkItem.swift */; };
		F4E908A42371C31400EB9FE6 /* FirefoxPrivateNetworkVPNUITests.swift in Sources */ = {isa = PBXBuildFile; fileRef = F4E908A32371C31400EB9FE6 /* FirefoxPrivateNetworkVPNUITests.swift */; };
		F4E908BA2371C45600EB9FE6 /* Lottie.framework in Frameworks */ = {isa = PBXBuildFile; fileRef = F4E908B92371C45600EB9FE6 /* Lottie.framework */; };
		F4E908BB2371C48600EB9FE6 /* RxRelay.framework in Frameworks */ = {isa = PBXBuildFile; fileRef = F48ED2BB23561C4900F6D0C5 /* RxRelay.framework */; };
		F4E908BC2371C48600EB9FE6 /* RxCocoa.framework in Frameworks */ = {isa = PBXBuildFile; fileRef = F4A0EFF5235612F500A06D7B /* RxCocoa.framework */; };
		F4E908BD2371C48600EB9FE6 /* RxSwift.framework in Frameworks */ = {isa = PBXBuildFile; fileRef = F4A0EFF32356111A00A06D7B /* RxSwift.framework */; };
		F4E908BE2371C48E00EB9FE6 /* NetworkExtension.framework in Frameworks */ = {isa = PBXBuildFile; fileRef = 6FF4AC462120B9E0002C96EB /* NetworkExtension.framework */; };
		F4E908BF2371C49300EB9FE6 /* SafariServices.framework in Frameworks */ = {isa = PBXBuildFile; fileRef = F40831CB233CF5BE00A60FCA /* SafariServices.framework */; };
		F4E908C02371C8C500EB9FE6 /* WireGuardTunnel.appex in Embed App Extensions */ = {isa = PBXBuildFile; fileRef = 6F5D0C1A218352EF000F85AD /* WireGuardTunnel.appex */; settings = {ATTRIBUTES = (RemoveHeadersOnCopy, ); }; };
		F4E908C12371CAAD00EB9FE6 /* AppDelegate.swift in Sources */ = {isa = PBXBuildFile; fileRef = F41CCA2423711C7A0018DC43 /* AppDelegate.swift */; };
		F4E908C22371CAAD00EB9FE6 /* DeviceManagementDataSource.swift in Sources */ = {isa = PBXBuildFile; fileRef = F499C0F8234E3F5500126CDA /* DeviceManagementDataSource.swift */; };
		F4E908C32371CAAD00EB9FE6 /* ServersDataSource.swift in Sources */ = {isa = PBXBuildFile; fileRef = F4D150B92345438500739CDA /* ServersDataSource.swift */; };
		F4E908C42371CAAD00EB9FE6 /* SettingsDataSource.swift in Sources */ = {isa = PBXBuildFile; fileRef = F4D8D952236A2BA000BE5FFC /* SettingsDataSource.swift */; };
		F4E908C52371CAAD00EB9FE6 /* DeviceKeys.swift in Sources */ = {isa = PBXBuildFile; fileRef = F43DFC13234E436E003EA64A /* DeviceKeys.swift */; };
		F4E908C62371CAAD00EB9FE6 /* TunnelAction.swift in Sources */ = {isa = PBXBuildFile; fileRef = F4E8B2342368C39C001CEC8A /* TunnelAction.swift */; };
		F4E908C72371CAAD00EB9FE6 /* VPNState.swift in Sources */ = {isa = PBXBuildFile; fileRef = F4B21E422366514700136316 /* VPNState.swift */; };
		F4E908C82371CAAD00EB9FE6 /* Device.swift in Sources */ = {isa = PBXBuildFile; fileRef = F43DFC0D234D1361003EA64A /* Device.swift */; };
		F4E908C92371CAAD00EB9FE6 /* LoginCheckpointModel.swift in Sources */ = {isa = PBXBuildFile; fileRef = F4658547233BBBF30081D7D7 /* LoginCheckpointModel.swift */; };
		F4E908CA2371CAAD00EB9FE6 /* User.swift in Sources */ = {isa = PBXBuildFile; fileRef = F40831D0233CFD5600A60FCA /* User.swift */; };
		F4E908CB2371CAAD00EB9FE6 /* VerifyResponse.swift in Sources */ = {isa = PBXBuildFile; fileRef = F45D7097233D34B100871447 /* VerifyResponse.swift */; };
		F4E908CC2371CAAD00EB9FE6 /* VPNLocations.swift in Sources */ = {isa = PBXBuildFile; fileRef = F4F25E102343F7D3004BA245 /* VPNLocations.swift */; };
		F4E908CD2371CAAD00EB9FE6 /* GuardianAPI.swift in Sources */ = {isa = PBXBuildFile; fileRef = F4658544233BB7690081D7D7 /* GuardianAPI.swift */; };
		F4E908CE2371CAAD00EB9FE6 /* NetworkingEnums.swift in Sources */ = {isa = PBXBuildFile; fileRef = F4658540233BB3D00081D7D7 /* NetworkingEnums.swift */; };
		F4E908CF2371CAAD00EB9FE6 /* NetworkLayer.swift in Sources */ = {isa = PBXBuildFile; fileRef = F4658542233BB44A0081D7D7 /* NetworkLayer.swift */; };
		F4E908D02371CAAD00EB9FE6 /* AccountManaging.swift in Sources */ = {isa = PBXBuildFile; fileRef = F42A23062347D37F00763B0D /* AccountManaging.swift */; };
		F4E908D12371CAAD00EB9FE6 /* DependencyProviding.swift in Sources */ = {isa = PBXBuildFile; fileRef = F42A23042347D22100763B0D /* DependencyProviding.swift */; };
		F4E908D22371CAAD00EB9FE6 /* Navigating.swift in Sources */ = {isa = PBXBuildFile; fileRef = F45D70A0233D3BC000871447 /* Navigating.swift */; };
		F4E908D32371CAAD00EB9FE6 /* NavigationCoordinating.swift in Sources */ = {isa = PBXBuildFile; fileRef = F4A4947923709033007595C3 /* NavigationCoordinating.swift */; };
		F4E908D42371CAAD00EB9FE6 /* NetworkRequesting.swift in Sources */ = {isa = PBXBuildFile; fileRef = F4A4947E23709033007595C3 /* NetworkRequesting.swift */; };
		F4E908D52371CAAD00EB9FE6 /* TunnelManaging.swift in Sources */ = {isa = PBXBuildFile; fileRef = F4A4947A23709033007595C3 /* TunnelManaging.swift */; };
		F4E908D62371CAAD00EB9FE6 /* UserDefaulting.swift in Sources */ = {isa = PBXBuildFile; fileRef = F43DFC0F234D1EE4003EA64A /* UserDefaulting.swift */; };
		F4E908D72371CAAD00EB9FE6 /* Inter-Medium.otf in Resources */ = {isa = PBXBuildFile; fileRef = F45D70E92342775000871447 /* Inter-Medium.otf */; };
		F4E908D82371CAAD00EB9FE6 /* Inter-Regular.otf in Resources */ = {isa = PBXBuildFile; fileRef = F45D70EB2342775000871447 /* Inter-Regular.otf */; };
		F4E908D92371CAAD00EB9FE6 /* Inter-SemiBold.otf in Resources */ = {isa = PBXBuildFile; fileRef = F45D70EA2342775000871447 /* Inter-SemiBold.otf */; };
		F4E908DA2371CAAD00EB9FE6 /* Metropolis-Black.otf in Resources */ = {isa = PBXBuildFile; fileRef = F45D70B82342431E00871447 /* Metropolis-Black.otf */; };
		F4E908DB2371CAAD00EB9FE6 /* Metropolis-BlackItalic.otf in Resources */ = {isa = PBXBuildFile; fileRef = F45D70BC2342431E00871447 /* Metropolis-BlackItalic.otf */; };
		F4E908DC2371CAAD00EB9FE6 /* Metropolis-Bold.otf in Resources */ = {isa = PBXBuildFile; fileRef = F45D70C02342431F00871447 /* Metropolis-Bold.otf */; };
		F4E908DD2371CAAD00EB9FE6 /* Metropolis-BoldItalic.otf in Resources */ = {isa = PBXBuildFile; fileRef = F45D70B62342431E00871447 /* Metropolis-BoldItalic.otf */; };
		F4E908DE2371CAAD00EB9FE6 /* Metropolis-ExtraBold.otf in Resources */ = {isa = PBXBuildFile; fileRef = F45D70BE2342431E00871447 /* Metropolis-ExtraBold.otf */; };
		F4E908DF2371CAAD00EB9FE6 /* Metropolis-ExtraBoldItalic.otf in Resources */ = {isa = PBXBuildFile; fileRef = F45D70BB2342431E00871447 /* Metropolis-ExtraBoldItalic.otf */; };
		F4E908E02371CAAD00EB9FE6 /* Metropolis-ExtraLight.otf in Resources */ = {isa = PBXBuildFile; fileRef = F45D70BA2342431E00871447 /* Metropolis-ExtraLight.otf */; };
		F4E908E12371CAAD00EB9FE6 /* Metropolis-ExtraLightItalic.otf in Resources */ = {isa = PBXBuildFile; fileRef = F45D70B42342431E00871447 /* Metropolis-ExtraLightItalic.otf */; };
		F4E908E22371CAAD00EB9FE6 /* Metropolis-Light.otf in Resources */ = {isa = PBXBuildFile; fileRef = F45D70B72342431E00871447 /* Metropolis-Light.otf */; };
		F4E908E32371CAAD00EB9FE6 /* Metropolis-LightItalic.otf in Resources */ = {isa = PBXBuildFile; fileRef = F45D70C12342431F00871447 /* Metropolis-LightItalic.otf */; };
		F4E908E42371CAAD00EB9FE6 /* Metropolis-Medium.otf in Resources */ = {isa = PBXBuildFile; fileRef = F45D70B32342431E00871447 /* Metropolis-Medium.otf */; };
		F4E908E52371CAAD00EB9FE6 /* Metropolis-MediumItalic.otf in Resources */ = {isa = PBXBuildFile; fileRef = F45D70BD2342431E00871447 /* Metropolis-MediumItalic.otf */; };
		F4E908E62371CAAD00EB9FE6 /* Metropolis-Regular.otf in Resources */ = {isa = PBXBuildFile; fileRef = F45D70B92342431E00871447 /* Metropolis-Regular.otf */; };
		F4E908E72371CAAD00EB9FE6 /* Metropolis-RegularItalic.otf in Resources */ = {isa = PBXBuildFile; fileRef = F45D70BF2342431E00871447 /* Metropolis-RegularItalic.otf */; };
		F4E908E82371CAAD00EB9FE6 /* Metropolis-SemiBold.otf in Resources */ = {isa = PBXBuildFile; fileRef = F45D70B22342431E00871447 /* Metropolis-SemiBold.otf */; };
		F4E908E92371CAAD00EB9FE6 /* Metropolis-SemiBoldItalic.otf in Resources */ = {isa = PBXBuildFile; fileRef = F45D70B52342431E00871447 /* Metropolis-SemiBoldItalic.otf */; };
		F4E908EA2371CAAD00EB9FE6 /* Metropolis-Thin.otf in Resources */ = {isa = PBXBuildFile; fileRef = F45D70C32342431F00871447 /* Metropolis-Thin.otf */; };
		F4E908EB2371CAAD00EB9FE6 /* Metropolis-ThinItalic.otf in Resources */ = {isa = PBXBuildFile; fileRef = F45D70C22342431F00871447 /* Metropolis-ThinItalic.otf */; };
		F4E908EC2371CAAD00EB9FE6 /* Strings.swift in Sources */ = {isa = PBXBuildFile; fileRef = F4A4947F23709033007595C3 /* Strings.swift */; };
		F4E908ED2371CAAD00EB9FE6 /* AccountManager.swift in Sources */ = {isa = PBXBuildFile; fileRef = F40831CE233CFA2000A60FCA /* AccountManager.swift */; };
		F4E908EE2371CAAD00EB9FE6 /* DependencyFactory.swift in Sources */ = {isa = PBXBuildFile; fileRef = F41CCA1A23711C7A0018DC43 /* DependencyFactory.swift */; };
		F4E908EF2371CAAD00EB9FE6 /* GuardianTunnelManager.swift in Sources */ = {isa = PBXBuildFile; fileRef = F43DFC15234FBBB5003EA64A /* GuardianTunnelManager.swift */; };
		F4E908F12371CAAD00EB9FE6 /* NavigationCoordinator.swift in Sources */ = {isa = PBXBuildFile; fileRef = F45D709A233D384E00871447 /* NavigationCoordinator.swift */; };
		F4E908F22371CAAD00EB9FE6 /* CAShapeLayer+Animation.swift in Sources */ = {isa = PBXBuildFile; fileRef = F4B21E40236650E700136316 /* CAShapeLayer+Animation.swift */; };
		F4E908F42371CAAD00EB9FE6 /* GuardianAPIDateFormatter.swift in Sources */ = {isa = PBXBuildFile; fileRef = F40831D3233D04B600A60FCA /* GuardianAPIDateFormatter.swift */; };
		F4E908F62371CAAD00EB9FE6 /* TunnelConfigurationBuilder.swift in Sources */ = {isa = PBXBuildFile; fileRef = F43DFC0A234D0B5C003EA64A /* TunnelConfigurationBuilder.swift */; };
		F4E908F72371CAAD00EB9FE6 /* UIColor+Named.swift in Sources */ = {isa = PBXBuildFile; fileRef = F4A4947823709033007595C3 /* UIColor+Named.swift */; };
		F4E908F82371CAAD00EB9FE6 /* UITabBarItem+Tagging.swift in Sources */ = {isa = PBXBuildFile; fileRef = F4A4947B23709033007595C3 /* UITabBarItem+Tagging.swift */; };
		F4E908F92371CAAD00EB9FE6 /* UIView+Designing.swift in Sources */ = {isa = PBXBuildFile; fileRef = F4A4947D23709033007595C3 /* UIView+Designing.swift */; };
		F4E908FA2371CAAD00EB9FE6 /* DeviceManagementViewController.swift in Sources */ = {isa = PBXBuildFile; fileRef = F499C0F0234E29B300126CDA /* DeviceManagementViewController.swift */; };
		F4E908FB2371CAAD00EB9FE6 /* DeviceManagementViewController.xib in Resources */ = {isa = PBXBuildFile; fileRef = F499C0F1234E29B300126CDA /* DeviceManagementViewController.xib */; };
		F4E908FC2371CAAD00EB9FE6 /* GuardianTabBarController.swift in Sources */ = {isa = PBXBuildFile; fileRef = F45D70AA233E921900871447 /* GuardianTabBarController.swift */; };
		F4E908FD2371CAAD00EB9FE6 /* HomeViewController.swift in Sources */ = {isa = PBXBuildFile; fileRef = F45D70A2233D3D6C00871447 /* HomeViewController.swift */; };
		F4E908FE2371CAAD00EB9FE6 /* HomeViewController.xib in Resources */ = {isa = PBXBuildFile; fileRef = F45D70A3233D3D6C00871447 /* HomeViewController.xib */; };
		F4E908FF2371CAAD00EB9FE6 /* OnboardingViewController.swift in Sources */ = {isa = PBXBuildFile; fileRef = F46969792367345100D48617 /* OnboardingViewController.swift */; };
		F4E909002371CAAD00EB9FE6 /* OnboardingViewController.xib in Resources */ = {isa = PBXBuildFile; fileRef = F469697A2367345100D48617 /* OnboardingViewController.xib */; };
		F4E909012371CAAD00EB9FE6 /* LaunchScreen.storyboard in Resources */ = {isa = PBXBuildFile; fileRef = F41B9C7D2368933F00ACC414 /* LaunchScreen.storyboard */; };
		F4E909022371CAAD00EB9FE6 /* LoadingViewController.swift in Sources */ = {isa = PBXBuildFile; fileRef = F43DFC05234BB32C003EA64A /* LoadingViewController.swift */; };
		F4E909032371CAAD00EB9FE6 /* LoadingViewController.xib in Resources */ = {isa = PBXBuildFile; fileRef = F41B9C7F236894CB00ACC414 /* LoadingViewController.xib */; };
		F4E909042371CAAD00EB9FE6 /* LoginViewController.swift in Sources */ = {isa = PBXBuildFile; fileRef = F4E33D802358BF1500B2003A /* LoginViewController.swift */; };
		F4E909052371CAAD00EB9FE6 /* ServersViewController.swift in Sources */ = {isa = PBXBuildFile; fileRef = F45D70FB23428DCE00871447 /* ServersViewController.swift */; };
		F4E909062371CAAD00EB9FE6 /* ServersViewController.xib in Resources */ = {isa = PBXBuildFile; fileRef = F45D70FC23428DCE00871447 /* ServersViewController.xib */; };
		F4E909072371CAAD00EB9FE6 /* SettingsViewController.swift in Sources */ = {isa = PBXBuildFile; fileRef = F41FE9E7235F98E400CD05C4 /* SettingsViewController.swift */; };
		F4E909082371CAAD00EB9FE6 /* SettingsViewController.xib in Resources */ = {isa = PBXBuildFile; fileRef = F41FE9E6235F98E400CD05C4 /* SettingsViewController.xib */; };
		F4E909092371CAAD00EB9FE6 /* AccountInformationCell.swift in Sources */ = {isa = PBXBuildFile; fileRef = F4D8D94E236A259400BE5FFC /* AccountInformationCell.swift */; };
		F4E9090A2371CAAD00EB9FE6 /* AccountInformationCell.xib in Resources */ = {isa = PBXBuildFile; fileRef = F4D8D94F236A259400BE5FFC /* AccountInformationCell.xib */; };
		F4E9090B2371CAAD00EB9FE6 /* AccountInformationHeader.swift in Sources */ = {isa = PBXBuildFile; fileRef = F4D8D94A236A207600BE5FFC /* AccountInformationHeader.swift */; };
		F4E9090C2371CAAD00EB9FE6 /* AccountInformationHeader.xib in Resources */ = {isa = PBXBuildFile; fileRef = F4D8D94B236A207600BE5FFC /* AccountInformationHeader.xib */; };
		F4E9090D2371CAAD00EB9FE6 /* CityVPNCell.swift in Sources */ = {isa = PBXBuildFile; fileRef = F4D150B423453F9900739CDA /* CityVPNCell.swift */; };
		F4E9090E2371CAAD00EB9FE6 /* CityVPNCell.xib in Resources */ = {isa = PBXBuildFile; fileRef = F4D150B523453F9900739CDA /* CityVPNCell.xib */; };
		F4E9090F2371CAAD00EB9FE6 /* CountryVPNHeaderView.swift in Sources */ = {isa = PBXBuildFile; fileRef = F4D150BF23464DE300739CDA /* CountryVPNHeaderView.swift */; };
		F4E909102371CAAD00EB9FE6 /* CountryVPNHeaderView.xib in Resources */ = {isa = PBXBuildFile; fileRef = F4D150BD2346422000739CDA /* CountryVPNHeaderView.xib */; };
		F4E909112371CAAD00EB9FE6 /* CurrentVPNSelectorView.swift in Sources */ = {isa = PBXBuildFile; fileRef = F420F4182368840A00CD48BF /* CurrentVPNSelectorView.swift */; };
		F4E909122371CAAD00EB9FE6 /* CurrentVPNSelectorView.xib in Resources */ = {isa = PBXBuildFile; fileRef = F420F41B2368840A00CD48BF /* CurrentVPNSelectorView.xib */; };
		F4E909132371CAAD00EB9FE6 /* DeviceLimitReachedView.swift in Sources */ = {isa = PBXBuildFile; fileRef = F499C0FC234E490600126CDA /* DeviceLimitReachedView.swift */; };
		F4E909142371CAAD00EB9FE6 /* DeviceLimitReachedView.xib in Resources */ = {isa = PBXBuildFile; fileRef = F499C0FA234E41B800126CDA /* DeviceLimitReachedView.xib */; };
		F4E909152371CAAD00EB9FE6 /* DeviceManagementCell.swift in Sources */ = {isa = PBXBuildFile; fileRef = F499C0F4234E301900126CDA /* DeviceManagementCell.swift */; };
		F4E909162371CAAD00EB9FE6 /* DeviceManagementCell.xib in Resources */ = {isa = PBXBuildFile; fileRef = F499C0F5234E301900126CDA /* DeviceManagementCell.xib */; };
		F4E909172371CAAD00EB9FE6 /* VPNToggleView.swift in Sources */ = {isa = PBXBuildFile; fileRef = F420F4192368840A00CD48BF /* VPNToggleView.swift */; };
		F4E909182371CAAD00EB9FE6 /* VPNToggleView.xib in Resources */ = {isa = PBXBuildFile; fileRef = F420F41A2368840A00CD48BF /* VPNToggleView.xib */; };
		F4E9091B2371CB1F00EB9FE6 /* device.json in Resources */ = {isa = PBXBuildFile; fileRef = F41CCA3A23712A1B0018DC43 /* device.json */; };
		F4E9091C2371CB1F00EB9FE6 /* loginCheckpointModel.json in Resources */ = {isa = PBXBuildFile; fileRef = F41CCA3923712A1B0018DC43 /* loginCheckpointModel.json */; };
		F4E9091D2371CB1F00EB9FE6 /* user.json in Resources */ = {isa = PBXBuildFile; fileRef = F41CCA3B23712A1B0018DC43 /* user.json */; };
		F4E9091E2371CB1F00EB9FE6 /* verifyResponse.json in Resources */ = {isa = PBXBuildFile; fileRef = F41CCA3C23712A1B0018DC43 /* verifyResponse.json */; };
		F4E9091F2371CB1F00EB9FE6 /* vpnCountry.json in Resources */ = {isa = PBXBuildFile; fileRef = F41CCA3823712A1B0018DC43 /* vpnCountry.json */; };
		F4E909202371CB1F00EB9FE6 /* MockGuardianAPI.swift in Sources */ = {isa = PBXBuildFile; fileRef = F41CCA3623712A1B0018DC43 /* MockGuardianAPI.swift */; };
		F4EB6BFF23D0E75E00A7D081 /* FormSheetStyleViewController.swift in Sources */ = {isa = PBXBuildFile; fileRef = F4EB6BFE23D0E75E00A7D081 /* FormSheetStyleViewController.swift */; };
		F4EB6C0123D22DDF00A7D081 /* ReleaseInfoSpec.swift in Sources */ = {isa = PBXBuildFile; fileRef = F4EB6C0023D22DDF00A7D081 /* ReleaseInfoSpec.swift */; };
		F4F00E0223A2E1C5000E9DCA /* Animations in Resources */ = {isa = PBXBuildFile; fileRef = F4F00E0123A2E1C5000E9DCA /* Animations */; };
		F4F868F72391C5D200BBC2F4 /* NSTextAttachment+Extensions.swift in Sources */ = {isa = PBXBuildFile; fileRef = F4F868F62391C5D200BBC2F4 /* NSTextAttachment+Extensions.swift */; };
		F4F868F92395602000BBC2F4 /* ConnectionHealth.swift in Sources */ = {isa = PBXBuildFile; fileRef = F4F868F82395602000BBC2F4 /* ConnectionHealth.swift */; };
/* End PBXBuildFile section */

/* Begin PBXContainerItemProxy section */
		6F5D0C20218352EF000F85AD /* PBXContainerItemProxy */ = {
			isa = PBXContainerItemProxy;
			containerPortal = 6FF4AC0C211EC46F002C96EB /* Project object */;
			proxyType = 1;
			remoteGlobalIDString = 6F5D0C19218352EF000F85AD;
			remoteInfo = WireGuardNetworkExtension;
		};
		6FDEF7E121846C0000D8FBF6 /* PBXContainerItemProxy */ = {
			isa = PBXContainerItemProxy;
			containerPortal = 6FF4AC0C211EC46F002C96EB /* Project object */;
			proxyType = 1;
			remoteGlobalIDString = 6FDEF7DD21846BC100D8FBF6;
			remoteInfo = WireGuardGoBridge;
		};
		F4E908A62371C31400EB9FE6 /* PBXContainerItemProxy */ = {
			isa = PBXContainerItemProxy;
			containerPortal = 6FF4AC0C211EC46F002C96EB /* Project object */;
			proxyType = 1;
			remoteGlobalIDString = 6FF4AC13211EC46F002C96EB;
			remoteInfo = FirefoxPrivateNetworkVPN;
		};
		F4E908B42371C35100EB9FE6 /* PBXContainerItemProxy */ = {
			isa = PBXContainerItemProxy;
			containerPortal = 6FF4AC0C211EC46F002C96EB /* Project object */;
			proxyType = 1;
			remoteGlobalIDString = 6FF4AC13211EC46F002C96EB;
			remoteInfo = FirefoxPrivateNetworkVPN;
		};
/* End PBXContainerItemProxy section */

/* Begin PBXCopyFilesBuildPhase section */
		6F5D0C26218352EF000F85AD /* Embed App Extensions */ = {
			isa = PBXCopyFilesBuildPhase;
			buildActionMask = 2147483647;
			dstPath = "";
			dstSubfolderSpec = 13;
			files = (
				F4E908C02371C8C500EB9FE6 /* WireGuardTunnel.appex in Embed App Extensions */,
			);
			name = "Embed App Extensions";
			runOnlyForDeploymentPostprocessing = 0;
		};
/* End PBXCopyFilesBuildPhase section */

/* Begin PBXFileReference section */
		527C7EB123752DCA00368965 /* AboutViewController.swift */ = {isa = PBXFileReference; lastKnownFileType = sourcecode.swift; path = AboutViewController.swift; sourceTree = "<group>"; };
		527C7EB223752DCA00368965 /* AboutViewController.xib */ = {isa = PBXFileReference; lastKnownFileType = file.xib; path = AboutViewController.xib; sourceTree = "<group>"; };
		527C7EB523752E9300368965 /* AboutDataSource.swift */ = {isa = PBXFileReference; lastKnownFileType = sourcecode.swift; path = AboutDataSource.swift; sourceTree = "<group>"; };
		527C7EB723752F6500368965 /* AboutHeaderView.swift */ = {isa = PBXFileReference; lastKnownFileType = sourcecode.swift; path = AboutHeaderView.swift; sourceTree = "<group>"; };
		527C7EB923752FBB00368965 /* AboutHeaderView.xib */ = {isa = PBXFileReference; lastKnownFileType = file.xib; path = AboutHeaderView.xib; sourceTree = "<group>"; };
		6F5D0C1A218352EF000F85AD /* WireGuardTunnel.appex */ = {isa = PBXFileReference; explicitFileType = "wrapper.app-extension"; includeInIndex = 0; path = WireGuardTunnel.appex; sourceTree = BUILT_PRODUCTS_DIR; };
		6FB1BDA021D4E00A00A991BF /* libwg-go.a */ = {isa = PBXFileReference; lastKnownFileType = archive.ar; path = "libwg-go.a"; sourceTree = BUILT_PRODUCTS_DIR; };
		6FB1BDB621D4F8B800A991BF /* NetworkExtension.framework */ = {isa = PBXFileReference; lastKnownFileType = wrapper.framework; name = NetworkExtension.framework; path = Platforms/MacOSX.platform/Developer/SDKs/MacOSX10.14.sdk/System/Library/Frameworks/NetworkExtension.framework; sourceTree = DEVELOPER_DIR; };
		6FDEF7E321846C1A00D8FBF6 /* libwg-go.a */ = {isa = PBXFileReference; explicitFileType = archive.ar; path = "libwg-go.a"; sourceTree = BUILT_PRODUCTS_DIR; };
		6FF4AC14211EC46F002C96EB /* Firefox Private Network VPN.app */ = {isa = PBXFileReference; explicitFileType = wrapper.application; includeInIndex = 0; path = "Firefox Private Network VPN.app"; sourceTree = BUILT_PRODUCTS_DIR; };
		6FF4AC23211EC472002C96EB /* Info.plist */ = {isa = PBXFileReference; lastKnownFileType = text.plist.xml; path = Info.plist; sourceTree = "<group>"; };
		6FF4AC462120B9E0002C96EB /* NetworkExtension.framework */ = {isa = PBXFileReference; lastKnownFileType = wrapper.framework; name = NetworkExtension.framework; path = System/Library/Frameworks/NetworkExtension.framework; sourceTree = SDKROOT; };
		6FF4AC482120B9E0002C96EB /* FirefoxPrivateNetworkVPN.entitlements */ = {isa = PBXFileReference; lastKnownFileType = text.plist.entitlements; path = FirefoxPrivateNetworkVPN.entitlements; sourceTree = "<group>"; };
		F4056031239E9F31000A93CC /* KeychainStored.swift */ = {isa = PBXFileReference; lastKnownFileType = sourcecode.swift; path = KeychainStored.swift; sourceTree = "<group>"; };
		F40831CB233CF5BE00A60FCA /* SafariServices.framework */ = {isa = PBXFileReference; lastKnownFileType = wrapper.framework; name = SafariServices.framework; path = System/Library/Frameworks/SafariServices.framework; sourceTree = SDKROOT; };
		F40831CE233CFA2000A60FCA /* AccountManager.swift */ = {isa = PBXFileReference; lastKnownFileType = sourcecode.swift; path = AccountManager.swift; sourceTree = "<group>"; };
		F40831D0233CFD5600A60FCA /* User.swift */ = {isa = PBXFileReference; lastKnownFileType = sourcecode.swift; path = User.swift; sourceTree = "<group>"; };
		F40831D3233D04B600A60FCA /* GuardianAPIDateFormatter.swift */ = {isa = PBXFileReference; lastKnownFileType = sourcecode.swift; path = GuardianAPIDateFormatter.swift; sourceTree = "<group>"; };
		F41B9C7D2368933F00ACC414 /* LaunchScreen.storyboard */ = {isa = PBXFileReference; lastKnownFileType = file.storyboard; path = LaunchScreen.storyboard; sourceTree = "<group>"; };
		F41B9C7F236894CB00ACC414 /* LoadingViewController.xib */ = {isa = PBXFileReference; fileEncoding = 4; lastKnownFileType = file.xib; path = LoadingViewController.xib; sourceTree = "<group>"; };
		F41CCA1A23711C7A0018DC43 /* DependencyFactory.swift */ = {isa = PBXFileReference; fileEncoding = 4; lastKnownFileType = sourcecode.swift; path = DependencyFactory.swift; sourceTree = "<group>"; };
		F41CCA1D23711C7A0018DC43 /* Assets.xcassets */ = {isa = PBXFileReference; lastKnownFileType = folder.assetcatalog; path = Assets.xcassets; sourceTree = "<group>"; };
		F41CCA2423711C7A0018DC43 /* AppDelegate.swift */ = {isa = PBXFileReference; fileEncoding = 4; lastKnownFileType = sourcecode.swift; path = AppDelegate.swift; sourceTree = "<group>"; };
		F41CCA2F2371215E0018DC43 /* Base */ = {isa = PBXFileReference; lastKnownFileType = text.plist.strings; name = Base; path = Base.lproj/Localizable.strings; sourceTree = "<group>"; };
		F41CCA3623712A1B0018DC43 /* MockGuardianAPI.swift */ = {isa = PBXFileReference; fileEncoding = 4; lastKnownFileType = sourcecode.swift; path = MockGuardianAPI.swift; sourceTree = "<group>"; };
		F41CCA3823712A1B0018DC43 /* vpnCountry.json */ = {isa = PBXFileReference; fileEncoding = 4; lastKnownFileType = text.json; path = vpnCountry.json; sourceTree = "<group>"; };
		F41CCA3923712A1B0018DC43 /* loginCheckpointModel.json */ = {isa = PBXFileReference; fileEncoding = 4; lastKnownFileType = text.json; path = loginCheckpointModel.json; sourceTree = "<group>"; };
		F41CCA3A23712A1B0018DC43 /* device.json */ = {isa = PBXFileReference; fileEncoding = 4; lastKnownFileType = text.json; path = device.json; sourceTree = "<group>"; };
		F41CCA3B23712A1B0018DC43 /* user.json */ = {isa = PBXFileReference; fileEncoding = 4; lastKnownFileType = text.json; path = user.json; sourceTree = "<group>"; };
		F41CCA3C23712A1B0018DC43 /* verifyResponse.json */ = {isa = PBXFileReference; fileEncoding = 4; lastKnownFileType = text.json; path = verifyResponse.json; sourceTree = "<group>"; };
		F41FE9E6235F98E400CD05C4 /* SettingsViewController.xib */ = {isa = PBXFileReference; fileEncoding = 4; lastKnownFileType = file.xib; path = SettingsViewController.xib; sourceTree = "<group>"; };
		F41FE9E7235F98E400CD05C4 /* SettingsViewController.swift */ = {isa = PBXFileReference; fileEncoding = 4; lastKnownFileType = sourcecode.swift; path = SettingsViewController.swift; sourceTree = "<group>"; };
		F420F4182368840A00CD48BF /* CurrentVPNSelectorView.swift */ = {isa = PBXFileReference; fileEncoding = 4; lastKnownFileType = sourcecode.swift; path = CurrentVPNSelectorView.swift; sourceTree = "<group>"; };
		F420F4192368840A00CD48BF /* VPNToggleView.swift */ = {isa = PBXFileReference; fileEncoding = 4; lastKnownFileType = sourcecode.swift; path = VPNToggleView.swift; sourceTree = "<group>"; };
		F420F41A2368840A00CD48BF /* VPNToggleView.xib */ = {isa = PBXFileReference; fileEncoding = 4; lastKnownFileType = file.xib; path = VPNToggleView.xib; sourceTree = "<group>"; };
		F420F41B2368840A00CD48BF /* CurrentVPNSelectorView.xib */ = {isa = PBXFileReference; fileEncoding = 4; lastKnownFileType = file.xib; path = CurrentVPNSelectorView.xib; sourceTree = "<group>"; };
		F422FEF523970752009413E2 /* Notification+Extensions.swift */ = {isa = PBXFileReference; lastKnownFileType = sourcecode.swift; path = "Notification+Extensions.swift"; sourceTree = "<group>"; };
		F422FEF723980C1D009413E2 /* NSAttributedString+Extensions.swift */ = {isa = PBXFileReference; lastKnownFileType = sourcecode.swift; path = "NSAttributedString+Extensions.swift"; sourceTree = "<group>"; };
		F422FEF923983E85009413E2 /* UIImage+Color.swift */ = {isa = PBXFileReference; lastKnownFileType = sourcecode.swift; path = "UIImage+Color.swift"; sourceTree = "<group>"; };
		F4230481237209B000572A93 /* HelpViewController.swift */ = {isa = PBXFileReference; lastKnownFileType = sourcecode.swift; path = HelpViewController.swift; sourceTree = "<group>"; };
		F4230482237209B000572A93 /* HelpViewController.xib */ = {isa = PBXFileReference; lastKnownFileType = file.xib; path = HelpViewController.xib; sourceTree = "<group>"; };
		F423048523720A7400572A93 /* HelpDataSource.swift */ = {isa = PBXFileReference; lastKnownFileType = sourcecode.swift; path = HelpDataSource.swift; sourceTree = "<group>"; };
		F42304872372101000572A93 /* HyperlinkCell.swift */ = {isa = PBXFileReference; lastKnownFileType = sourcecode.swift; path = HyperlinkCell.swift; sourceTree = "<group>"; };
		F42304882372101000572A93 /* HyperlinkCell.xib */ = {isa = PBXFileReference; lastKnownFileType = file.xib; path = HyperlinkCell.xib; sourceTree = "<group>"; };
		F42A23042347D22100763B0D /* DependencyProviding.swift */ = {isa = PBXFileReference; lastKnownFileType = sourcecode.swift; path = DependencyProviding.swift; sourceTree = "<group>"; };
		F42A23062347D37F00763B0D /* AccountManaging.swift */ = {isa = PBXFileReference; lastKnownFileType = sourcecode.swift; path = AccountManaging.swift; sourceTree = "<group>"; };
		F42DE7C52395A61C000B79C3 /* LandingViewController.swift */ = {isa = PBXFileReference; lastKnownFileType = sourcecode.swift; path = LandingViewController.swift; sourceTree = "<group>"; };
		F42DE7C72395A64A000B79C3 /* CarouselViewController.swift */ = {isa = PBXFileReference; lastKnownFileType = sourcecode.swift; path = CarouselViewController.swift; sourceTree = "<group>"; };
		F42DE7C92395A824000B79C3 /* CarouselViewType.swift */ = {isa = PBXFileReference; lastKnownFileType = sourcecode.swift; path = CarouselViewType.swift; sourceTree = "<group>"; };
		F42DE7CB2395B9D3000B79C3 /* WarningToastView.xib */ = {isa = PBXFileReference; lastKnownFileType = file.xib; path = WarningToastView.xib; sourceTree = "<group>"; };
		F42DE7CD2395B9E7000B79C3 /* WarningToastView.swift */ = {isa = PBXFileReference; lastKnownFileType = sourcecode.swift; path = WarningToastView.swift; sourceTree = "<group>"; };
		F43DCC7A2379A780000C60E3 /* OSLog+Custom.swift */ = {isa = PBXFileReference; lastKnownFileType = sourcecode.swift; path = "OSLog+Custom.swift"; sourceTree = "<group>"; };
		F43DCC7D2379AC35000C60E3 /* README.md */ = {isa = PBXFileReference; fileEncoding = 4; lastKnownFileType = net.daringfireball.markdown; path = README.md; sourceTree = "<group>"; };
		F43DCC7E2379AC36000C60E3 /* LICENSE.txt */ = {isa = PBXFileReference; fileEncoding = 4; lastKnownFileType = text; path = LICENSE.txt; sourceTree = "<group>"; };
		F43DFC05234BB32C003EA64A /* LoadingViewController.swift */ = {isa = PBXFileReference; lastKnownFileType = sourcecode.swift; path = LoadingViewController.swift; sourceTree = "<group>"; };
		F43DFC0A234D0B5C003EA64A /* TunnelConfigurationBuilder.swift */ = {isa = PBXFileReference; lastKnownFileType = sourcecode.swift; path = TunnelConfigurationBuilder.swift; sourceTree = "<group>"; };
		F43DFC0D234D1361003EA64A /* Device.swift */ = {isa = PBXFileReference; lastKnownFileType = sourcecode.swift; path = Device.swift; sourceTree = "<group>"; };
		F43DFC0F234D1EE4003EA64A /* UserDefaulting.swift */ = {isa = PBXFileReference; lastKnownFileType = sourcecode.swift; path = UserDefaulting.swift; sourceTree = "<group>"; };
		F43DFC13234E436E003EA64A /* DeviceKeys.swift */ = {isa = PBXFileReference; lastKnownFileType = sourcecode.swift; path = DeviceKeys.swift; sourceTree = "<group>"; };
		F43DFC15234FBBB5003EA64A /* GuardianTunnelManager.swift */ = {isa = PBXFileReference; lastKnownFileType = sourcecode.swift; path = GuardianTunnelManager.swift; sourceTree = "<group>"; };
		F45D1D0B2385EF930084B5DE /* UINavigationBar+font.swift */ = {isa = PBXFileReference; lastKnownFileType = sourcecode.swift; path = "UINavigationBar+font.swift"; sourceTree = "<group>"; };
		F45D1D0D238721E20084B5DE /* CarouselDataSource.swift */ = {isa = PBXFileReference; lastKnownFileType = sourcecode.swift; path = CarouselDataSource.swift; sourceTree = "<group>"; };
		F45D1D0F23873B8A0084B5DE /* CarouselPageViewController.swift */ = {isa = PBXFileReference; lastKnownFileType = sourcecode.swift; path = CarouselPageViewController.swift; sourceTree = "<group>"; };
		F45D7097233D34B100871447 /* VerifyResponse.swift */ = {isa = PBXFileReference; lastKnownFileType = sourcecode.swift; path = VerifyResponse.swift; sourceTree = "<group>"; };
		F45D709A233D384E00871447 /* NavigationCoordinator.swift */ = {isa = PBXFileReference; lastKnownFileType = sourcecode.swift; path = NavigationCoordinator.swift; sourceTree = "<group>"; };
		F45D70A0233D3BC000871447 /* Navigating.swift */ = {isa = PBXFileReference; lastKnownFileType = sourcecode.swift; path = Navigating.swift; sourceTree = "<group>"; };
		F45D70A2233D3D6C00871447 /* HomeViewController.swift */ = {isa = PBXFileReference; lastKnownFileType = sourcecode.swift; path = HomeViewController.swift; sourceTree = "<group>"; };
		F45D70A3233D3D6C00871447 /* HomeViewController.xib */ = {isa = PBXFileReference; lastKnownFileType = file.xib; path = HomeViewController.xib; sourceTree = "<group>"; };
		F45D70AA233E921900871447 /* GuardianTabBarController.swift */ = {isa = PBXFileReference; lastKnownFileType = sourcecode.swift; path = GuardianTabBarController.swift; sourceTree = "<group>"; };
		F45D70B22342431E00871447 /* Metropolis-SemiBold.otf */ = {isa = PBXFileReference; lastKnownFileType = file; path = "Metropolis-SemiBold.otf"; sourceTree = "<group>"; };
		F45D70B32342431E00871447 /* Metropolis-Medium.otf */ = {isa = PBXFileReference; lastKnownFileType = file; path = "Metropolis-Medium.otf"; sourceTree = "<group>"; };
		F45D70B42342431E00871447 /* Metropolis-ExtraLightItalic.otf */ = {isa = PBXFileReference; lastKnownFileType = file; path = "Metropolis-ExtraLightItalic.otf"; sourceTree = "<group>"; };
		F45D70B52342431E00871447 /* Metropolis-SemiBoldItalic.otf */ = {isa = PBXFileReference; lastKnownFileType = file; path = "Metropolis-SemiBoldItalic.otf"; sourceTree = "<group>"; };
		F45D70B62342431E00871447 /* Metropolis-BoldItalic.otf */ = {isa = PBXFileReference; lastKnownFileType = file; path = "Metropolis-BoldItalic.otf"; sourceTree = "<group>"; };
		F45D70B72342431E00871447 /* Metropolis-Light.otf */ = {isa = PBXFileReference; lastKnownFileType = file; path = "Metropolis-Light.otf"; sourceTree = "<group>"; };
		F45D70B82342431E00871447 /* Metropolis-Black.otf */ = {isa = PBXFileReference; lastKnownFileType = file; path = "Metropolis-Black.otf"; sourceTree = "<group>"; };
		F45D70B92342431E00871447 /* Metropolis-Regular.otf */ = {isa = PBXFileReference; lastKnownFileType = file; path = "Metropolis-Regular.otf"; sourceTree = "<group>"; };
		F45D70BA2342431E00871447 /* Metropolis-ExtraLight.otf */ = {isa = PBXFileReference; lastKnownFileType = file; path = "Metropolis-ExtraLight.otf"; sourceTree = "<group>"; };
		F45D70BB2342431E00871447 /* Metropolis-ExtraBoldItalic.otf */ = {isa = PBXFileReference; lastKnownFileType = file; path = "Metropolis-ExtraBoldItalic.otf"; sourceTree = "<group>"; };
		F45D70BC2342431E00871447 /* Metropolis-BlackItalic.otf */ = {isa = PBXFileReference; lastKnownFileType = file; path = "Metropolis-BlackItalic.otf"; sourceTree = "<group>"; };
		F45D70BD2342431E00871447 /* Metropolis-MediumItalic.otf */ = {isa = PBXFileReference; lastKnownFileType = file; path = "Metropolis-MediumItalic.otf"; sourceTree = "<group>"; };
		F45D70BE2342431E00871447 /* Metropolis-ExtraBold.otf */ = {isa = PBXFileReference; lastKnownFileType = file; path = "Metropolis-ExtraBold.otf"; sourceTree = "<group>"; };
		F45D70BF2342431E00871447 /* Metropolis-RegularItalic.otf */ = {isa = PBXFileReference; lastKnownFileType = file; path = "Metropolis-RegularItalic.otf"; sourceTree = "<group>"; };
		F45D70C02342431F00871447 /* Metropolis-Bold.otf */ = {isa = PBXFileReference; lastKnownFileType = file; path = "Metropolis-Bold.otf"; sourceTree = "<group>"; };
		F45D70C12342431F00871447 /* Metropolis-LightItalic.otf */ = {isa = PBXFileReference; lastKnownFileType = file; path = "Metropolis-LightItalic.otf"; sourceTree = "<group>"; };
		F45D70C22342431F00871447 /* Metropolis-ThinItalic.otf */ = {isa = PBXFileReference; lastKnownFileType = file; path = "Metropolis-ThinItalic.otf"; sourceTree = "<group>"; };
		F45D70C32342431F00871447 /* Metropolis-Thin.otf */ = {isa = PBXFileReference; lastKnownFileType = file; path = "Metropolis-Thin.otf"; sourceTree = "<group>"; };
		F45D70E92342775000871447 /* Inter-Medium.otf */ = {isa = PBXFileReference; lastKnownFileType = file; path = "Inter-Medium.otf"; sourceTree = "<group>"; };
		F45D70EA2342775000871447 /* Inter-SemiBold.otf */ = {isa = PBXFileReference; lastKnownFileType = file; path = "Inter-SemiBold.otf"; sourceTree = "<group>"; };
		F45D70EB2342775000871447 /* Inter-Regular.otf */ = {isa = PBXFileReference; lastKnownFileType = file; path = "Inter-Regular.otf"; sourceTree = "<group>"; };
		F45D70FB23428DCE00871447 /* ServersViewController.swift */ = {isa = PBXFileReference; lastKnownFileType = sourcecode.swift; path = ServersViewController.swift; sourceTree = "<group>"; };
		F45D70FC23428DCE00871447 /* ServersViewController.xib */ = {isa = PBXFileReference; lastKnownFileType = file.xib; path = ServersViewController.xib; sourceTree = "<group>"; };
		F4658540233BB3D00081D7D7 /* NetworkingEnums.swift */ = {isa = PBXFileReference; lastKnownFileType = sourcecode.swift; path = NetworkingEnums.swift; sourceTree = "<group>"; };
		F4658542233BB44A0081D7D7 /* NetworkLayer.swift */ = {isa = PBXFileReference; lastKnownFileType = sourcecode.swift; path = NetworkLayer.swift; sourceTree = "<group>"; };
		F4658544233BB7690081D7D7 /* GuardianAPI.swift */ = {isa = PBXFileReference; lastKnownFileType = sourcecode.swift; path = GuardianAPI.swift; sourceTree = "<group>"; };
		F4658547233BBBF30081D7D7 /* LoginCheckpointModel.swift */ = {isa = PBXFileReference; lastKnownFileType = sourcecode.swift; path = LoginCheckpointModel.swift; sourceTree = "<group>"; };
		F465854C233BF0850081D7D7 /* WebKit.framework */ = {isa = PBXFileReference; lastKnownFileType = wrapper.framework; name = WebKit.framework; path = System/Library/Frameworks/WebKit.framework; sourceTree = SDKROOT; };
		F46969792367345100D48617 /* OnboardingViewController.swift */ = {isa = PBXFileReference; lastKnownFileType = sourcecode.swift; path = OnboardingViewController.swift; sourceTree = "<group>"; };
		F469697A2367345100D48617 /* OnboardingViewController.xib */ = {isa = PBXFileReference; lastKnownFileType = file.xib; path = OnboardingViewController.xib; sourceTree = "<group>"; };
		F471537523C3D15900226CB8 /* VersionUpdateToastView.swift */ = {isa = PBXFileReference; lastKnownFileType = sourcecode.swift; path = VersionUpdateToastView.swift; sourceTree = "<group>"; };
		F471537723C3D17A00226CB8 /* VersionUpdateToastView.xib */ = {isa = PBXFileReference; lastKnownFileType = file.xib; path = VersionUpdateToastView.xib; sourceTree = "<group>"; };
		F471537923C4E81F00226CB8 /* ReleaseMonitor.swift */ = {isa = PBXFileReference; lastKnownFileType = sourcecode.swift; path = ReleaseMonitor.swift; sourceTree = "<group>"; };
		F4720258238C3D620033A14B /* UIFont+Custom.swift */ = {isa = PBXFileReference; lastKnownFileType = sourcecode.swift; path = "UIFont+Custom.swift"; sourceTree = "<group>"; };
<<<<<<< HEAD
		F478E47E23C7842D00D17FE0 /* ReleaseInfo.swift */ = {isa = PBXFileReference; lastKnownFileType = sourcecode.swift; path = ReleaseInfo.swift; sourceTree = "<group>"; };
		F478E48023C784C400D17FE0 /* UIApplication+Extensions.swift */ = {isa = PBXFileReference; lastKnownFileType = sourcecode.swift; path = "UIApplication+Extensions.swift"; sourceTree = "<group>"; };
		F478E48323C787B600D17FE0 /* Release.swift */ = {isa = PBXFileReference; lastKnownFileType = sourcecode.swift; path = Release.swift; sourceTree = "<group>"; };
		F478E48523C7881900D17FE0 /* UpdateStatus.swift */ = {isa = PBXFileReference; lastKnownFileType = sourcecode.swift; path = UpdateStatus.swift; sourceTree = "<group>"; };
		F478E48723C78A1700D17FE0 /* ReleaseMonitoring.swift */ = {isa = PBXFileReference; lastKnownFileType = sourcecode.swift; path = ReleaseMonitoring.swift; sourceTree = "<group>"; };
		F478E48923C78F4F00D17FE0 /* URLRequestBuilder.swift */ = {isa = PBXFileReference; lastKnownFileType = sourcecode.swift; path = URLRequestBuilder.swift; sourceTree = "<group>"; };
		F478E48E23C7906B00D17FE0 /* GuardianURLRequest.swift */ = {isa = PBXFileReference; fileEncoding = 4; lastKnownFileType = sourcecode.swift; path = GuardianURLRequest.swift; sourceTree = "<group>"; };
=======
		F484429223CCF98700D140B1 /* FirefoxPrivateNetworkVPN.xcconfig */ = {isa = PBXFileReference; lastKnownFileType = text.xcconfig; path = FirefoxPrivateNetworkVPN.xcconfig; sourceTree = "<group>"; };
>>>>>>> e5fda4db
		F48ED2BB23561C4900F6D0C5 /* RxRelay.framework */ = {isa = PBXFileReference; lastKnownFileType = wrapper.framework; name = RxRelay.framework; path = Carthage/Build/iOS/RxRelay.framework; sourceTree = "<group>"; };
		F49090BD2379D43200C8430A /* SettingsItem.swift */ = {isa = PBXFileReference; lastKnownFileType = sourcecode.swift; path = SettingsItem.swift; sourceTree = "<group>"; };
		F499C0F0234E29B300126CDA /* DeviceManagementViewController.swift */ = {isa = PBXFileReference; lastKnownFileType = sourcecode.swift; path = DeviceManagementViewController.swift; sourceTree = "<group>"; };
		F499C0F1234E29B300126CDA /* DeviceManagementViewController.xib */ = {isa = PBXFileReference; lastKnownFileType = file.xib; path = DeviceManagementViewController.xib; sourceTree = "<group>"; };
		F499C0F4234E301900126CDA /* DeviceManagementCell.swift */ = {isa = PBXFileReference; lastKnownFileType = sourcecode.swift; path = DeviceManagementCell.swift; sourceTree = "<group>"; };
		F499C0F5234E301900126CDA /* DeviceManagementCell.xib */ = {isa = PBXFileReference; lastKnownFileType = file.xib; path = DeviceManagementCell.xib; sourceTree = "<group>"; };
		F499C0F8234E3F5500126CDA /* DeviceManagementDataSource.swift */ = {isa = PBXFileReference; lastKnownFileType = sourcecode.swift; path = DeviceManagementDataSource.swift; sourceTree = "<group>"; };
		F499C0FA234E41B800126CDA /* DeviceLimitReachedView.xib */ = {isa = PBXFileReference; lastKnownFileType = file.xib; path = DeviceLimitReachedView.xib; sourceTree = "<group>"; };
		F499C0FC234E490600126CDA /* DeviceLimitReachedView.swift */ = {isa = PBXFileReference; lastKnownFileType = sourcecode.swift; path = DeviceLimitReachedView.swift; sourceTree = "<group>"; };
		F4A0EFF32356111A00A06D7B /* RxSwift.framework */ = {isa = PBXFileReference; lastKnownFileType = wrapper.framework; name = RxSwift.framework; path = Carthage/Build/iOS/RxSwift.framework; sourceTree = "<group>"; };
		F4A0EFF5235612F500A06D7B /* RxCocoa.framework */ = {isa = PBXFileReference; lastKnownFileType = wrapper.framework; name = RxCocoa.framework; path = Carthage/Build/iOS/RxCocoa.framework; sourceTree = "<group>"; };
		F4A4947823709033007595C3 /* UIColor+Named.swift */ = {isa = PBXFileReference; fileEncoding = 4; lastKnownFileType = sourcecode.swift; path = "UIColor+Named.swift"; sourceTree = "<group>"; };
		F4A4947923709033007595C3 /* NavigationCoordinating.swift */ = {isa = PBXFileReference; fileEncoding = 4; lastKnownFileType = sourcecode.swift; path = NavigationCoordinating.swift; sourceTree = "<group>"; };
		F4A4947A23709033007595C3 /* TunnelManaging.swift */ = {isa = PBXFileReference; fileEncoding = 4; lastKnownFileType = sourcecode.swift; path = TunnelManaging.swift; sourceTree = "<group>"; };
		F4A4947B23709033007595C3 /* UITabBarItem+Tagging.swift */ = {isa = PBXFileReference; fileEncoding = 4; lastKnownFileType = sourcecode.swift; path = "UITabBarItem+Tagging.swift"; sourceTree = "<group>"; };
		F4A4947D23709033007595C3 /* UIView+Designing.swift */ = {isa = PBXFileReference; fileEncoding = 4; lastKnownFileType = sourcecode.swift; path = "UIView+Designing.swift"; sourceTree = "<group>"; };
		F4A4947E23709033007595C3 /* NetworkRequesting.swift */ = {isa = PBXFileReference; fileEncoding = 4; lastKnownFileType = sourcecode.swift; path = NetworkRequesting.swift; sourceTree = "<group>"; };
		F4A4947F23709033007595C3 /* Strings.swift */ = {isa = PBXFileReference; fileEncoding = 4; lastKnownFileType = sourcecode.swift; path = Strings.swift; sourceTree = "<group>"; };
		F4A7FA21237AFF210034AF6C /* Result+Decode.swift */ = {isa = PBXFileReference; lastKnownFileType = sourcecode.swift; path = "Result+Decode.swift"; sourceTree = "<group>"; };
		F4A7FA23237C5C960034AF6C /* Account.swift */ = {isa = PBXFileReference; lastKnownFileType = sourcecode.swift; path = Account.swift; sourceTree = "<group>"; };
		F4A7FA25237C5CE00034AF6C /* Credentials.swift */ = {isa = PBXFileReference; fileEncoding = 4; lastKnownFileType = sourcecode.swift; path = Credentials.swift; sourceTree = "<group>"; };
		F4AED109235F450D00F80ABF /* go.mod */ = {isa = PBXFileReference; lastKnownFileType = text; path = go.mod; sourceTree = "<group>"; };
		F4AED10A235F450D00F80ABF /* Makefile */ = {isa = PBXFileReference; lastKnownFileType = sourcecode.make; path = Makefile; sourceTree = "<group>"; };
		F4AED10B235F450D00F80ABF /* api-ios.go */ = {isa = PBXFileReference; lastKnownFileType = text; path = "api-ios.go"; sourceTree = "<group>"; };
		F4AED10C235F450D00F80ABF /* goruntime-boottime-over-monotonic.diff */ = {isa = PBXFileReference; lastKnownFileType = text; path = "goruntime-boottime-over-monotonic.diff"; sourceTree = "<group>"; };
		F4AED10D235F450D00F80ABF /* go.sum */ = {isa = PBXFileReference; lastKnownFileType = text; path = go.sum; sourceTree = "<group>"; };
		F4AED10E235F450D00F80ABF /* .gitignore */ = {isa = PBXFileReference; lastKnownFileType = text; path = .gitignore; sourceTree = "<group>"; };
		F4AED10F235F450D00F80ABF /* wireguard.h */ = {isa = PBXFileReference; lastKnownFileType = sourcecode.c.h; path = wireguard.h; sourceTree = "<group>"; };
		F4AED11A235F450D00F80ABF /* FileManager+Extension.swift */ = {isa = PBXFileReference; lastKnownFileType = sourcecode.swift; path = "FileManager+Extension.swift"; sourceTree = "<group>"; };
		F4AED11B235F450D00F80ABF /* Keychain.swift */ = {isa = PBXFileReference; lastKnownFileType = sourcecode.swift; path = Keychain.swift; sourceTree = "<group>"; };
		F4AED11D235F450D00F80ABF /* InterfaceConfiguration.swift */ = {isa = PBXFileReference; lastKnownFileType = sourcecode.swift; path = InterfaceConfiguration.swift; sourceTree = "<group>"; };
		F4AED11E235F450D00F80ABF /* TunnelConfiguration+WgQuickConfig.swift */ = {isa = PBXFileReference; lastKnownFileType = sourcecode.swift; path = "TunnelConfiguration+WgQuickConfig.swift"; sourceTree = "<group>"; };
		F4AED11F235F450D00F80ABF /* Data+KeyEncoding.swift */ = {isa = PBXFileReference; lastKnownFileType = sourcecode.swift; path = "Data+KeyEncoding.swift"; sourceTree = "<group>"; };
		F4AED120235F450D00F80ABF /* PeerConfiguration.swift */ = {isa = PBXFileReference; lastKnownFileType = sourcecode.swift; path = PeerConfiguration.swift; sourceTree = "<group>"; };
		F4AED121235F450D00F80ABF /* key.h */ = {isa = PBXFileReference; lastKnownFileType = sourcecode.c.h; path = key.h; sourceTree = "<group>"; };
		F4AED122235F450D00F80ABF /* DNSServer.swift */ = {isa = PBXFileReference; lastKnownFileType = sourcecode.swift; path = DNSServer.swift; sourceTree = "<group>"; };
		F4AED123235F450D00F80ABF /* TunnelConfiguration.swift */ = {isa = PBXFileReference; lastKnownFileType = sourcecode.swift; path = TunnelConfiguration.swift; sourceTree = "<group>"; };
		F4AED124235F450D00F80ABF /* NETunnelProviderProtocol+Extension.swift */ = {isa = PBXFileReference; lastKnownFileType = sourcecode.swift; path = "NETunnelProviderProtocol+Extension.swift"; sourceTree = "<group>"; };
		F4AED125235F450D00F80ABF /* String+ArrayConversion.swift */ = {isa = PBXFileReference; lastKnownFileType = sourcecode.swift; path = "String+ArrayConversion.swift"; sourceTree = "<group>"; };
		F4AED126235F450D00F80ABF /* key.c */ = {isa = PBXFileReference; lastKnownFileType = sourcecode.c.c; path = key.c; sourceTree = "<group>"; };
		F4AED127235F450D00F80ABF /* IPAddressRange.swift */ = {isa = PBXFileReference; lastKnownFileType = sourcecode.swift; path = IPAddressRange.swift; sourceTree = "<group>"; };
		F4AED128235F450D00F80ABF /* Endpoint.swift */ = {isa = PBXFileReference; lastKnownFileType = sourcecode.swift; path = Endpoint.swift; sourceTree = "<group>"; };
		F4AED12A235F450D00F80ABF /* ringlogger.c */ = {isa = PBXFileReference; lastKnownFileType = sourcecode.c.c; path = ringlogger.c; sourceTree = "<group>"; };
		F4AED12B235F450D00F80ABF /* Logger.swift */ = {isa = PBXFileReference; lastKnownFileType = sourcecode.swift; path = Logger.swift; sourceTree = "<group>"; };
		F4AED12D235F450D00F80ABF /* ringlogger.h */ = {isa = PBXFileReference; lastKnownFileType = sourcecode.c.h; path = ringlogger.h; sourceTree = "<group>"; };
		F4AED182235F450D00F80ABF /* x25519.c */ = {isa = PBXFileReference; lastKnownFileType = sourcecode.c.c; path = x25519.c; sourceTree = "<group>"; };
		F4AED183235F450D00F80ABF /* Curve25519.swift */ = {isa = PBXFileReference; lastKnownFileType = sourcecode.swift; path = Curve25519.swift; sourceTree = "<group>"; };
		F4AED184235F450D00F80ABF /* x25519.h */ = {isa = PBXFileReference; lastKnownFileType = sourcecode.c.h; path = x25519.h; sourceTree = "<group>"; };
		F4AED190235F450D00F80ABF /* WireGuardResult.swift */ = {isa = PBXFileReference; lastKnownFileType = sourcecode.swift; path = WireGuardResult.swift; sourceTree = "<group>"; };
		F4AED198235F450D00F80ABF /* ActivateOnDemandOption.swift */ = {isa = PBXFileReference; lastKnownFileType = sourcecode.swift; path = ActivateOnDemandOption.swift; sourceTree = "<group>"; };
		F4AED19B235F450D00F80ABF /* TunnelConfiguration+UapiConfig.swift */ = {isa = PBXFileReference; lastKnownFileType = sourcecode.swift; path = "TunnelConfiguration+UapiConfig.swift"; sourceTree = "<group>"; };
		F4AED1AA235F450D00F80ABF /* WireGuardAppError.swift */ = {isa = PBXFileReference; lastKnownFileType = sourcecode.swift; path = WireGuardAppError.swift; sourceTree = "<group>"; };
		F4AED1AC235F450D00F80ABF /* WireGuardNetworkExtension-Bridging-Header.h */ = {isa = PBXFileReference; lastKnownFileType = sourcecode.c.h; path = "WireGuardNetworkExtension-Bridging-Header.h"; sourceTree = "<group>"; };
		F4AED1AD235F450D00F80ABF /* PacketTunnelProvider.swift */ = {isa = PBXFileReference; lastKnownFileType = sourcecode.swift; path = PacketTunnelProvider.swift; sourceTree = "<group>"; };
		F4AED1AE235F450D00F80ABF /* DNSResolver.swift */ = {isa = PBXFileReference; lastKnownFileType = sourcecode.swift; path = DNSResolver.swift; sourceTree = "<group>"; };
		F4AED1B0235F450D00F80ABF /* PacketTunnelSettingsGenerator.swift */ = {isa = PBXFileReference; lastKnownFileType = sourcecode.swift; path = PacketTunnelSettingsGenerator.swift; sourceTree = "<group>"; };
		F4AED1B2235F450D00F80ABF /* ErrorNotifier.swift */ = {isa = PBXFileReference; lastKnownFileType = sourcecode.swift; path = ErrorNotifier.swift; sourceTree = "<group>"; };
		F4AED23A235F5B2E00F80ABF /* WireGuardTunnel.entitlements */ = {isa = PBXFileReference; lastKnownFileType = text.plist.entitlements; path = WireGuardTunnel.entitlements; sourceTree = "<group>"; };
		F4AED248235F7B4900F80ABF /* Bridging-Header.h */ = {isa = PBXFileReference; lastKnownFileType = sourcecode.c.h; path = "Bridging-Header.h"; sourceTree = "<group>"; };
		F4AED25B235F83CB00F80ABF /* Info.plist */ = {isa = PBXFileReference; lastKnownFileType = text.plist.xml; path = Info.plist; sourceTree = "<group>"; };
		F4B21E40236650E700136316 /* CAShapeLayer+Animation.swift */ = {isa = PBXFileReference; lastKnownFileType = sourcecode.swift; path = "CAShapeLayer+Animation.swift"; sourceTree = "<group>"; };
		F4B21E422366514700136316 /* VPNState.swift */ = {isa = PBXFileReference; lastKnownFileType = sourcecode.swift; path = VPNState.swift; sourceTree = "<group>"; };
		F4B42BF9238D88EE001F64F7 /* SimplePing.h */ = {isa = PBXFileReference; fileEncoding = 4; lastKnownFileType = sourcecode.c.h; path = SimplePing.h; sourceTree = "<group>"; };
		F4B42BFA238D88EE001F64F7 /* SimplePing.m */ = {isa = PBXFileReference; fileEncoding = 4; lastKnownFileType = sourcecode.c.objc; path = SimplePing.m; sourceTree = "<group>"; };
		F4B42BFE238D8A44001F64F7 /* LongPinger.swift */ = {isa = PBXFileReference; lastKnownFileType = sourcecode.swift; path = LongPinger.swift; sourceTree = "<group>"; };
		F4B42C00238DC6A7001F64F7 /* MockLongPinger.swift */ = {isa = PBXFileReference; lastKnownFileType = sourcecode.swift; path = MockLongPinger.swift; sourceTree = "<group>"; };
		F4B42C03238DD22D001F64F7 /* ConnectionHealthMonitor.swift */ = {isa = PBXFileReference; lastKnownFileType = sourcecode.swift; path = ConnectionHealthMonitor.swift; sourceTree = "<group>"; };
		F4B42C05238EFF83001F64F7 /* ConnectionTimerFactory.swift */ = {isa = PBXFileReference; lastKnownFileType = sourcecode.swift; path = ConnectionTimerFactory.swift; sourceTree = "<group>"; };
		F4B42C07238F1652001F64F7 /* ConnectionRxValue.swift */ = {isa = PBXFileReference; lastKnownFileType = sourcecode.swift; path = ConnectionRxValue.swift; sourceTree = "<group>"; };
		F4B42C09238F2195001F64F7 /* ObservableType+Extensions.swift */ = {isa = PBXFileReference; lastKnownFileType = sourcecode.swift; path = "ObservableType+Extensions.swift"; sourceTree = "<group>"; };
		F4B42C1623900E6D001F64F7 /* RxBlocking.framework */ = {isa = PBXFileReference; lastKnownFileType = wrapper.framework; name = RxBlocking.framework; path = Carthage/Build/iOS/RxBlocking.framework; sourceTree = "<group>"; };
		F4B42C1723900E6D001F64F7 /* RxTest.framework */ = {isa = PBXFileReference; lastKnownFileType = wrapper.framework; name = RxTest.framework; path = Carthage/Build/iOS/RxTest.framework; sourceTree = "<group>"; };
		F4B42C1C239021F4001F64F7 /* MockConnectionTimerFactory.swift */ = {isa = PBXFileReference; lastKnownFileType = sourcecode.swift; path = MockConnectionTimerFactory.swift; sourceTree = "<group>"; };
		F4B42C1E2390230B001F64F7 /* MockConnectionRxValue.swift */ = {isa = PBXFileReference; lastKnownFileType = sourcecode.swift; path = MockConnectionRxValue.swift; sourceTree = "<group>"; };
		F4B42C202390504F001F64F7 /* ConnectionHealthMonitorSpec.swift */ = {isa = PBXFileReference; lastKnownFileType = sourcecode.swift; path = ConnectionHealthMonitorSpec.swift; sourceTree = "<group>"; };
		F4B42C2223916A90001F64F7 /* ConnectionHealthMonitoring.swift */ = {isa = PBXFileReference; lastKnownFileType = sourcecode.swift; path = ConnectionHealthMonitoring.swift; sourceTree = "<group>"; };
		F4D150B423453F9900739CDA /* CityVPNCell.swift */ = {isa = PBXFileReference; lastKnownFileType = sourcecode.swift; path = CityVPNCell.swift; sourceTree = "<group>"; };
		F4D150B523453F9900739CDA /* CityVPNCell.xib */ = {isa = PBXFileReference; lastKnownFileType = file.xib; path = CityVPNCell.xib; sourceTree = "<group>"; };
		F4D150B92345438500739CDA /* ServersDataSource.swift */ = {isa = PBXFileReference; lastKnownFileType = sourcecode.swift; path = ServersDataSource.swift; sourceTree = "<group>"; };
		F4D150BD2346422000739CDA /* CountryVPNHeaderView.xib */ = {isa = PBXFileReference; lastKnownFileType = file.xib; path = CountryVPNHeaderView.xib; sourceTree = "<group>"; };
		F4D150BF23464DE300739CDA /* CountryVPNHeaderView.swift */ = {isa = PBXFileReference; lastKnownFileType = sourcecode.swift; path = CountryVPNHeaderView.swift; sourceTree = "<group>"; };
		F4D150CF2347975C00739CDA /* Info.plist */ = {isa = PBXFileReference; lastKnownFileType = text.plist.xml; path = Info.plist; sourceTree = "<group>"; };
		F4D150D5234797B700739CDA /* Nimble.framework */ = {isa = PBXFileReference; lastKnownFileType = wrapper.framework; name = Nimble.framework; path = Carthage/Build/iOS/Nimble.framework; sourceTree = "<group>"; };
		F4D150D7234797C700739CDA /* Quick.framework */ = {isa = PBXFileReference; lastKnownFileType = wrapper.framework; name = Quick.framework; path = Carthage/Build/iOS/Quick.framework; sourceTree = "<group>"; };
		F4D8D94A236A207600BE5FFC /* AccountInformationHeader.swift */ = {isa = PBXFileReference; lastKnownFileType = sourcecode.swift; path = AccountInformationHeader.swift; sourceTree = "<group>"; };
		F4D8D94B236A207600BE5FFC /* AccountInformationHeader.xib */ = {isa = PBXFileReference; lastKnownFileType = file.xib; path = AccountInformationHeader.xib; sourceTree = "<group>"; };
		F4D8D94E236A259400BE5FFC /* AccountInformationCell.swift */ = {isa = PBXFileReference; lastKnownFileType = sourcecode.swift; path = AccountInformationCell.swift; sourceTree = "<group>"; };
		F4D8D94F236A259400BE5FFC /* AccountInformationCell.xib */ = {isa = PBXFileReference; lastKnownFileType = file.xib; path = AccountInformationCell.xib; sourceTree = "<group>"; };
		F4D8D952236A2BA000BE5FFC /* SettingsDataSource.swift */ = {isa = PBXFileReference; lastKnownFileType = sourcecode.swift; path = SettingsDataSource.swift; sourceTree = "<group>"; };
		F4DF5B1223CFBDAA006A7E4C /* UpdateRecommendedViewController.swift */ = {isa = PBXFileReference; lastKnownFileType = sourcecode.swift; path = UpdateRecommendedViewController.swift; sourceTree = "<group>"; };
		F4DF5B1323CFBDAA006A7E4C /* UpdateRecommendedViewController.xib */ = {isa = PBXFileReference; lastKnownFileType = file.xib; path = UpdateRecommendedViewController.xib; sourceTree = "<group>"; };
		F4E33D802358BF1500B2003A /* LoginViewController.swift */ = {isa = PBXFileReference; lastKnownFileType = sourcecode.swift; path = LoginViewController.swift; sourceTree = "<group>"; };
		F4E8B2342368C39C001CEC8A /* TunnelAction.swift */ = {isa = PBXFileReference; lastKnownFileType = sourcecode.swift; path = TunnelAction.swift; sourceTree = "<group>"; };
		F4E8FA602374E00700D840D8 /* HyperlinkItem.swift */ = {isa = PBXFileReference; lastKnownFileType = sourcecode.swift; path = HyperlinkItem.swift; sourceTree = "<group>"; };
		F4E908A12371C31400EB9FE6 /* FirefoxPrivateNetworkVPNUITests.xctest */ = {isa = PBXFileReference; explicitFileType = wrapper.cfbundle; includeInIndex = 0; path = FirefoxPrivateNetworkVPNUITests.xctest; sourceTree = BUILT_PRODUCTS_DIR; };
		F4E908A32371C31400EB9FE6 /* FirefoxPrivateNetworkVPNUITests.swift */ = {isa = PBXFileReference; lastKnownFileType = sourcecode.swift; path = FirefoxPrivateNetworkVPNUITests.swift; sourceTree = "<group>"; };
		F4E908A52371C31400EB9FE6 /* Info.plist */ = {isa = PBXFileReference; lastKnownFileType = text.plist.xml; path = Info.plist; sourceTree = "<group>"; };
		F4E908AF2371C35100EB9FE6 /* FirefoxPrivateNetworkVPNTests.xctest */ = {isa = PBXFileReference; explicitFileType = wrapper.cfbundle; includeInIndex = 0; path = FirefoxPrivateNetworkVPNTests.xctest; sourceTree = BUILT_PRODUCTS_DIR; };
		F4E908B92371C45600EB9FE6 /* Lottie.framework */ = {isa = PBXFileReference; lastKnownFileType = wrapper.framework; name = Lottie.framework; path = Carthage/Build/iOS/Lottie.framework; sourceTree = "<group>"; };
		F4EB6BFE23D0E75E00A7D081 /* FormSheetStyleViewController.swift */ = {isa = PBXFileReference; lastKnownFileType = sourcecode.swift; path = FormSheetStyleViewController.swift; sourceTree = "<group>"; };
		F4EB6C0023D22DDF00A7D081 /* ReleaseInfoSpec.swift */ = {isa = PBXFileReference; lastKnownFileType = sourcecode.swift; path = ReleaseInfoSpec.swift; sourceTree = "<group>"; };
		F4F00E0123A2E1C5000E9DCA /* Animations */ = {isa = PBXFileReference; lastKnownFileType = folder; path = Animations; sourceTree = "<group>"; };
		F4F25E102343F7D3004BA245 /* VPNLocations.swift */ = {isa = PBXFileReference; lastKnownFileType = sourcecode.swift; path = VPNLocations.swift; sourceTree = "<group>"; };
		F4F868F62391C5D200BBC2F4 /* NSTextAttachment+Extensions.swift */ = {isa = PBXFileReference; lastKnownFileType = sourcecode.swift; path = "NSTextAttachment+Extensions.swift"; sourceTree = "<group>"; };
		F4F868F82395602000BBC2F4 /* ConnectionHealth.swift */ = {isa = PBXFileReference; lastKnownFileType = sourcecode.swift; path = ConnectionHealth.swift; sourceTree = "<group>"; };
/* End PBXFileReference section */

/* Begin PBXFrameworksBuildPhase section */
		6F5D0C17218352EF000F85AD /* Frameworks */ = {
			isa = PBXFrameworksBuildPhase;
			buildActionMask = 2147483647;
			files = (
				6B5CA6B1220DE4E900F126CF /* NetworkExtension.framework in Frameworks */,
				6FDEF7E421846C1A00D8FBF6 /* libwg-go.a in Frameworks */,
			);
			runOnlyForDeploymentPostprocessing = 0;
		};
		6FF4AC11211EC46F002C96EB /* Frameworks */ = {
			isa = PBXFrameworksBuildPhase;
			buildActionMask = 2147483647;
			files = (
				F4E908BF2371C49300EB9FE6 /* SafariServices.framework in Frameworks */,
				F4E908BE2371C48E00EB9FE6 /* NetworkExtension.framework in Frameworks */,
				F4E908BB2371C48600EB9FE6 /* RxRelay.framework in Frameworks */,
				F4E908BC2371C48600EB9FE6 /* RxCocoa.framework in Frameworks */,
				F4E908BD2371C48600EB9FE6 /* RxSwift.framework in Frameworks */,
				F4E908BA2371C45600EB9FE6 /* Lottie.framework in Frameworks */,
			);
			runOnlyForDeploymentPostprocessing = 0;
		};
		F4E9089E2371C31400EB9FE6 /* Frameworks */ = {
			isa = PBXFrameworksBuildPhase;
			buildActionMask = 2147483647;
			files = (
			);
			runOnlyForDeploymentPostprocessing = 0;
		};
		F4E908AC2371C35100EB9FE6 /* Frameworks */ = {
			isa = PBXFrameworksBuildPhase;
			buildActionMask = 2147483647;
			files = (
				F4B42C1823900E6D001F64F7 /* RxBlocking.framework in Frameworks */,
				F4B42C1923900E6D001F64F7 /* RxTest.framework in Frameworks */,
				F4B42C1123900E6C001F64F7 /* Nimble.framework in Frameworks */,
				F4B42C1223900E6C001F64F7 /* Quick.framework in Frameworks */,
				F4B42C1323900E6C001F64F7 /* RxCocoa.framework in Frameworks */,
				F4B42C1423900E6C001F64F7 /* RxRelay.framework in Frameworks */,
				F4B42C1523900E6C001F64F7 /* RxSwift.framework in Frameworks */,
			);
			runOnlyForDeploymentPostprocessing = 0;
		};
/* End PBXFrameworksBuildPhase section */

/* Begin PBXGroup section */
		6FF4AC0B211EC46F002C96EB = {
			isa = PBXGroup;
			children = (
				F484429623CD059000D140B1 /* Config */,
				F41CCA1823711C7A0018DC43 /* FirefoxPrivateNetworkVPN */,
				F41CCA33237128F10018DC43 /* FirefoxPrivateNetworkVPNTests */,
				F4E908A22371C31400EB9FE6 /* FirefoxPrivateNetworkVPNUITests */,
				6FF4AC452120B9E0002C96EB /* Frameworks */,
				F43DCC7E2379AC36000C60E3 /* LICENSE.txt */,
				6FF4AC15211EC46F002C96EB /* Products */,
				F43DCC7D2379AC35000C60E3 /* README.md */,
				F4AED107235F450D00F80ABF /* WireGuard */,
				F41CCA32237128F10018DC43 /* WireGuardTunnel */,
			);
			sourceTree = "<group>";
		};
		6FF4AC15211EC46F002C96EB /* Products */ = {
			isa = PBXGroup;
			children = (
				6FF4AC14211EC46F002C96EB /* Firefox Private Network VPN.app */,
				6F5D0C1A218352EF000F85AD /* WireGuardTunnel.appex */,
				F4E908A12371C31400EB9FE6 /* FirefoxPrivateNetworkVPNUITests.xctest */,
				F4E908AF2371C35100EB9FE6 /* FirefoxPrivateNetworkVPNTests.xctest */,
			);
			name = Products;
			sourceTree = "<group>";
		};
		6FF4AC452120B9E0002C96EB /* Frameworks */ = {
			isa = PBXGroup;
			children = (
				F4B42C1623900E6D001F64F7 /* RxBlocking.framework */,
				F4B42C1723900E6D001F64F7 /* RxTest.framework */,
				6FDEF7E321846C1A00D8FBF6 /* libwg-go.a */,
				F4E908B92371C45600EB9FE6 /* Lottie.framework */,
				6FB1BDB621D4F8B800A991BF /* NetworkExtension.framework */,
				6FF4AC462120B9E0002C96EB /* NetworkExtension.framework */,
				F4D150D5234797B700739CDA /* Nimble.framework */,
				F4D150D7234797C700739CDA /* Quick.framework */,
				F4A0EFF5235612F500A06D7B /* RxCocoa.framework */,
				F48ED2BB23561C4900F6D0C5 /* RxRelay.framework */,
				F4A0EFF32356111A00A06D7B /* RxSwift.framework */,
				F40831CB233CF5BE00A60FCA /* SafariServices.framework */,
				F465854C233BF0850081D7D7 /* WebKit.framework */,
				6FB1BDA021D4E00A00A991BF /* libwg-go.a */,
			);
			name = Frameworks;
			sourceTree = "<group>";
		};
		F41CCA1823711C7A0018DC43 /* FirefoxPrivateNetworkVPN */ = {
			isa = PBXGroup;
			children = (
				F41CCA2423711C7A0018DC43 /* AppDelegate.swift */,
				F41CCA1E23711C7A0018DC43 /* Models */,
				F41CCA1B23711C7A0018DC43 /* Networking */,
				F41CCA1F23711C7A0018DC43 /* Project Files */,
				F41CCA2723711C7A0018DC43 /* Protocols */,
				F41CCA1C23711C7A0018DC43 /* Resources */,
				F41CCA1923711C7A0018DC43 /* Singletons */,
				F41CCA2023711C7A0018DC43 /* Utilities */,
				F41CCA2123711C7A0018DC43 /* ViewControllers */,
				F41CCA2623711C7A0018DC43 /* Views */,
			);
			path = FirefoxPrivateNetworkVPN;
			sourceTree = "<group>";
		};
		F41CCA1923711C7A0018DC43 /* Singletons */ = {
			isa = PBXGroup;
			children = (
				F40831CE233CFA2000A60FCA /* AccountManager.swift */,
				F41CCA1A23711C7A0018DC43 /* DependencyFactory.swift */,
				F43DFC15234FBBB5003EA64A /* GuardianTunnelManager.swift */,
				F45D709A233D384E00871447 /* NavigationCoordinator.swift */,
				F471537923C4E81F00226CB8 /* ReleaseMonitor.swift */,
			);
			path = Singletons;
			sourceTree = "<group>";
		};
		F41CCA1B23711C7A0018DC43 /* Networking */ = {
			isa = PBXGroup;
			children = (
				F478E48B23C78F6900D17FE0 /* URLRequestBuilders */,
				F41CCA31237122050018DC43 /* Codable Models */,
				F4658544233BB7690081D7D7 /* GuardianAPI.swift */,
				F4658540233BB3D00081D7D7 /* NetworkingEnums.swift */,
				F4658542233BB44A0081D7D7 /* NetworkLayer.swift */,
				F4B42BF8238D88B7001F64F7 /* SimplePing */,
			);
			path = Networking;
			sourceTree = "<group>";
		};
		F41CCA1C23711C7A0018DC43 /* Resources */ = {
			isa = PBXGroup;
			children = (
				F41CCA1D23711C7A0018DC43 /* Assets.xcassets */,
				F4F00E0123A2E1C5000E9DCA /* Animations */,
				F45D70B1234242EE00871447 /* Fonts */,
				F41CCA2E2371215E0018DC43 /* Localizable.strings */,
				F4A4947F23709033007595C3 /* Strings.swift */,
			);
			path = Resources;
			sourceTree = "<group>";
		};
		F41CCA1E23711C7A0018DC43 /* Models */ = {
			isa = PBXGroup;
			children = (
				F4A7FA23237C5C960034AF6C /* Account.swift */,
				F42DE7C92395A824000B79C3 /* CarouselViewType.swift */,
				F4A7FA25237C5CE00034AF6C /* Credentials.swift */,
				F4E8FA602374E00700D840D8 /* HyperlinkItem.swift */,
				F49090BD2379D43200C8430A /* SettingsItem.swift */,
				F4E8B2342368C39C001CEC8A /* TunnelAction.swift */,
				F478E48523C7881900D17FE0 /* UpdateStatus.swift */,
				F4B21E422366514700136316 /* VPNState.swift */,
			);
			path = Models;
			sourceTree = "<group>";
		};
		F41CCA1F23711C7A0018DC43 /* Project Files */ = {
			isa = PBXGroup;
			children = (
				F4AED248235F7B4900F80ABF /* Bridging-Header.h */,
				6FF4AC482120B9E0002C96EB /* FirefoxPrivateNetworkVPN.entitlements */,
				6FF4AC23211EC472002C96EB /* Info.plist */,
			);
			path = "Project Files";
			sourceTree = "<group>";
		};
		F41CCA2023711C7A0018DC43 /* Utilities */ = {
			isa = PBXGroup;
			children = (
				F478E48223C7865300D17FE0 /* Extensions */,
				F4B42C02238DD1FA001F64F7 /* Connection Heath Monitor */,
				F40831D3233D04B600A60FCA /* GuardianAPIDateFormatter.swift */,
				F4056031239E9F31000A93CC /* KeychainStored.swift */,
				F43DFC0A234D0B5C003EA64A /* TunnelConfigurationBuilder.swift */,
			);
			path = Utilities;
			sourceTree = "<group>";
		};
		F41CCA2123711C7A0018DC43 /* ViewControllers */ = {
			isa = PBXGroup;
			children = (
				527C7EB523752E9300368965 /* AboutDataSource.swift */,
				527C7EB123752DCA00368965 /* AboutViewController.swift */,
				527C7EB223752DCA00368965 /* AboutViewController.xib */,
				F45D1D0D238721E20084B5DE /* CarouselDataSource.swift */,
				F45D1D0F23873B8A0084B5DE /* CarouselPageViewController.swift */,
				F42DE7C72395A64A000B79C3 /* CarouselViewController.swift */,
				F499C0F8234E3F5500126CDA /* DeviceManagementDataSource.swift */,
				F499C0F0234E29B300126CDA /* DeviceManagementViewController.swift */,
				F499C0F1234E29B300126CDA /* DeviceManagementViewController.xib */,
				F4EB6BFE23D0E75E00A7D081 /* FormSheetStyleViewController.swift */,
				F45D70AA233E921900871447 /* GuardianTabBarController.swift */,
				F423048523720A7400572A93 /* HelpDataSource.swift */,
				F4230481237209B000572A93 /* HelpViewController.swift */,
				F4230482237209B000572A93 /* HelpViewController.xib */,
				F45D70A2233D3D6C00871447 /* HomeViewController.swift */,
				F45D70A3233D3D6C00871447 /* HomeViewController.xib */,
				F42DE7C52395A61C000B79C3 /* LandingViewController.swift */,
				F41B9C7D2368933F00ACC414 /* LaunchScreen.storyboard */,
				F43DFC05234BB32C003EA64A /* LoadingViewController.swift */,
				F41B9C7F236894CB00ACC414 /* LoadingViewController.xib */,
				F4E33D802358BF1500B2003A /* LoginViewController.swift */,
				F46969792367345100D48617 /* OnboardingViewController.swift */,
				F469697A2367345100D48617 /* OnboardingViewController.xib */,
				F4D150B92345438500739CDA /* ServersDataSource.swift */,
				F45D70FB23428DCE00871447 /* ServersViewController.swift */,
				F45D70FC23428DCE00871447 /* ServersViewController.xib */,
				F4D8D952236A2BA000BE5FFC /* SettingsDataSource.swift */,
				F41FE9E7235F98E400CD05C4 /* SettingsViewController.swift */,
				F41FE9E6235F98E400CD05C4 /* SettingsViewController.xib */,
				F4DF5B1223CFBDAA006A7E4C /* UpdateRecommendedViewController.swift */,
				F4DF5B1323CFBDAA006A7E4C /* UpdateRecommendedViewController.xib */,
			);
			path = ViewControllers;
			sourceTree = "<group>";
		};
		F41CCA2623711C7A0018DC43 /* Views */ = {
			isa = PBXGroup;
			children = (
				527C7EB723752F6500368965 /* AboutHeaderView.swift */,
				527C7EB923752FBB00368965 /* AboutHeaderView.xib */,
				F4D8D94E236A259400BE5FFC /* AccountInformationCell.swift */,
				F4D8D94F236A259400BE5FFC /* AccountInformationCell.xib */,
				F4D8D94A236A207600BE5FFC /* AccountInformationHeader.swift */,
				F4D8D94B236A207600BE5FFC /* AccountInformationHeader.xib */,
				F4D150B423453F9900739CDA /* CityVPNCell.swift */,
				F4D150B523453F9900739CDA /* CityVPNCell.xib */,
				F4D150BF23464DE300739CDA /* CountryVPNHeaderView.swift */,
				F4D150BD2346422000739CDA /* CountryVPNHeaderView.xib */,
				F420F4182368840A00CD48BF /* CurrentVPNSelectorView.swift */,
				F420F41B2368840A00CD48BF /* CurrentVPNSelectorView.xib */,
				F499C0FC234E490600126CDA /* DeviceLimitReachedView.swift */,
				F499C0FA234E41B800126CDA /* DeviceLimitReachedView.xib */,
				F499C0F4234E301900126CDA /* DeviceManagementCell.swift */,
				F499C0F5234E301900126CDA /* DeviceManagementCell.xib */,
				F42304872372101000572A93 /* HyperlinkCell.swift */,
				F42304882372101000572A93 /* HyperlinkCell.xib */,
				F471537523C3D15900226CB8 /* VersionUpdateToastView.swift */,
				F471537723C3D17A00226CB8 /* VersionUpdateToastView.xib */,
				F420F4192368840A00CD48BF /* VPNToggleView.swift */,
				F420F41A2368840A00CD48BF /* VPNToggleView.xib */,
				F42DE7CD2395B9E7000B79C3 /* WarningToastView.swift */,
				F42DE7CB2395B9D3000B79C3 /* WarningToastView.xib */,
			);
			path = Views;
			sourceTree = "<group>";
		};
		F41CCA2723711C7A0018DC43 /* Protocols */ = {
			isa = PBXGroup;
			children = (
				F42A23062347D37F00763B0D /* AccountManaging.swift */,
				F42A23042347D22100763B0D /* DependencyProviding.swift */,
				F45D70A0233D3BC000871447 /* Navigating.swift */,
				F4A4947923709033007595C3 /* NavigationCoordinating.swift */,
				F4A4947E23709033007595C3 /* NetworkRequesting.swift */,
				F478E48723C78A1700D17FE0 /* ReleaseMonitoring.swift */,
				F4A4947A23709033007595C3 /* TunnelManaging.swift */,
				F43DFC0F234D1EE4003EA64A /* UserDefaulting.swift */,
			);
			path = Protocols;
			sourceTree = "<group>";
		};
		F41CCA31237122050018DC43 /* Codable Models */ = {
			isa = PBXGroup;
			children = (
				F43DFC0D234D1361003EA64A /* Device.swift */,
				F43DFC13234E436E003EA64A /* DeviceKeys.swift */,
				F4658547233BBBF30081D7D7 /* LoginCheckpointModel.swift */,
				F478E48323C787B600D17FE0 /* Release.swift */,
				F478E47E23C7842D00D17FE0 /* ReleaseInfo.swift */,
				F40831D0233CFD5600A60FCA /* User.swift */,
				F45D7097233D34B100871447 /* VerifyResponse.swift */,
				F4F25E102343F7D3004BA245 /* VPNLocations.swift */,
			);
			path = "Codable Models";
			sourceTree = "<group>";
		};
		F41CCA32237128F10018DC43 /* WireGuardTunnel */ = {
			isa = PBXGroup;
			children = (
				F4AED25B235F83CB00F80ABF /* Info.plist */,
				F4AED23A235F5B2E00F80ABF /* WireGuardTunnel.entitlements */,
			);
			path = WireGuardTunnel;
			sourceTree = "<group>";
		};
		F41CCA33237128F10018DC43 /* FirefoxPrivateNetworkVPNTests */ = {
			isa = PBXGroup;
			children = (
				F4D150CF2347975C00739CDA /* Info.plist */,
				F41CCA3723712A1B0018DC43 /* JSON */,
				F41CCA3523712A1B0018DC43 /* Mocks */,
				F4B42C202390504F001F64F7 /* ConnectionHealthMonitorSpec.swift */,
				F4EB6C0023D22DDF00A7D081 /* ReleaseInfoSpec.swift */,
			);
			path = FirefoxPrivateNetworkVPNTests;
			sourceTree = "<group>";
		};
		F41CCA3523712A1B0018DC43 /* Mocks */ = {
			isa = PBXGroup;
			children = (
				F4B42C1E2390230B001F64F7 /* MockConnectionRxValue.swift */,
				F4B42C1C239021F4001F64F7 /* MockConnectionTimerFactory.swift */,
				F41CCA3623712A1B0018DC43 /* MockGuardianAPI.swift */,
				F4B42C00238DC6A7001F64F7 /* MockLongPinger.swift */,
			);
			path = Mocks;
			sourceTree = "<group>";
		};
		F41CCA3723712A1B0018DC43 /* JSON */ = {
			isa = PBXGroup;
			children = (
				F41CCA3A23712A1B0018DC43 /* device.json */,
				F41CCA3923712A1B0018DC43 /* loginCheckpointModel.json */,
				F41CCA3B23712A1B0018DC43 /* user.json */,
				F41CCA3C23712A1B0018DC43 /* verifyResponse.json */,
				F41CCA3823712A1B0018DC43 /* vpnCountry.json */,
			);
			path = JSON;
			sourceTree = "<group>";
		};
		F45D70B1234242EE00871447 /* Fonts */ = {
			isa = PBXGroup;
			children = (
				F45D70E92342775000871447 /* Inter-Medium.otf */,
				F45D70EB2342775000871447 /* Inter-Regular.otf */,
				F45D70EA2342775000871447 /* Inter-SemiBold.otf */,
				F45D70B82342431E00871447 /* Metropolis-Black.otf */,
				F45D70BC2342431E00871447 /* Metropolis-BlackItalic.otf */,
				F45D70C02342431F00871447 /* Metropolis-Bold.otf */,
				F45D70B62342431E00871447 /* Metropolis-BoldItalic.otf */,
				F45D70BE2342431E00871447 /* Metropolis-ExtraBold.otf */,
				F45D70BB2342431E00871447 /* Metropolis-ExtraBoldItalic.otf */,
				F45D70BA2342431E00871447 /* Metropolis-ExtraLight.otf */,
				F45D70B42342431E00871447 /* Metropolis-ExtraLightItalic.otf */,
				F45D70B72342431E00871447 /* Metropolis-Light.otf */,
				F45D70C12342431F00871447 /* Metropolis-LightItalic.otf */,
				F45D70B32342431E00871447 /* Metropolis-Medium.otf */,
				F45D70BD2342431E00871447 /* Metropolis-MediumItalic.otf */,
				F45D70B92342431E00871447 /* Metropolis-Regular.otf */,
				F45D70BF2342431E00871447 /* Metropolis-RegularItalic.otf */,
				F45D70B22342431E00871447 /* Metropolis-SemiBold.otf */,
				F45D70B52342431E00871447 /* Metropolis-SemiBoldItalic.otf */,
				F45D70C32342431F00871447 /* Metropolis-Thin.otf */,
				F45D70C22342431F00871447 /* Metropolis-ThinItalic.otf */,
			);
			path = Fonts;
			sourceTree = "<group>";
		};
<<<<<<< HEAD
		F478E48223C7865300D17FE0 /* Extensions */ = {
			isa = PBXGroup;
			children = (
				F4B21E40236650E700136316 /* CAShapeLayer+Animation.swift */,
				F422FEF523970752009413E2 /* Notification+Extensions.swift */,
				F422FEF723980C1D009413E2 /* NSAttributedString+Extensions.swift */,
				F4F868F62391C5D200BBC2F4 /* NSTextAttachment+Extensions.swift */,
				F4B42C09238F2195001F64F7 /* ObservableType+Extensions.swift */,
				F43DCC7A2379A780000C60E3 /* OSLog+Custom.swift */,
				F4A7FA21237AFF210034AF6C /* Result+Decode.swift */,
				F478E48023C784C400D17FE0 /* UIApplication+Extensions.swift */,
				F4A4947823709033007595C3 /* UIColor+Named.swift */,
				F4720258238C3D620033A14B /* UIFont+Custom.swift */,
				F422FEF923983E85009413E2 /* UIImage+Color.swift */,
				F45D1D0B2385EF930084B5DE /* UINavigationBar+font.swift */,
				F4A4947B23709033007595C3 /* UITabBarItem+Tagging.swift */,
				F4A4947D23709033007595C3 /* UIView+Designing.swift */,
			);
			path = Extensions;
			sourceTree = "<group>";
		};
		F478E48B23C78F6900D17FE0 /* URLRequestBuilders */ = {
			isa = PBXGroup;
			children = (
				F478E48E23C7906B00D17FE0 /* GuardianURLRequest.swift */,
				F478E48923C78F4F00D17FE0 /* URLRequestBuilder.swift */,
			);
			path = URLRequestBuilders;
=======
		F484429623CD059000D140B1 /* Config */ = {
			isa = PBXGroup;
			children = (
				F484429223CCF98700D140B1 /* FirefoxPrivateNetworkVPN.xcconfig */,
			);
			path = Config;
>>>>>>> e5fda4db
			sourceTree = "<group>";
		};
		F4AED107235F450D00F80ABF /* WireGuard */ = {
			isa = PBXGroup;
			children = (
				F4AED114235F450D00F80ABF /* WireGuard */,
				F4AED108235F450D00F80ABF /* wireguard-go-bridge */,
			);
			path = WireGuard;
			sourceTree = "<group>";
		};
		F4AED108235F450D00F80ABF /* wireguard-go-bridge */ = {
			isa = PBXGroup;
			children = (
				F4AED10E235F450D00F80ABF /* .gitignore */,
				F4AED10B235F450D00F80ABF /* api-ios.go */,
				F4AED109235F450D00F80ABF /* go.mod */,
				F4AED10D235F450D00F80ABF /* go.sum */,
				F4AED10C235F450D00F80ABF /* goruntime-boottime-over-monotonic.diff */,
				F4AED10A235F450D00F80ABF /* Makefile */,
				F4AED10F235F450D00F80ABF /* wireguard.h */,
			);
			path = "wireguard-go-bridge";
			sourceTree = "<group>";
		};
		F4AED114235F450D00F80ABF /* WireGuard */ = {
			isa = PBXGroup;
			children = (
				F4AED119235F450D00F80ABF /* Shared */,
				F4AED12E235F450D00F80ABF /* WireGuard */,
				F4AED1AB235F450D00F80ABF /* WireGuardNetworkExtension */,
			);
			path = WireGuard;
			sourceTree = "<group>";
		};
		F4AED119235F450D00F80ABF /* Shared */ = {
			isa = PBXGroup;
			children = (
				F4AED11A235F450D00F80ABF /* FileManager+Extension.swift */,
				F4AED11B235F450D00F80ABF /* Keychain.swift */,
				F4AED129235F450D00F80ABF /* Logging */,
				F4AED11C235F450D00F80ABF /* Model */,
			);
			path = Shared;
			sourceTree = "<group>";
		};
		F4AED11C235F450D00F80ABF /* Model */ = {
			isa = PBXGroup;
			children = (
				F4AED11F235F450D00F80ABF /* Data+KeyEncoding.swift */,
				F4AED122235F450D00F80ABF /* DNSServer.swift */,
				F4AED128235F450D00F80ABF /* Endpoint.swift */,
				F4AED11D235F450D00F80ABF /* InterfaceConfiguration.swift */,
				F4AED127235F450D00F80ABF /* IPAddressRange.swift */,
				F4AED126235F450D00F80ABF /* key.c */,
				F4AED121235F450D00F80ABF /* key.h */,
				F4AED124235F450D00F80ABF /* NETunnelProviderProtocol+Extension.swift */,
				F4AED120235F450D00F80ABF /* PeerConfiguration.swift */,
				F4AED125235F450D00F80ABF /* String+ArrayConversion.swift */,
				F4AED123235F450D00F80ABF /* TunnelConfiguration.swift */,
				F4AED11E235F450D00F80ABF /* TunnelConfiguration+WgQuickConfig.swift */,
			);
			path = Model;
			sourceTree = "<group>";
		};
		F4AED129235F450D00F80ABF /* Logging */ = {
			isa = PBXGroup;
			children = (
				F4AED12B235F450D00F80ABF /* Logger.swift */,
				F4AED12A235F450D00F80ABF /* ringlogger.c */,
				F4AED12D235F450D00F80ABF /* ringlogger.h */,
			);
			path = Logging;
			sourceTree = "<group>";
		};
		F4AED12E235F450D00F80ABF /* WireGuard */ = {
			isa = PBXGroup;
			children = (
				F4AED181235F450D00F80ABF /* Crypto */,
				F4AED195235F450D00F80ABF /* Tunnel */,
				F4AED1AA235F450D00F80ABF /* WireGuardAppError.swift */,
				F4AED190235F450D00F80ABF /* WireGuardResult.swift */,
			);
			path = WireGuard;
			sourceTree = "<group>";
		};
		F4AED181235F450D00F80ABF /* Crypto */ = {
			isa = PBXGroup;
			children = (
				F4AED183235F450D00F80ABF /* Curve25519.swift */,
				F4AED182235F450D00F80ABF /* x25519.c */,
				F4AED184235F450D00F80ABF /* x25519.h */,
			);
			path = Crypto;
			sourceTree = "<group>";
		};
		F4AED195235F450D00F80ABF /* Tunnel */ = {
			isa = PBXGroup;
			children = (
				F4AED198235F450D00F80ABF /* ActivateOnDemandOption.swift */,
				F4AED19B235F450D00F80ABF /* TunnelConfiguration+UapiConfig.swift */,
			);
			path = Tunnel;
			sourceTree = "<group>";
		};
		F4AED1AB235F450D00F80ABF /* WireGuardNetworkExtension */ = {
			isa = PBXGroup;
			children = (
				F4AED1AE235F450D00F80ABF /* DNSResolver.swift */,
				F4AED1B2235F450D00F80ABF /* ErrorNotifier.swift */,
				F4AED1AD235F450D00F80ABF /* PacketTunnelProvider.swift */,
				F4AED1B0235F450D00F80ABF /* PacketTunnelSettingsGenerator.swift */,
				F4AED1AC235F450D00F80ABF /* WireGuardNetworkExtension-Bridging-Header.h */,
			);
			path = WireGuardNetworkExtension;
			sourceTree = "<group>";
		};
		F4B42BF8238D88B7001F64F7 /* SimplePing */ = {
			isa = PBXGroup;
			children = (
				F4B42BF9238D88EE001F64F7 /* SimplePing.h */,
				F4B42BFA238D88EE001F64F7 /* SimplePing.m */,
				F4B42BFE238D8A44001F64F7 /* LongPinger.swift */,
			);
			path = SimplePing;
			sourceTree = "<group>";
		};
		F4B42C02238DD1FA001F64F7 /* Connection Heath Monitor */ = {
			isa = PBXGroup;
			children = (
				F4F868F82395602000BBC2F4 /* ConnectionHealth.swift */,
				F4B42C03238DD22D001F64F7 /* ConnectionHealthMonitor.swift */,
				F4B42C2223916A90001F64F7 /* ConnectionHealthMonitoring.swift */,
				F4B42C07238F1652001F64F7 /* ConnectionRxValue.swift */,
				F4B42C05238EFF83001F64F7 /* ConnectionTimerFactory.swift */,
			);
			path = "Connection Heath Monitor";
			sourceTree = "<group>";
		};
		F4E908A22371C31400EB9FE6 /* FirefoxPrivateNetworkVPNUITests */ = {
			isa = PBXGroup;
			children = (
				F4E908A32371C31400EB9FE6 /* FirefoxPrivateNetworkVPNUITests.swift */,
				F4E908A52371C31400EB9FE6 /* Info.plist */,
			);
			path = FirefoxPrivateNetworkVPNUITests;
			sourceTree = "<group>";
		};
/* End PBXGroup section */

/* Begin PBXLegacyTarget section */
		6FDEF7DD21846BC100D8FBF6 /* WireGuardGoBridge */ = {
			isa = PBXLegacyTarget;
			buildArgumentsString = "$(ACTION)";
			buildConfigurationList = 6FDEF7E021846BC700D8FBF6 /* Build configuration list for PBXLegacyTarget "WireGuardGoBridge" */;
			buildPhases = (
			);
			buildToolPath = make;
			buildWorkingDirectory = "$(PROJECT_DIR)/WireGuard/wireguard-go-bridge";
			dependencies = (
			);
			name = WireGuardGoBridge;
			passBuildSettingsInEnvironment = 1;
			productName = WireGuardGoBridge;
		};
/* End PBXLegacyTarget section */

/* Begin PBXNativeTarget section */
		6F5D0C19218352EF000F85AD /* WireGuardTunnel */ = {
			isa = PBXNativeTarget;
			buildConfigurationList = 6F5D0C25218352EF000F85AD /* Build configuration list for PBXNativeTarget "WireGuardTunnel" */;
			buildPhases = (
				52B551C42376751E005A2FE3 /* Check WireGuard submodule commit */,
				5F45417B21C0906F00994C13 /* Swiftlint */,
				6F61F1EC21BA4D4700483816 /* Extract wireguard-go Version */,
				6F5D0C16218352EF000F85AD /* Sources */,
				6F5D0C17218352EF000F85AD /* Frameworks */,
				6F5D0C18218352EF000F85AD /* Resources */,
			);
			buildRules = (
			);
			dependencies = (
				6FDEF7E221846C0000D8FBF6 /* PBXTargetDependency */,
			);
			name = WireGuardTunnel;
			productName = WireGuardNetworkExtension;
			productReference = 6F5D0C1A218352EF000F85AD /* WireGuardTunnel.appex */;
			productType = "com.apple.product-type.app-extension";
		};
		6FF4AC13211EC46F002C96EB /* FirefoxPrivateNetworkVPN */ = {
			isa = PBXNativeTarget;
			buildConfigurationList = 6FF4AC26211EC472002C96EB /* Build configuration list for PBXNativeTarget "FirefoxPrivateNetworkVPN" */;
			buildPhases = (
				5F784E5721CDF6DD00B8D9A0 /* Strip Trailing Whitespace */,
				5F45417A21C0902400994C13 /* Swiftlint */,
				6B87860E2189532500C099FB /* Extract wireguard-go Version */,
				6FF4AC10211EC46F002C96EB /* Sources */,
				6FF4AC11211EC46F002C96EB /* Frameworks */,
				6FF4AC12211EC46F002C96EB /* Resources */,
				6F5D0C26218352EF000F85AD /* Embed App Extensions */,
				F41310902358A276000CE779 /* Carthage Copy Frameworks */,
			);
			buildRules = (
			);
			dependencies = (
				6F5D0C21218352EF000F85AD /* PBXTargetDependency */,
			);
			name = FirefoxPrivateNetworkVPN;
			productName = WireGuard;
			productReference = 6FF4AC14211EC46F002C96EB /* Firefox Private Network VPN.app */;
			productType = "com.apple.product-type.application";
		};
		F4E908A02371C31400EB9FE6 /* FirefoxPrivateNetworkVPNUITests */ = {
			isa = PBXNativeTarget;
			buildConfigurationList = F4E908A82371C31400EB9FE6 /* Build configuration list for PBXNativeTarget "FirefoxPrivateNetworkVPNUITests" */;
			buildPhases = (
				F4E9089D2371C31400EB9FE6 /* Sources */,
				F4E9089E2371C31400EB9FE6 /* Frameworks */,
				F4E9089F2371C31400EB9FE6 /* Resources */,
			);
			buildRules = (
			);
			dependencies = (
				F4E908A72371C31400EB9FE6 /* PBXTargetDependency */,
			);
			name = FirefoxPrivateNetworkVPNUITests;
			productName = FirefoxPrivateNetworkVPNUITests;
			productReference = F4E908A12371C31400EB9FE6 /* FirefoxPrivateNetworkVPNUITests.xctest */;
			productType = "com.apple.product-type.bundle.ui-testing";
		};
		F4E908AE2371C35100EB9FE6 /* FirefoxPrivateNetworkVPNTests */ = {
			isa = PBXNativeTarget;
			buildConfigurationList = F4E908B62371C35100EB9FE6 /* Build configuration list for PBXNativeTarget "FirefoxPrivateNetworkVPNTests" */;
			buildPhases = (
				F4E908AB2371C35100EB9FE6 /* Sources */,
				F4E908AC2371C35100EB9FE6 /* Frameworks */,
				F4E908AD2371C35100EB9FE6 /* Resources */,
				F4B42C1A23900E76001F64F7 /* Carthage Copy Frameworks */,
			);
			buildRules = (
			);
			dependencies = (
				F4E908B52371C35100EB9FE6 /* PBXTargetDependency */,
			);
			name = FirefoxPrivateNetworkVPNTests;
			productName = FirefoxPrivateNetworkVPNTests;
			productReference = F4E908AF2371C35100EB9FE6 /* FirefoxPrivateNetworkVPNTests.xctest */;
			productType = "com.apple.product-type.bundle.unit-test";
		};
/* End PBXNativeTarget section */

/* Begin PBXProject section */
		6FF4AC0C211EC46F002C96EB /* Project object */ = {
			isa = PBXProject;
			attributes = {
				LastSwiftUpdateCheck = 1110;
				LastUpgradeCheck = 1010;
				ORGANIZATIONNAME = "Mozilla Corporation";
				TargetAttributes = {
					6F5D0C19218352EF000F85AD = {
						CreatedOnToolsVersion = 10.0;
						LastSwiftMigration = 1020;
					};
					6FDEF7DD21846BC100D8FBF6 = {
						CreatedOnToolsVersion = 10.0;
					};
					6FF4AC13211EC46F002C96EB = {
						CreatedOnToolsVersion = 9.4.1;
						LastSwiftMigration = 1020;
						SystemCapabilities = {
							com.apple.AccessWiFi = {
								enabled = 1;
							};
							com.apple.ApplicationGroups.iOS = {
								enabled = 1;
							};
							com.apple.NetworkExtensions.iOS = {
								enabled = 1;
							};
							com.apple.SafariKeychain = {
								enabled = 0;
							};
						};
					};
					F4E908A02371C31400EB9FE6 = {
						CreatedOnToolsVersion = 11.1;
						TestTargetID = 6FF4AC13211EC46F002C96EB;
					};
					F4E908AE2371C35100EB9FE6 = {
						CreatedOnToolsVersion = 11.1;
						TestTargetID = 6FF4AC13211EC46F002C96EB;
					};
				};
			};
			buildConfigurationList = 6FF4AC0F211EC46F002C96EB /* Build configuration list for PBXProject "FirefoxPrivateNetworkVPN" */;
			compatibilityVersion = "Xcode 10.0";
			developmentRegion = en;
			hasScannedForEncodings = 0;
			knownRegions = (
				en,
				Base,
			);
			mainGroup = 6FF4AC0B211EC46F002C96EB;
			productRefGroup = 6FF4AC15211EC46F002C96EB /* Products */;
			projectDirPath = "";
			projectRoot = "";
			targets = (
				6FF4AC13211EC46F002C96EB /* FirefoxPrivateNetworkVPN */,
				6F5D0C19218352EF000F85AD /* WireGuardTunnel */,
				6FDEF7DD21846BC100D8FBF6 /* WireGuardGoBridge */,
				F4E908A02371C31400EB9FE6 /* FirefoxPrivateNetworkVPNUITests */,
				F4E908AE2371C35100EB9FE6 /* FirefoxPrivateNetworkVPNTests */,
			);
		};
/* End PBXProject section */

/* Begin PBXResourcesBuildPhase section */
		6F5D0C18218352EF000F85AD /* Resources */ = {
			isa = PBXResourcesBuildPhase;
			buildActionMask = 2147483647;
			files = (
			);
			runOnlyForDeploymentPostprocessing = 0;
		};
		6FF4AC12211EC46F002C96EB /* Resources */ = {
			isa = PBXResourcesBuildPhase;
			buildActionMask = 2147483647;
			files = (
				F423048A2372101000572A93 /* HyperlinkCell.xib in Resources */,
				F4F00E0223A2E1C5000E9DCA /* Animations in Resources */,
				F4E909012371CAAD00EB9FE6 /* LaunchScreen.storyboard in Resources */,
				527C7EB423752DCA00368965 /* AboutViewController.xib in Resources */,
				F4E909062371CAAD00EB9FE6 /* ServersViewController.xib in Resources */,
				F41CCA2923711C7A0018DC43 /* Assets.xcassets in Resources */,
				F4E908E32371CAAD00EB9FE6 /* Metropolis-LightItalic.otf in Resources */,
				F4E908D82371CAAD00EB9FE6 /* Inter-Regular.otf in Resources */,
				F4E908DF2371CAAD00EB9FE6 /* Metropolis-ExtraBoldItalic.otf in Resources */,
				F4E908E02371CAAD00EB9FE6 /* Metropolis-ExtraLight.otf in Resources */,
				F4E909102371CAAD00EB9FE6 /* CountryVPNHeaderView.xib in Resources */,
				F4E909162371CAAD00EB9FE6 /* DeviceManagementCell.xib in Resources */,
				F4230484237209B000572A93 /* HelpViewController.xib in Resources */,
				F4E908DD2371CAAD00EB9FE6 /* Metropolis-BoldItalic.otf in Resources */,
				F4E909142371CAAD00EB9FE6 /* DeviceLimitReachedView.xib in Resources */,
				F4E909032371CAAD00EB9FE6 /* LoadingViewController.xib in Resources */,
				F4E9090C2371CAAD00EB9FE6 /* AccountInformationHeader.xib in Resources */,
				F4E908D72371CAAD00EB9FE6 /* Inter-Medium.otf in Resources */,
				F4E908E52371CAAD00EB9FE6 /* Metropolis-MediumItalic.otf in Resources */,
				F4E908DB2371CAAD00EB9FE6 /* Metropolis-BlackItalic.otf in Resources */,
				F471537823C3D17A00226CB8 /* VersionUpdateToastView.xib in Resources */,
				F4E908E42371CAAD00EB9FE6 /* Metropolis-Medium.otf in Resources */,
				F4E908E72371CAAD00EB9FE6 /* Metropolis-RegularItalic.otf in Resources */,
				F4E9090A2371CAAD00EB9FE6 /* AccountInformationCell.xib in Resources */,
				F4E909182371CAAD00EB9FE6 /* VPNToggleView.xib in Resources */,
				F4E908FB2371CAAD00EB9FE6 /* DeviceManagementViewController.xib in Resources */,
				F4E908E12371CAAD00EB9FE6 /* Metropolis-ExtraLightItalic.otf in Resources */,
				F4E908E22371CAAD00EB9FE6 /* Metropolis-Light.otf in Resources */,
				F4E908D92371CAAD00EB9FE6 /* Inter-SemiBold.otf in Resources */,
				F41CCA302371215E0018DC43 /* Localizable.strings in Resources */,
				F4E909082371CAAD00EB9FE6 /* SettingsViewController.xib in Resources */,
				F42DE7CC2395B9D3000B79C3 /* WarningToastView.xib in Resources */,
				F4E908E62371CAAD00EB9FE6 /* Metropolis-Regular.otf in Resources */,
				F4E908E92371CAAD00EB9FE6 /* Metropolis-SemiBoldItalic.otf in Resources */,
				527C7EBA23752FBB00368965 /* AboutHeaderView.xib in Resources */,
				F4DF5B1523CFBDAA006A7E4C /* UpdateRecommendedViewController.xib in Resources */,
				F4E909002371CAAD00EB9FE6 /* OnboardingViewController.xib in Resources */,
				F4E909122371CAAD00EB9FE6 /* CurrentVPNSelectorView.xib in Resources */,
				F4E908E82371CAAD00EB9FE6 /* Metropolis-SemiBold.otf in Resources */,
				F4E908EA2371CAAD00EB9FE6 /* Metropolis-Thin.otf in Resources */,
				F4E908DE2371CAAD00EB9FE6 /* Metropolis-ExtraBold.otf in Resources */,
				F4E908DC2371CAAD00EB9FE6 /* Metropolis-Bold.otf in Resources */,
				F4E908FE2371CAAD00EB9FE6 /* HomeViewController.xib in Resources */,
				F4E9090E2371CAAD00EB9FE6 /* CityVPNCell.xib in Resources */,
				F4E908EB2371CAAD00EB9FE6 /* Metropolis-ThinItalic.otf in Resources */,
				F4E908DA2371CAAD00EB9FE6 /* Metropolis-Black.otf in Resources */,
			);
			runOnlyForDeploymentPostprocessing = 0;
		};
		F4E9089F2371C31400EB9FE6 /* Resources */ = {
			isa = PBXResourcesBuildPhase;
			buildActionMask = 2147483647;
			files = (
			);
			runOnlyForDeploymentPostprocessing = 0;
		};
		F4E908AD2371C35100EB9FE6 /* Resources */ = {
			isa = PBXResourcesBuildPhase;
			buildActionMask = 2147483647;
			files = (
				F4E9091D2371CB1F00EB9FE6 /* user.json in Resources */,
				F4E9091B2371CB1F00EB9FE6 /* device.json in Resources */,
				F4E9091C2371CB1F00EB9FE6 /* loginCheckpointModel.json in Resources */,
				F4E9091E2371CB1F00EB9FE6 /* verifyResponse.json in Resources */,
				F4E9091F2371CB1F00EB9FE6 /* vpnCountry.json in Resources */,
			);
			runOnlyForDeploymentPostprocessing = 0;
		};
/* End PBXResourcesBuildPhase section */

/* Begin PBXShellScriptBuildPhase section */
		52B551C42376751E005A2FE3 /* Check WireGuard submodule commit */ = {
			isa = PBXShellScriptBuildPhase;
			buildActionMask = 2147483647;
			files = (
			);
			inputFileListPaths = (
			);
			inputPaths = (
			);
			name = "Check WireGuard submodule commit";
			outputFileListPaths = (
			);
			outputPaths = (
			);
			runOnlyForDeploymentPostprocessing = 0;
			shellPath = /bin/sh;
			shellScript = "pushd \"$SRCROOT\" > /dev/null\nDIFF=`git diff WireGuard | wc -c`\nif [ $DIFF -ne 0 ]; then\n    echo \"WireGuard submodule commit out of sync with git commit.\"\n    popd > /dev/null\n    exit 1\nfi\npopd > /dev/null\n";
		};
		5F45417A21C0902400994C13 /* Swiftlint */ = {
			isa = PBXShellScriptBuildPhase;
			buildActionMask = 2147483647;
			files = (
			);
			inputFileListPaths = (
			);
			inputPaths = (
			);
			name = Swiftlint;
			outputFileListPaths = (
			);
			outputPaths = (
			);
			runOnlyForDeploymentPostprocessing = 0;
			shellPath = /bin/sh;
			shellScript = "if which swiftlint >/dev/null; then\n    swiftlint\nelse\n    echo \"warning: SwiftLint not installed, download from https://github.com/realm/SwiftLint\"\nfi\n";
		};
		5F45417B21C0906F00994C13 /* Swiftlint */ = {
			isa = PBXShellScriptBuildPhase;
			buildActionMask = 2147483647;
			files = (
			);
			inputFileListPaths = (
			);
			inputPaths = (
			);
			name = Swiftlint;
			outputFileListPaths = (
			);
			outputPaths = (
			);
			runOnlyForDeploymentPostprocessing = 0;
			shellPath = /bin/sh;
			shellScript = "if which swiftlint >/dev/null; then\n    swiftlint\nelse\n    echo \"warning: SwiftLint not installed, download from https://github.com/realm/SwiftLint\"\nfi\n";
		};
		5F784E5721CDF6DD00B8D9A0 /* Strip Trailing Whitespace */ = {
			isa = PBXShellScriptBuildPhase;
			buildActionMask = 2147483647;
			files = (
			);
			inputFileListPaths = (
			);
			inputPaths = (
			);
			name = "Strip Trailing Whitespace";
			outputFileListPaths = (
			);
			outputPaths = (
			);
			runOnlyForDeploymentPostprocessing = 0;
			shellPath = /bin/sh;
			shellScript = "find . -name '*.swift' -exec sed -i '' -E 's/[[:space:]]+$//g' {} +\n";
		};
		6B87860E2189532500C099FB /* Extract wireguard-go Version */ = {
			isa = PBXShellScriptBuildPhase;
			buildActionMask = 2147483647;
			files = (
			);
			inputFileListPaths = (
			);
			inputPaths = (
			);
			name = "Extract wireguard-go Version";
			outputFileListPaths = (
			);
			outputPaths = (
			);
			runOnlyForDeploymentPostprocessing = 0;
			shellPath = /bin/sh;
			shellScript = "exec make -C \"$PROJECT_DIR/WireGuard/wireguard-go-bridge\" version-header\n";
			showEnvVarsInLog = 0;
		};
		6F61F1EC21BA4D4700483816 /* Extract wireguard-go Version */ = {
			isa = PBXShellScriptBuildPhase;
			buildActionMask = 2147483647;
			files = (
			);
			inputFileListPaths = (
			);
			inputPaths = (
			);
			name = "Extract wireguard-go Version";
			outputFileListPaths = (
			);
			outputPaths = (
			);
			runOnlyForDeploymentPostprocessing = 0;
			shellPath = /bin/sh;
			shellScript = "exec make -C \"$PROJECT_DIR/WireGuard/wireguard-go-bridge\" version-header\n";
			showEnvVarsInLog = 0;
		};
		F41310902358A276000CE779 /* Carthage Copy Frameworks */ = {
			isa = PBXShellScriptBuildPhase;
			buildActionMask = 2147483647;
			files = (
			);
			inputFileListPaths = (
			);
			inputPaths = (
				"$(SRCROOT)/Carthage/Build/iOS/RxRelay.framework",
				"$(SRCROOT)/Carthage/Build/iOS/RxSwift.framework",
				"$(SRCROOT)/Carthage/Build/iOS/RxCocoa.framework",
				"$(SRCROOT)/Carthage/Build/iOS/Lottie.framework",
			);
			name = "Carthage Copy Frameworks";
			outputFileListPaths = (
			);
			outputPaths = (
			);
			runOnlyForDeploymentPostprocessing = 0;
			shellPath = /bin/sh;
			shellScript = "/usr/local/bin/carthage copy-frameworks\n";
		};
		F4B42C1A23900E76001F64F7 /* Carthage Copy Frameworks */ = {
			isa = PBXShellScriptBuildPhase;
			buildActionMask = 2147483647;
			files = (
			);
			inputFileListPaths = (
			);
			inputPaths = (
				"$(SRCROOT)/Carthage/Build/iOS/RxRelay.framework",
				"$(SRCROOT)/Carthage/Build/iOS/RxBlocking.framework",
				"$(SRCROOT)/Carthage/Build/iOS/RxSwift.framework",
				"$(SRCROOT)/Carthage/Build/iOS/RxCocoa.framework",
				"$(SRCROOT)/Carthage/Build/iOS/RxTest.framework",
				"$(SRCROOT)/Carthage/Build/iOS/Quick.framework",
				"$(SRCROOT)/Carthage/Build/iOS/Nimble.framework",
			);
			name = "Carthage Copy Frameworks";
			outputFileListPaths = (
			);
			outputPaths = (
			);
			runOnlyForDeploymentPostprocessing = 0;
			shellPath = /bin/sh;
			shellScript = "/usr/local/bin/carthage copy-frameworks\n";
		};
/* End PBXShellScriptBuildPhase section */

/* Begin PBXSourcesBuildPhase section */
		6F5D0C16218352EF000F85AD /* Sources */ = {
			isa = PBXSourcesBuildPhase;
			buildActionMask = 2147483647;
			files = (
				F4AED1D6235F4A3900F80ABF /* Logger.swift in Sources */,
				F4AED1D7235F4A6F00F80ABF /* FileManager+Extension.swift in Sources */,
				F4AED1D4235F4A0200F80ABF /* ErrorNotifier.swift in Sources */,
				F4AED1DA235F4C5700F80ABF /* TunnelConfiguration+WgQuickConfig.swift in Sources */,
				F4AED1D8235F4A7400F80ABF /* Keychain.swift in Sources */,
				F4AED1DF235F4C5700F80ABF /* NETunnelProviderProtocol+Extension.swift in Sources */,
				F4AED1DE235F4C5700F80ABF /* TunnelConfiguration.swift in Sources */,
				F4AED1DC235F4C5700F80ABF /* PeerConfiguration.swift in Sources */,
				F4AED1E0235F4C5700F80ABF /* String+ArrayConversion.swift in Sources */,
				F4AED1E2235F4C5700F80ABF /* IPAddressRange.swift in Sources */,
				F4AED1DB235F4C5700F80ABF /* Data+KeyEncoding.swift in Sources */,
				F4AED1E3235F4C5700F80ABF /* Endpoint.swift in Sources */,
				F4AED1D9235F4C5700F80ABF /* InterfaceConfiguration.swift in Sources */,
				F4AED1D2235F49FC00F80ABF /* DNSResolver.swift in Sources */,
				F4AED1E1235F4C5700F80ABF /* key.c in Sources */,
				F4AED1DD235F4C5700F80ABF /* DNSServer.swift in Sources */,
				F4AED1D3235F49FF00F80ABF /* PacketTunnelSettingsGenerator.swift in Sources */,
				F4AED24E235F82BD00F80ABF /* ringlogger.c in Sources */,
				F4AED1D1235F49EE00F80ABF /* PacketTunnelProvider.swift in Sources */,
			);
			runOnlyForDeploymentPostprocessing = 0;
		};
		6FF4AC10211EC46F002C96EB /* Sources */ = {
			isa = PBXSourcesBuildPhase;
			buildActionMask = 2147483647;
			files = (
				F4E908C72371CAAD00EB9FE6 /* VPNState.swift in Sources */,
				F4E908F92371CAAD00EB9FE6 /* UIView+Designing.swift in Sources */,
				F4DF5B1423CFBDAA006A7E4C /* UpdateRecommendedViewController.swift in Sources */,
				F4A7FA22237AFF210034AF6C /* Result+Decode.swift in Sources */,
				F4720259238C3D620033A14B /* UIFont+Custom.swift in Sources */,
				F4B42C06238EFF83001F64F7 /* ConnectionTimerFactory.swift in Sources */,
				F4AED252235F835200F80ABF /* PeerConfiguration.swift in Sources */,
				F4AED25A235F838F00F80ABF /* Logger.swift in Sources */,
				F4E908C82371CAAD00EB9FE6 /* Device.swift in Sources */,
				F4E908FC2371CAAD00EB9FE6 /* GuardianTabBarController.swift in Sources */,
				F4B42C04238DD22D001F64F7 /* ConnectionHealthMonitor.swift in Sources */,
				F478E48F23C7906C00D17FE0 /* GuardianURLRequest.swift in Sources */,
				F4B42C2323916A90001F64F7 /* ConnectionHealthMonitoring.swift in Sources */,
				F478E48A23C78F4F00D17FE0 /* URLRequestBuilder.swift in Sources */,
				F4E908F12371CAAD00EB9FE6 /* NavigationCoordinator.swift in Sources */,
				F4AED255235F835300F80ABF /* NETunnelProviderProtocol+Extension.swift in Sources */,
				F422FEF823980C1D009413E2 /* NSAttributedString+Extensions.swift in Sources */,
				F4AED257235F835300F80ABF /* IPAddressRange.swift in Sources */,
				F4E908D32371CAAD00EB9FE6 /* NavigationCoordinating.swift in Sources */,
				F4E909092371CAAD00EB9FE6 /* AccountInformationCell.swift in Sources */,
				F42DE7C82395A64A000B79C3 /* CarouselViewController.swift in Sources */,
				F45D1D1023873B8A0084B5DE /* CarouselPageViewController.swift in Sources */,
				F4E908D62371CAAD00EB9FE6 /* UserDefaulting.swift in Sources */,
				F4A7FA24237C5C960034AF6C /* Account.swift in Sources */,
				F4E908D52371CAAD00EB9FE6 /* TunnelManaging.swift in Sources */,
				F4B42BFB238D88EE001F64F7 /* SimplePing.m in Sources */,
				F4E908C32371CAAD00EB9FE6 /* ServersDataSource.swift in Sources */,
				F4AED254235F835200F80ABF /* TunnelConfiguration.swift in Sources */,
				F42DE7CA2395A824000B79C3 /* CarouselViewType.swift in Sources */,
				F4E908CA2371CAAD00EB9FE6 /* User.swift in Sources */,
				F4E909152371CAAD00EB9FE6 /* DeviceManagementCell.swift in Sources */,
				527C7EB823752F6500368965 /* AboutHeaderView.swift in Sources */,
				F4AED251235F835200F80ABF /* Data+KeyEncoding.swift in Sources */,
				F4E908C52371CAAD00EB9FE6 /* DeviceKeys.swift in Sources */,
				F4E908CC2371CAAD00EB9FE6 /* VPNLocations.swift in Sources */,
				F4E908C42371CAAD00EB9FE6 /* SettingsDataSource.swift in Sources */,
				F4E908FD2371CAAD00EB9FE6 /* HomeViewController.swift in Sources */,
				F4E909132371CAAD00EB9FE6 /* DeviceLimitReachedView.swift in Sources */,
				F42DE7C62395A61C000B79C3 /* LandingViewController.swift in Sources */,
				F45D1D0E238721E20084B5DE /* CarouselDataSource.swift in Sources */,
				F4AED249235F7BB800F80ABF /* WireGuardAppError.swift in Sources */,
				F4E909052371CAAD00EB9FE6 /* ServersViewController.swift in Sources */,
				F4E908CB2371CAAD00EB9FE6 /* VerifyResponse.swift in Sources */,
				F4AED259235F838F00F80ABF /* ringlogger.c in Sources */,
				F4E908F22371CAAD00EB9FE6 /* CAShapeLayer+Animation.swift in Sources */,
				F49090BE2379D43200C8430A /* SettingsItem.swift in Sources */,
				F4E909042371CAAD00EB9FE6 /* LoginViewController.swift in Sources */,
				F4E908C12371CAAD00EB9FE6 /* AppDelegate.swift in Sources */,
				F471537623C3D15900226CB8 /* VersionUpdateToastView.swift in Sources */,
				F4230483237209B000572A93 /* HelpViewController.swift in Sources */,
				F4EB6BFF23D0E75E00A7D081 /* FormSheetStyleViewController.swift in Sources */,
				F4E908CD2371CAAD00EB9FE6 /* GuardianAPI.swift in Sources */,
				F45D1D0C2385EF930084B5DE /* UINavigationBar+font.swift in Sources */,
				F42DE7CE2395B9E7000B79C3 /* WarningToastView.swift in Sources */,
				527C7EB623752E9300368965 /* AboutDataSource.swift in Sources */,
				F4B42C0A238F2195001F64F7 /* ObservableType+Extensions.swift in Sources */,
				F4AED250235F835200F80ABF /* TunnelConfiguration+WgQuickConfig.swift in Sources */,
				F4AED24F235F835200F80ABF /* InterfaceConfiguration.swift in Sources */,
				F422FEFA23983E85009413E2 /* UIImage+Color.swift in Sources */,
				F4E908C22371CAAD00EB9FE6 /* DeviceManagementDataSource.swift in Sources */,
				F4E908FA2371CAAD00EB9FE6 /* DeviceManagementViewController.swift in Sources */,
				F4E909172371CAAD00EB9FE6 /* VPNToggleView.swift in Sources */,
				F4E908D42371CAAD00EB9FE6 /* NetworkRequesting.swift in Sources */,
				F4AED256235F835300F80ABF /* String+ArrayConversion.swift in Sources */,
				F478E47F23C7842D00D17FE0 /* ReleaseInfo.swift in Sources */,
				F4E908D22371CAAD00EB9FE6 /* Navigating.swift in Sources */,
				F4AED21D235F55EA00F80ABF /* Keychain.swift in Sources */,
				F4B42C08238F1652001F64F7 /* ConnectionRxValue.swift in Sources */,
				F422FEF623970752009413E2 /* Notification+Extensions.swift in Sources */,
				F4A7FA26237C5CE00034AF6C /* Credentials.swift in Sources */,
				F4E908EF2371CAAD00EB9FE6 /* GuardianTunnelManager.swift in Sources */,
				F4E908C62371CAAD00EB9FE6 /* TunnelAction.swift in Sources */,
				F4E908F42371CAAD00EB9FE6 /* GuardianAPIDateFormatter.swift in Sources */,
				F478E48423C787B600D17FE0 /* Release.swift in Sources */,
				F4AED20F235F52AE00F80ABF /* x25519.c in Sources */,
				F4E909112371CAAD00EB9FE6 /* CurrentVPNSelectorView.swift in Sources */,
				F4E908ED2371CAAD00EB9FE6 /* AccountManager.swift in Sources */,
				F43DCC7B2379A780000C60E3 /* OSLog+Custom.swift in Sources */,
				F4E908F82371CAAD00EB9FE6 /* UITabBarItem+Tagging.swift in Sources */,
				F4E9090B2371CAAD00EB9FE6 /* AccountInformationHeader.swift in Sources */,
				F4AED21C235F55EA00F80ABF /* FileManager+Extension.swift in Sources */,
				F4B42BFF238D8A44001F64F7 /* LongPinger.swift in Sources */,
				F4E909072371CAAD00EB9FE6 /* SettingsViewController.swift in Sources */,
				F4AED210235F52AE00F80ABF /* Curve25519.swift in Sources */,
				F4E908EE2371CAAD00EB9FE6 /* DependencyFactory.swift in Sources */,
				F478E48623C7881900D17FE0 /* UpdateStatus.swift in Sources */,
				F4AED258235F835300F80ABF /* Endpoint.swift in Sources */,
				F4E9090F2371CAAD00EB9FE6 /* CountryVPNHeaderView.swift in Sources */,
				F4E909022371CAAD00EB9FE6 /* LoadingViewController.swift in Sources */,
				F4E908CF2371CAAD00EB9FE6 /* NetworkLayer.swift in Sources */,
				F478E48123C784C400D17FE0 /* UIApplication+Extensions.swift in Sources */,
				F4E908EC2371CAAD00EB9FE6 /* Strings.swift in Sources */,
				F423048623720A7400572A93 /* HelpDataSource.swift in Sources */,
				F478E48823C78A1700D17FE0 /* ReleaseMonitoring.swift in Sources */,
				F4E908F62371CAAD00EB9FE6 /* TunnelConfigurationBuilder.swift in Sources */,
				F4E908D12371CAAD00EB9FE6 /* DependencyProviding.swift in Sources */,
				F4E908CE2371CAAD00EB9FE6 /* NetworkingEnums.swift in Sources */,
				F471537A23C4E81F00226CB8 /* ReleaseMonitor.swift in Sources */,
				F4AED1E4235F4F2A00F80ABF /* TunnelConfiguration+UapiConfig.swift in Sources */,
				527C7EB323752DCA00368965 /* AboutViewController.swift in Sources */,
				F4F868F92395602000BBC2F4 /* ConnectionHealth.swift in Sources */,
				F4AED1ED235F50D200F80ABF /* key.c in Sources */,
				F4E8FA612374E00700D840D8 /* HyperlinkItem.swift in Sources */,
				F4AED253235F835200F80ABF /* DNSServer.swift in Sources */,
				F4056032239E9F31000A93CC /* KeychainStored.swift in Sources */,
				F4E908C92371CAAD00EB9FE6 /* LoginCheckpointModel.swift in Sources */,
				F4E908F72371CAAD00EB9FE6 /* UIColor+Named.swift in Sources */,
				F4E908FF2371CAAD00EB9FE6 /* OnboardingViewController.swift in Sources */,
				F4F868F72391C5D200BBC2F4 /* NSTextAttachment+Extensions.swift in Sources */,
				F4E908D02371CAAD00EB9FE6 /* AccountManaging.swift in Sources */,
				F42304892372101000572A93 /* HyperlinkCell.swift in Sources */,
				F4E9090D2371CAAD00EB9FE6 /* CityVPNCell.swift in Sources */,
			);
			runOnlyForDeploymentPostprocessing = 0;
		};
		F4E9089D2371C31400EB9FE6 /* Sources */ = {
			isa = PBXSourcesBuildPhase;
			buildActionMask = 2147483647;
			files = (
				F4E908A42371C31400EB9FE6 /* FirefoxPrivateNetworkVPNUITests.swift in Sources */,
			);
			runOnlyForDeploymentPostprocessing = 0;
		};
		F4E908AB2371C35100EB9FE6 /* Sources */ = {
			isa = PBXSourcesBuildPhase;
			buildActionMask = 2147483647;
			files = (
				F4B42C1B23901DA3001F64F7 /* MockLongPinger.swift in Sources */,
				F4E909202371CB1F00EB9FE6 /* MockGuardianAPI.swift in Sources */,
				F4EB6C0123D22DDF00A7D081 /* ReleaseInfoSpec.swift in Sources */,
				F4B42C212390504F001F64F7 /* ConnectionHealthMonitorSpec.swift in Sources */,
				F4B42C1D239021F4001F64F7 /* MockConnectionTimerFactory.swift in Sources */,
				F4B42C1F2390230B001F64F7 /* MockConnectionRxValue.swift in Sources */,
			);
			runOnlyForDeploymentPostprocessing = 0;
		};
/* End PBXSourcesBuildPhase section */

/* Begin PBXTargetDependency section */
		6F5D0C21218352EF000F85AD /* PBXTargetDependency */ = {
			isa = PBXTargetDependency;
			target = 6F5D0C19218352EF000F85AD /* WireGuardTunnel */;
			targetProxy = 6F5D0C20218352EF000F85AD /* PBXContainerItemProxy */;
		};
		6FDEF7E221846C0000D8FBF6 /* PBXTargetDependency */ = {
			isa = PBXTargetDependency;
			target = 6FDEF7DD21846BC100D8FBF6 /* WireGuardGoBridge */;
			targetProxy = 6FDEF7E121846C0000D8FBF6 /* PBXContainerItemProxy */;
		};
		F4E908A72371C31400EB9FE6 /* PBXTargetDependency */ = {
			isa = PBXTargetDependency;
			target = 6FF4AC13211EC46F002C96EB /* FirefoxPrivateNetworkVPN */;
			targetProxy = F4E908A62371C31400EB9FE6 /* PBXContainerItemProxy */;
		};
		F4E908B52371C35100EB9FE6 /* PBXTargetDependency */ = {
			isa = PBXTargetDependency;
			target = 6FF4AC13211EC46F002C96EB /* FirefoxPrivateNetworkVPN */;
			targetProxy = F4E908B42371C35100EB9FE6 /* PBXContainerItemProxy */;
		};
/* End PBXTargetDependency section */

/* Begin PBXVariantGroup section */
		F41CCA2E2371215E0018DC43 /* Localizable.strings */ = {
			isa = PBXVariantGroup;
			children = (
				F41CCA2F2371215E0018DC43 /* Base */,
			);
			name = Localizable.strings;
			sourceTree = "<group>";
		};
/* End PBXVariantGroup section */

/* Begin XCBuildConfiguration section */
		6F5D0C23218352EF000F85AD /* Debug */ = {
			isa = XCBuildConfiguration;
			baseConfigurationReference = F484429223CCF98700D140B1 /* FirefoxPrivateNetworkVPN.xcconfig */;
			buildSettings = {
				ALWAYS_EMBED_SWIFT_STANDARD_LIBRARIES = NO;
				CLANG_ENABLE_MODULES = YES;
				CODE_SIGN_ENTITLEMENTS = WireGuardTunnel/WireGuardTunnel.entitlements;
				CODE_SIGN_IDENTITY = "Apple Development";
				CODE_SIGN_STYLE = Automatic;
				CURRENT_PROJECT_VERSION = 2;
				DEVELOPMENT_TEAM = "$(DEVELOPMENT_TEAM)";
				ENABLE_BITCODE = NO;
				INFOPLIST_FILE = "$(SRCROOT)/WireGuardTunnel/Info.plist";
				LD_RUNPATH_SEARCH_PATHS = (
					"$(inherited)",
					"@executable_path/Frameworks",
					"@executable_path/../../Frameworks",
				);
				MARKETING_VERSION = 0.0.20191213;
				PRODUCT_BUNDLE_IDENTIFIER = "$(WIREGUARD_TUNNEL_BUNDLE_IDENTIFIER)";
				PRODUCT_NAME = WireGuardTunnel;
				PROVISIONING_PROFILE_SPECIFIER = "";
				SKIP_INSTALL = YES;
				SWIFT_OBJC_BRIDGING_HEADER = "WireGuard/WireGuard/WireGuardNetworkExtension/WireGuardNetworkExtension-Bridging-Header.h";
				SWIFT_VERSION = 5.0;
			};
			name = Debug;
		};
		6F5D0C24218352EF000F85AD /* Release */ = {
			isa = XCBuildConfiguration;
			baseConfigurationReference = F484429223CCF98700D140B1 /* FirefoxPrivateNetworkVPN.xcconfig */;
			buildSettings = {
				ALWAYS_EMBED_SWIFT_STANDARD_LIBRARIES = NO;
				CLANG_ENABLE_MODULES = YES;
				CODE_SIGN_ENTITLEMENTS = WireGuardTunnel/WireGuardTunnel.entitlements;
				CODE_SIGN_IDENTITY = "Apple Development";
				CODE_SIGN_STYLE = Automatic;
				CURRENT_PROJECT_VERSION = 2;
				DEVELOPMENT_TEAM = "$(DEVELOPMENT_TEAM)";
				ENABLE_BITCODE = NO;
				INFOPLIST_FILE = "$(SRCROOT)/WireGuardTunnel/Info.plist";
				LD_RUNPATH_SEARCH_PATHS = (
					"$(inherited)",
					"@executable_path/Frameworks",
					"@executable_path/../../Frameworks",
				);
				MARKETING_VERSION = 0.0.20191213;
				PRODUCT_BUNDLE_IDENTIFIER = "$(WIREGUARD_TUNNEL_BUNDLE_IDENTIFIER)";
				PRODUCT_NAME = WireGuardTunnel;
				PROVISIONING_PROFILE_SPECIFIER = "";
				SKIP_INSTALL = YES;
				SWIFT_OBJC_BRIDGING_HEADER = "WireGuard/WireGuard/WireGuardNetworkExtension/WireGuardNetworkExtension-Bridging-Header.h";
				SWIFT_VERSION = 5.0;
			};
			name = Release;
		};
		6FDEF7DE21846BC100D8FBF6 /* Debug */ = {
			isa = XCBuildConfiguration;
			buildSettings = {
				CODE_SIGN_STYLE = Automatic;
				GO_PATH = "$(HOME)/go";
				GO_ROOT = "/usr/local/Cellar/go@1.12/1.12.9/libexec";
				PRODUCT_NAME = "$(TARGET_NAME)";
			};
			name = Debug;
		};
		6FDEF7DF21846BC100D8FBF6 /* Release */ = {
			isa = XCBuildConfiguration;
			buildSettings = {
				CODE_SIGN_STYLE = Automatic;
				GO_PATH = "$(HOME)/go";
				GO_ROOT = "/usr/local/Cellar/go@1.12/1.12.9/libexec";
				PRODUCT_NAME = "$(TARGET_NAME)";
			};
			name = Release;
		};
		6FF4AC24211EC472002C96EB /* Debug */ = {
			isa = XCBuildConfiguration;
			baseConfigurationReference = F484429223CCF98700D140B1 /* FirefoxPrivateNetworkVPN.xcconfig */;
			buildSettings = {
				ALWAYS_EMBED_SWIFT_STANDARD_LIBRARIES = YES;
				ALWAYS_SEARCH_USER_PATHS = NO;
				CLANG_ANALYZER_NONNULL = YES;
				CLANG_ANALYZER_NUMBER_OBJECT_CONVERSION = YES_AGGRESSIVE;
				CLANG_CXX_LANGUAGE_STANDARD = "gnu++14";
				CLANG_CXX_LIBRARY = "libc++";
				CLANG_ENABLE_MODULES = YES;
				CLANG_ENABLE_OBJC_ARC = YES;
				CLANG_ENABLE_OBJC_WEAK = YES;
				CLANG_WARN_BLOCK_CAPTURE_AUTORELEASING = YES;
				CLANG_WARN_BOOL_CONVERSION = YES;
				CLANG_WARN_COMMA = YES;
				CLANG_WARN_CONSTANT_CONVERSION = YES;
				CLANG_WARN_DEPRECATED_OBJC_IMPLEMENTATIONS = YES;
				CLANG_WARN_DIRECT_OBJC_ISA_USAGE = YES_ERROR;
				CLANG_WARN_DOCUMENTATION_COMMENTS = YES;
				CLANG_WARN_EMPTY_BODY = YES;
				CLANG_WARN_ENUM_CONVERSION = YES;
				CLANG_WARN_INFINITE_RECURSION = YES;
				CLANG_WARN_INT_CONVERSION = YES;
				CLANG_WARN_NON_LITERAL_NULL_CONVERSION = YES;
				CLANG_WARN_OBJC_IMPLICIT_RETAIN_SELF = YES;
				CLANG_WARN_OBJC_LITERAL_CONVERSION = YES;
				CLANG_WARN_OBJC_ROOT_CLASS = YES_ERROR;
				CLANG_WARN_RANGE_LOOP_ANALYSIS = YES;
				CLANG_WARN_STRICT_PROTOTYPES = YES;
				CLANG_WARN_SUSPICIOUS_MOVE = YES;
				CLANG_WARN_UNGUARDED_AVAILABILITY = YES_AGGRESSIVE;
				CLANG_WARN_UNREACHABLE_CODE = YES_AGGRESSIVE;
				CLANG_WARN__DUPLICATE_METHOD_MATCH = YES;
				COPY_PHASE_STRIP = NO;
				DEBUG_INFORMATION_FORMAT = dwarf;
				ENABLE_HARDENED_RUNTIME = NO;
				ENABLE_STRICT_OBJC_MSGSEND = YES;
				ENABLE_TESTABILITY = YES;
				GCC_C_LANGUAGE_STANDARD = gnu11;
				GCC_NO_COMMON_BLOCKS = YES;
				GCC_OPTIMIZATION_LEVEL = 2;
				GCC_PREPROCESSOR_DEFINITIONS = (
					"DEBUG=1",
					"$(inherited)",
				);
				GCC_WARN_64_TO_32_BIT_CONVERSION = YES;
				GCC_WARN_ABOUT_RETURN_TYPE = YES_ERROR;
				GCC_WARN_UNDECLARED_SELECTOR = YES;
				GCC_WARN_UNINITIALIZED_AUTOS = YES_AGGRESSIVE;
				GCC_WARN_UNUSED_FUNCTION = YES;
				GCC_WARN_UNUSED_LABEL = YES;
				GCC_WARN_UNUSED_VARIABLE = YES;
				IPHONEOS_DEPLOYMENT_TARGET = 12.4;
				MTL_ENABLE_DEBUG_INFO = YES;
				MTL_FAST_MATH = YES;
				ONLY_ACTIVE_ARCH = YES;
				SDKROOT = iphoneos;
				SWIFT_ACTIVE_COMPILATION_CONDITIONS = DEBUG;
				SWIFT_OBJC_BRIDGING_HEADER = "FirefoxPrivateNetworkVPN/Project Files/Bridging-Header.h";
				SWIFT_OPTIMIZATION_LEVEL = "-Onone";
				SWIFT_VERSION = 4.2;
				TARGETED_DEVICE_FAMILY = "1,2";
			};
			name = Debug;
		};
		6FF4AC25211EC472002C96EB /* Release */ = {
			isa = XCBuildConfiguration;
			baseConfigurationReference = F484429223CCF98700D140B1 /* FirefoxPrivateNetworkVPN.xcconfig */;
			buildSettings = {
				ALWAYS_EMBED_SWIFT_STANDARD_LIBRARIES = YES;
				ALWAYS_SEARCH_USER_PATHS = NO;
				CLANG_ANALYZER_NONNULL = YES;
				CLANG_ANALYZER_NUMBER_OBJECT_CONVERSION = YES_AGGRESSIVE;
				CLANG_CXX_LANGUAGE_STANDARD = "gnu++14";
				CLANG_CXX_LIBRARY = "libc++";
				CLANG_ENABLE_MODULES = YES;
				CLANG_ENABLE_OBJC_ARC = YES;
				CLANG_ENABLE_OBJC_WEAK = YES;
				CLANG_WARN_BLOCK_CAPTURE_AUTORELEASING = YES;
				CLANG_WARN_BOOL_CONVERSION = YES;
				CLANG_WARN_COMMA = YES;
				CLANG_WARN_CONSTANT_CONVERSION = YES;
				CLANG_WARN_DEPRECATED_OBJC_IMPLEMENTATIONS = YES;
				CLANG_WARN_DIRECT_OBJC_ISA_USAGE = YES_ERROR;
				CLANG_WARN_DOCUMENTATION_COMMENTS = YES;
				CLANG_WARN_EMPTY_BODY = YES;
				CLANG_WARN_ENUM_CONVERSION = YES;
				CLANG_WARN_INFINITE_RECURSION = YES;
				CLANG_WARN_INT_CONVERSION = YES;
				CLANG_WARN_NON_LITERAL_NULL_CONVERSION = YES;
				CLANG_WARN_OBJC_IMPLICIT_RETAIN_SELF = YES;
				CLANG_WARN_OBJC_LITERAL_CONVERSION = YES;
				CLANG_WARN_OBJC_ROOT_CLASS = YES_ERROR;
				CLANG_WARN_RANGE_LOOP_ANALYSIS = YES;
				CLANG_WARN_STRICT_PROTOTYPES = YES;
				CLANG_WARN_SUSPICIOUS_MOVE = YES;
				CLANG_WARN_UNGUARDED_AVAILABILITY = YES_AGGRESSIVE;
				CLANG_WARN_UNREACHABLE_CODE = YES_AGGRESSIVE;
				CLANG_WARN__DUPLICATE_METHOD_MATCH = YES;
				COPY_PHASE_STRIP = NO;
				DEBUG_INFORMATION_FORMAT = "dwarf-with-dsym";
				ENABLE_HARDENED_RUNTIME = NO;
				ENABLE_NS_ASSERTIONS = NO;
				ENABLE_STRICT_OBJC_MSGSEND = YES;
				GCC_C_LANGUAGE_STANDARD = gnu11;
				GCC_NO_COMMON_BLOCKS = YES;
				GCC_OPTIMIZATION_LEVEL = fast;
				GCC_WARN_64_TO_32_BIT_CONVERSION = YES;
				GCC_WARN_ABOUT_RETURN_TYPE = YES_ERROR;
				GCC_WARN_UNDECLARED_SELECTOR = YES;
				GCC_WARN_UNINITIALIZED_AUTOS = YES_AGGRESSIVE;
				GCC_WARN_UNUSED_FUNCTION = YES;
				GCC_WARN_UNUSED_LABEL = YES;
				GCC_WARN_UNUSED_VARIABLE = YES;
				IPHONEOS_DEPLOYMENT_TARGET = 12.4;
				MTL_ENABLE_DEBUG_INFO = NO;
				MTL_FAST_MATH = YES;
				SDKROOT = iphoneos;
				SWIFT_COMPILATION_MODE = wholemodule;
				SWIFT_OBJC_BRIDGING_HEADER = "FirefoxPrivateNetworkVPN/Project Files/Bridging-Header.h";
				SWIFT_OPTIMIZATION_LEVEL = "-O";
				SWIFT_VERSION = 4.2;
				TARGETED_DEVICE_FAMILY = "1,2";
				VALIDATE_PRODUCT = YES;
			};
			name = Release;
		};
		6FF4AC27211EC472002C96EB /* Debug */ = {
			isa = XCBuildConfiguration;
			baseConfigurationReference = F484429223CCF98700D140B1 /* FirefoxPrivateNetworkVPN.xcconfig */;
			buildSettings = {
				ASSETCATALOG_COMPILER_APPICON_NAME = AppIcon;
				CODE_SIGN_ENTITLEMENTS = "FirefoxPrivateNetworkVPN/Project Files/FirefoxPrivateNetworkVPN.entitlements";
				CODE_SIGN_IDENTITY = "Apple Development";
				CODE_SIGN_STYLE = Automatic;
				CURRENT_PROJECT_VERSION = 2;
				DEVELOPMENT_TEAM = "$(DEVELOPMENT_TEAM)";
				FRAMEWORK_SEARCH_PATHS = (
					"$(inherited)",
					"$(PROJECT_DIR)/Carthage/Build/iOS",
				);
				INFOPLIST_FILE = "$(SRCROOT)/FirefoxPrivateNetworkVPN/Project Files/Info.plist";
				LD_RUNPATH_SEARCH_PATHS = (
					"$(inherited)",
					"@executable_path/Frameworks",
				);
				MARKETING_VERSION = 0.0.20191213;
				PRODUCT_BUNDLE_IDENTIFIER = "$(FIREFOX_VPN_BUNDLE_IDENTIFIER)";
				PRODUCT_NAME = "Firefox Private Network VPN";
				PROVISIONING_PROFILE_SPECIFIER = "";
				SWIFT_OBJC_BRIDGING_HEADER = "FirefoxPrivateNetworkVPN/Project Files/Bridging-Header.h";
				SWIFT_VERSION = 5.0;
				TARGETED_DEVICE_FAMILY = 1;
			};
			name = Debug;
		};
		6FF4AC28211EC472002C96EB /* Release */ = {
			isa = XCBuildConfiguration;
			baseConfigurationReference = F484429223CCF98700D140B1 /* FirefoxPrivateNetworkVPN.xcconfig */;
			buildSettings = {
				ASSETCATALOG_COMPILER_APPICON_NAME = AppIcon;
				CODE_SIGN_ENTITLEMENTS = "FirefoxPrivateNetworkVPN/Project Files/FirefoxPrivateNetworkVPN.entitlements";
				CODE_SIGN_IDENTITY = "Apple Development";
				CODE_SIGN_STYLE = Automatic;
				CURRENT_PROJECT_VERSION = 2;
				DEVELOPMENT_TEAM = "$(DEVELOPMENT_TEAM)";
				FRAMEWORK_SEARCH_PATHS = (
					"$(inherited)",
					"$(PROJECT_DIR)/Carthage/Build/iOS",
				);
				INFOPLIST_FILE = "$(SRCROOT)/FirefoxPrivateNetworkVPN/Project Files/Info.plist";
				LD_RUNPATH_SEARCH_PATHS = (
					"$(inherited)",
					"@executable_path/Frameworks",
				);
				MARKETING_VERSION = 0.0.20191213;
				PRODUCT_BUNDLE_IDENTIFIER = "$(FIREFOX_VPN_BUNDLE_IDENTIFIER)";
				PRODUCT_NAME = "Firefox Private Network VPN";
				PROVISIONING_PROFILE_SPECIFIER = "";
				SWIFT_OBJC_BRIDGING_HEADER = "FirefoxPrivateNetworkVPN/Project Files/Bridging-Header.h";
				SWIFT_VERSION = 5.0;
				TARGETED_DEVICE_FAMILY = 1;
			};
			name = Release;
		};
		F4E908A92371C31400EB9FE6 /* Debug */ = {
			isa = XCBuildConfiguration;
			baseConfigurationReference = F484429223CCF98700D140B1 /* FirefoxPrivateNetworkVPN.xcconfig */;
			buildSettings = {
				CLANG_WARN_UNREACHABLE_CODE = YES;
				CODE_SIGN_STYLE = Automatic;
				DEVELOPMENT_TEAM = "$(DEVELOPMENT_TEAM)";
				GCC_DYNAMIC_NO_PIC = NO;
				GCC_OPTIMIZATION_LEVEL = 0;
				INFOPLIST_FILE = FirefoxPrivateNetworkVPNUITests/Info.plist;
				IPHONEOS_DEPLOYMENT_TARGET = 13.1;
				LD_RUNPATH_SEARCH_PATHS = (
					"$(inherited)",
					"@executable_path/Frameworks",
					"@loader_path/Frameworks",
				);
				MTL_ENABLE_DEBUG_INFO = INCLUDE_SOURCE;
				PRODUCT_BUNDLE_IDENTIFIER = "$(FIREFOX_VPN_UI_TESTS_BUNDLE_IDENTIFIER)";
				PRODUCT_NAME = "$(TARGET_NAME)";
				SWIFT_VERSION = 5.0;
				TARGETED_DEVICE_FAMILY = "1,2";
				TEST_TARGET_NAME = FirefoxPrivateNetworkVPN;
			};
			name = Debug;
		};
		F4E908AA2371C31400EB9FE6 /* Release */ = {
			isa = XCBuildConfiguration;
			baseConfigurationReference = F484429223CCF98700D140B1 /* FirefoxPrivateNetworkVPN.xcconfig */;
			buildSettings = {
				CLANG_WARN_UNREACHABLE_CODE = YES;
				CODE_SIGN_STYLE = Automatic;
				DEVELOPMENT_TEAM = "$(DEVELOPMENT_TEAM)";
				INFOPLIST_FILE = FirefoxPrivateNetworkVPNUITests/Info.plist;
				IPHONEOS_DEPLOYMENT_TARGET = 13.1;
				LD_RUNPATH_SEARCH_PATHS = (
					"$(inherited)",
					"@executable_path/Frameworks",
					"@loader_path/Frameworks",
				);
				PRODUCT_BUNDLE_IDENTIFIER = "$(FIREFOX_VPN_UI_TESTS_BUNDLE_IDENTIFIER)";
				PRODUCT_NAME = "$(TARGET_NAME)";
				SWIFT_VERSION = 5.0;
				TARGETED_DEVICE_FAMILY = "1,2";
				TEST_TARGET_NAME = FirefoxPrivateNetworkVPN;
			};
			name = Release;
		};
		F4E908B72371C35100EB9FE6 /* Debug */ = {
			isa = XCBuildConfiguration;
			baseConfigurationReference = F484429223CCF98700D140B1 /* FirefoxPrivateNetworkVPN.xcconfig */;
			buildSettings = {
				BUNDLE_LOADER = "$(TEST_HOST)";
				CLANG_WARN_UNREACHABLE_CODE = YES;
				CODE_SIGN_STYLE = Automatic;
				DEVELOPMENT_TEAM = "$(DEVELOPMENT_TEAM)";
				FRAMEWORK_SEARCH_PATHS = (
					"$(inherited)",
					"$(PROJECT_DIR)/Carthage/Build/iOS",
				);
				GCC_DYNAMIC_NO_PIC = NO;
				GCC_OPTIMIZATION_LEVEL = 0;
				INFOPLIST_FILE = FirefoxPrivateNetworkVPNTests/Info.plist;
				IPHONEOS_DEPLOYMENT_TARGET = 13.1;
				LD_RUNPATH_SEARCH_PATHS = (
					"$(inherited)",
					"@executable_path/Frameworks",
					"@loader_path/Frameworks",
				);
				MTL_ENABLE_DEBUG_INFO = INCLUDE_SOURCE;
				PRODUCT_BUNDLE_IDENTIFIER = "$(FIREFOX_VPN_TESTS_BUNDLE_IDENTIFIER)";
				PRODUCT_NAME = "$(TARGET_NAME)";
				SWIFT_VERSION = 5.0;
				TARGETED_DEVICE_FAMILY = "1,2";
				TEST_HOST = "$(BUILT_PRODUCTS_DIR)/Firefox Private Network VPN.app/Firefox Private Network VPN";
			};
			name = Debug;
		};
		F4E908B82371C35100EB9FE6 /* Release */ = {
			isa = XCBuildConfiguration;
			baseConfigurationReference = F484429223CCF98700D140B1 /* FirefoxPrivateNetworkVPN.xcconfig */;
			buildSettings = {
				BUNDLE_LOADER = "$(TEST_HOST)";
				CLANG_WARN_UNREACHABLE_CODE = YES;
				CODE_SIGN_STYLE = Automatic;
				DEVELOPMENT_TEAM = "$(DEVELOPMENT_TEAM)";
				FRAMEWORK_SEARCH_PATHS = (
					"$(inherited)",
					"$(PROJECT_DIR)/Carthage/Build/iOS",
				);
				INFOPLIST_FILE = FirefoxPrivateNetworkVPNTests/Info.plist;
				IPHONEOS_DEPLOYMENT_TARGET = 13.1;
				LD_RUNPATH_SEARCH_PATHS = (
					"$(inherited)",
					"@executable_path/Frameworks",
					"@loader_path/Frameworks",
				);
				PRODUCT_BUNDLE_IDENTIFIER = "$(FIREFOX_VPN_TESTS_BUNDLE_IDENTIFIER)";
				PRODUCT_NAME = "$(TARGET_NAME)";
				SWIFT_VERSION = 5.0;
				TARGETED_DEVICE_FAMILY = "1,2";
				TEST_HOST = "$(BUILT_PRODUCTS_DIR)/Firefox Private Network VPN.app/Firefox Private Network VPN";
			};
			name = Release;
		};
/* End XCBuildConfiguration section */

/* Begin XCConfigurationList section */
		6F5D0C25218352EF000F85AD /* Build configuration list for PBXNativeTarget "WireGuardTunnel" */ = {
			isa = XCConfigurationList;
			buildConfigurations = (
				6F5D0C23218352EF000F85AD /* Debug */,
				6F5D0C24218352EF000F85AD /* Release */,
			);
			defaultConfigurationIsVisible = 0;
			defaultConfigurationName = Release;
		};
		6FDEF7E021846BC700D8FBF6 /* Build configuration list for PBXLegacyTarget "WireGuardGoBridge" */ = {
			isa = XCConfigurationList;
			buildConfigurations = (
				6FDEF7DE21846BC100D8FBF6 /* Debug */,
				6FDEF7DF21846BC100D8FBF6 /* Release */,
			);
			defaultConfigurationIsVisible = 0;
			defaultConfigurationName = Release;
		};
		6FF4AC0F211EC46F002C96EB /* Build configuration list for PBXProject "FirefoxPrivateNetworkVPN" */ = {
			isa = XCConfigurationList;
			buildConfigurations = (
				6FF4AC24211EC472002C96EB /* Debug */,
				6FF4AC25211EC472002C96EB /* Release */,
			);
			defaultConfigurationIsVisible = 0;
			defaultConfigurationName = Release;
		};
		6FF4AC26211EC472002C96EB /* Build configuration list for PBXNativeTarget "FirefoxPrivateNetworkVPN" */ = {
			isa = XCConfigurationList;
			buildConfigurations = (
				6FF4AC27211EC472002C96EB /* Debug */,
				6FF4AC28211EC472002C96EB /* Release */,
			);
			defaultConfigurationIsVisible = 0;
			defaultConfigurationName = Release;
		};
		F4E908A82371C31400EB9FE6 /* Build configuration list for PBXNativeTarget "FirefoxPrivateNetworkVPNUITests" */ = {
			isa = XCConfigurationList;
			buildConfigurations = (
				F4E908A92371C31400EB9FE6 /* Debug */,
				F4E908AA2371C31400EB9FE6 /* Release */,
			);
			defaultConfigurationIsVisible = 0;
			defaultConfigurationName = Release;
		};
		F4E908B62371C35100EB9FE6 /* Build configuration list for PBXNativeTarget "FirefoxPrivateNetworkVPNTests" */ = {
			isa = XCConfigurationList;
			buildConfigurations = (
				F4E908B72371C35100EB9FE6 /* Debug */,
				F4E908B82371C35100EB9FE6 /* Release */,
			);
			defaultConfigurationIsVisible = 0;
			defaultConfigurationName = Release;
		};
/* End XCConfigurationList section */
	};
	rootObject = 6FF4AC0C211EC46F002C96EB /* Project object */;
}<|MERGE_RESOLUTION|>--- conflicted
+++ resolved
@@ -363,7 +363,7 @@
 		F471537723C3D17A00226CB8 /* VersionUpdateToastView.xib */ = {isa = PBXFileReference; lastKnownFileType = file.xib; path = VersionUpdateToastView.xib; sourceTree = "<group>"; };
 		F471537923C4E81F00226CB8 /* ReleaseMonitor.swift */ = {isa = PBXFileReference; lastKnownFileType = sourcecode.swift; path = ReleaseMonitor.swift; sourceTree = "<group>"; };
 		F4720258238C3D620033A14B /* UIFont+Custom.swift */ = {isa = PBXFileReference; lastKnownFileType = sourcecode.swift; path = "UIFont+Custom.swift"; sourceTree = "<group>"; };
-<<<<<<< HEAD
+		F484429223CCF98700D140B1 /* FirefoxPrivateNetworkVPN.xcconfig */ = {isa = PBXFileReference; lastKnownFileType = text.xcconfig; path = FirefoxPrivateNetworkVPN.xcconfig; sourceTree = "<group>"; };
 		F478E47E23C7842D00D17FE0 /* ReleaseInfo.swift */ = {isa = PBXFileReference; lastKnownFileType = sourcecode.swift; path = ReleaseInfo.swift; sourceTree = "<group>"; };
 		F478E48023C784C400D17FE0 /* UIApplication+Extensions.swift */ = {isa = PBXFileReference; lastKnownFileType = sourcecode.swift; path = "UIApplication+Extensions.swift"; sourceTree = "<group>"; };
 		F478E48323C787B600D17FE0 /* Release.swift */ = {isa = PBXFileReference; lastKnownFileType = sourcecode.swift; path = Release.swift; sourceTree = "<group>"; };
@@ -371,9 +371,6 @@
 		F478E48723C78A1700D17FE0 /* ReleaseMonitoring.swift */ = {isa = PBXFileReference; lastKnownFileType = sourcecode.swift; path = ReleaseMonitoring.swift; sourceTree = "<group>"; };
 		F478E48923C78F4F00D17FE0 /* URLRequestBuilder.swift */ = {isa = PBXFileReference; lastKnownFileType = sourcecode.swift; path = URLRequestBuilder.swift; sourceTree = "<group>"; };
 		F478E48E23C7906B00D17FE0 /* GuardianURLRequest.swift */ = {isa = PBXFileReference; fileEncoding = 4; lastKnownFileType = sourcecode.swift; path = GuardianURLRequest.swift; sourceTree = "<group>"; };
-=======
-		F484429223CCF98700D140B1 /* FirefoxPrivateNetworkVPN.xcconfig */ = {isa = PBXFileReference; lastKnownFileType = text.xcconfig; path = FirefoxPrivateNetworkVPN.xcconfig; sourceTree = "<group>"; };
->>>>>>> e5fda4db
 		F48ED2BB23561C4900F6D0C5 /* RxRelay.framework */ = {isa = PBXFileReference; lastKnownFileType = wrapper.framework; name = RxRelay.framework; path = Carthage/Build/iOS/RxRelay.framework; sourceTree = "<group>"; };
 		F49090BD2379D43200C8430A /* SettingsItem.swift */ = {isa = PBXFileReference; lastKnownFileType = sourcecode.swift; path = SettingsItem.swift; sourceTree = "<group>"; };
 		F499C0F0234E29B300126CDA /* DeviceManagementViewController.swift */ = {isa = PBXFileReference; lastKnownFileType = sourcecode.swift; path = DeviceManagementViewController.swift; sourceTree = "<group>"; };
@@ -838,7 +835,14 @@
 			path = Fonts;
 			sourceTree = "<group>";
 		};
-<<<<<<< HEAD
+		F484429623CD059000D140B1 /* Config */ = {
+			isa = PBXGroup;
+			children = (
+				F484429223CCF98700D140B1 /* FirefoxPrivateNetworkVPN.xcconfig */,
+			);
+			path = Config;
+			sourceTree = "<group>";
+		};
 		F478E48223C7865300D17FE0 /* Extensions */ = {
 			isa = PBXGroup;
 			children = (
@@ -867,14 +871,6 @@
 				F478E48923C78F4F00D17FE0 /* URLRequestBuilder.swift */,
 			);
 			path = URLRequestBuilders;
-=======
-		F484429623CD059000D140B1 /* Config */ = {
-			isa = PBXGroup;
-			children = (
-				F484429223CCF98700D140B1 /* FirefoxPrivateNetworkVPN.xcconfig */,
-			);
-			path = Config;
->>>>>>> e5fda4db
 			sourceTree = "<group>";
 		};
 		F4AED107235F450D00F80ABF /* WireGuard */ = {
