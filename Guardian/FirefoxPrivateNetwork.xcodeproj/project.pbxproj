// !$*UTF8*$!
{
	archiveVersion = 1;
	classes = {
	};
	objectVersion = 51;
	objects = {

/* Begin PBXBuildFile section */
		6B5CA6B1220DE4E900F126CF /* NetworkExtension.framework in Frameworks */ = {isa = PBXBuildFile; fileRef = 6FF4AC462120B9E0002C96EB /* NetworkExtension.framework */; };
		6B653B86220DE2960050E69C /* NetworkExtension.framework in Frameworks */ = {isa = PBXBuildFile; fileRef = 6FF4AC462120B9E0002C96EB /* NetworkExtension.framework */; };
		6F5D0C22218352EF000F85AD /* FirefoxVPNNetworkExtension.appex in Embed App Extensions */ = {isa = PBXBuildFile; fileRef = 6F5D0C1A218352EF000F85AD /* FirefoxVPNNetworkExtension.appex */; settings = {ATTRIBUTES = (RemoveHeadersOnCopy, ); }; };
		6FDEF7E421846C1A00D8FBF6 /* libwg-go.a in Frameworks */ = {isa = PBXBuildFile; fileRef = 6FDEF7E321846C1A00D8FBF6 /* libwg-go.a */; };
		6FF4AC1F211EC472002C96EB /* Assets.xcassets in Resources */ = {isa = PBXBuildFile; fileRef = 6FF4AC1E211EC472002C96EB /* Assets.xcassets */; };
		6FF4AC22211EC472002C96EB /* LaunchScreen.storyboard in Resources */ = {isa = PBXBuildFile; fileRef = 6FF4AC20211EC472002C96EB /* LaunchScreen.storyboard */; };
		F40831CC233CF5BF00A60FCA /* SafariServices.framework in Frameworks */ = {isa = PBXBuildFile; fileRef = F40831CB233CF5BE00A60FCA /* SafariServices.framework */; };
		F40831CF233CFA2000A60FCA /* AccountManager.swift in Sources */ = {isa = PBXBuildFile; fileRef = F40831CE233CFA2000A60FCA /* AccountManager.swift */; };
		F40831D1233CFD5600A60FCA /* User.swift in Sources */ = {isa = PBXBuildFile; fileRef = F40831D0233CFD5600A60FCA /* User.swift */; };
		F40831D4233D04B600A60FCA /* GuardianAPIDateFormatter.swift in Sources */ = {isa = PBXBuildFile; fileRef = F40831D3233D04B600A60FCA /* GuardianAPIDateFormatter.swift */; };
		F42A23032347D20800763B0D /* DependencyFactory.swift in Sources */ = {isa = PBXBuildFile; fileRef = F42A23022347D20800763B0D /* DependencyFactory.swift */; };
		F42A23052347D22100763B0D /* DependencyProviding.swift in Sources */ = {isa = PBXBuildFile; fileRef = F42A23042347D22100763B0D /* DependencyProviding.swift */; };
		F42A23072347D37F00763B0D /* AccountManaging.swift in Sources */ = {isa = PBXBuildFile; fileRef = F42A23062347D37F00763B0D /* AccountManaging.swift */; };
<<<<<<< HEAD
=======
		F42AD184235EA28D00E45332 /* SettingsViewController.swift in Sources */ = {isa = PBXBuildFile; fileRef = F42AD183235EA28D00E45332 /* SettingsViewController.swift */; };
		F42AD187235F4D2200E45332 /* SettingsViewController.xib in Resources */ = {isa = PBXBuildFile; fileRef = F42AD185235EA29800E45332 /* SettingsViewController.xib */; };
		F431D703235DF14800C7617D /* FileManager+Extension.swift in Sources */ = {isa = PBXBuildFile; fileRef = F431D643235DF14800C7617D /* FileManager+Extension.swift */; };
		F431D704235DF14800C7617D /* FileManager+Extension.swift in Sources */ = {isa = PBXBuildFile; fileRef = F431D643235DF14800C7617D /* FileManager+Extension.swift */; };
		F431D705235DF14800C7617D /* Keychain.swift in Sources */ = {isa = PBXBuildFile; fileRef = F431D644235DF14800C7617D /* Keychain.swift */; };
		F431D706235DF14800C7617D /* Keychain.swift in Sources */ = {isa = PBXBuildFile; fileRef = F431D644235DF14800C7617D /* Keychain.swift */; };
		F431D707235DF14800C7617D /* InterfaceConfiguration.swift in Sources */ = {isa = PBXBuildFile; fileRef = F431D646235DF14800C7617D /* InterfaceConfiguration.swift */; };
		F431D708235DF14800C7617D /* InterfaceConfiguration.swift in Sources */ = {isa = PBXBuildFile; fileRef = F431D646235DF14800C7617D /* InterfaceConfiguration.swift */; };
		F431D709235DF14800C7617D /* TunnelConfiguration+WgQuickConfig.swift in Sources */ = {isa = PBXBuildFile; fileRef = F431D647235DF14800C7617D /* TunnelConfiguration+WgQuickConfig.swift */; };
		F431D70A235DF14800C7617D /* TunnelConfiguration+WgQuickConfig.swift in Sources */ = {isa = PBXBuildFile; fileRef = F431D647235DF14800C7617D /* TunnelConfiguration+WgQuickConfig.swift */; };
		F431D70B235DF14800C7617D /* Data+KeyEncoding.swift in Sources */ = {isa = PBXBuildFile; fileRef = F431D648235DF14800C7617D /* Data+KeyEncoding.swift */; };
		F431D70C235DF14800C7617D /* Data+KeyEncoding.swift in Sources */ = {isa = PBXBuildFile; fileRef = F431D648235DF14800C7617D /* Data+KeyEncoding.swift */; };
		F431D70D235DF14800C7617D /* PeerConfiguration.swift in Sources */ = {isa = PBXBuildFile; fileRef = F431D649235DF14800C7617D /* PeerConfiguration.swift */; };
		F431D70E235DF14800C7617D /* PeerConfiguration.swift in Sources */ = {isa = PBXBuildFile; fileRef = F431D649235DF14800C7617D /* PeerConfiguration.swift */; };
		F431D70F235DF14800C7617D /* DNSServer.swift in Sources */ = {isa = PBXBuildFile; fileRef = F431D64B235DF14800C7617D /* DNSServer.swift */; };
		F431D710235DF14800C7617D /* DNSServer.swift in Sources */ = {isa = PBXBuildFile; fileRef = F431D64B235DF14800C7617D /* DNSServer.swift */; };
		F431D711235DF14800C7617D /* TunnelConfiguration.swift in Sources */ = {isa = PBXBuildFile; fileRef = F431D64C235DF14800C7617D /* TunnelConfiguration.swift */; };
		F431D712235DF14800C7617D /* TunnelConfiguration.swift in Sources */ = {isa = PBXBuildFile; fileRef = F431D64C235DF14800C7617D /* TunnelConfiguration.swift */; };
		F431D713235DF14800C7617D /* NETunnelProviderProtocol+Extension.swift in Sources */ = {isa = PBXBuildFile; fileRef = F431D64D235DF14800C7617D /* NETunnelProviderProtocol+Extension.swift */; };
		F431D714235DF14800C7617D /* NETunnelProviderProtocol+Extension.swift in Sources */ = {isa = PBXBuildFile; fileRef = F431D64D235DF14800C7617D /* NETunnelProviderProtocol+Extension.swift */; };
		F431D715235DF14800C7617D /* String+ArrayConversion.swift in Sources */ = {isa = PBXBuildFile; fileRef = F431D64E235DF14800C7617D /* String+ArrayConversion.swift */; };
		F431D716235DF14800C7617D /* String+ArrayConversion.swift in Sources */ = {isa = PBXBuildFile; fileRef = F431D64E235DF14800C7617D /* String+ArrayConversion.swift */; };
		F431D717235DF14800C7617D /* key.c in Sources */ = {isa = PBXBuildFile; fileRef = F431D64F235DF14800C7617D /* key.c */; };
		F431D718235DF14800C7617D /* key.c in Sources */ = {isa = PBXBuildFile; fileRef = F431D64F235DF14800C7617D /* key.c */; };
		F431D719235DF14800C7617D /* IPAddressRange.swift in Sources */ = {isa = PBXBuildFile; fileRef = F431D650235DF14800C7617D /* IPAddressRange.swift */; };
		F431D71A235DF14800C7617D /* IPAddressRange.swift in Sources */ = {isa = PBXBuildFile; fileRef = F431D650235DF14800C7617D /* IPAddressRange.swift */; };
		F431D71B235DF14800C7617D /* Endpoint.swift in Sources */ = {isa = PBXBuildFile; fileRef = F431D651235DF14800C7617D /* Endpoint.swift */; };
		F431D71C235DF14800C7617D /* Endpoint.swift in Sources */ = {isa = PBXBuildFile; fileRef = F431D651235DF14800C7617D /* Endpoint.swift */; };
		F431D71D235DF14800C7617D /* ringlogger.c in Sources */ = {isa = PBXBuildFile; fileRef = F431D653235DF14800C7617D /* ringlogger.c */; };
		F431D71E235DF14800C7617D /* ringlogger.c in Sources */ = {isa = PBXBuildFile; fileRef = F431D653235DF14800C7617D /* ringlogger.c */; };
		F431D71F235DF14800C7617D /* Logger.swift in Sources */ = {isa = PBXBuildFile; fileRef = F431D654235DF14800C7617D /* Logger.swift */; };
		F431D720235DF14800C7617D /* Logger.swift in Sources */ = {isa = PBXBuildFile; fileRef = F431D654235DF14800C7617D /* Logger.swift */; };
		F431D7AB235DF14800C7617D /* LocalizationHelper.swift in Sources */ = {isa = PBXBuildFile; fileRef = F431D6A9235DF14800C7617D /* LocalizationHelper.swift */; };
		F431D7AD235DF14800C7617D /* x25519.c in Sources */ = {isa = PBXBuildFile; fileRef = F431D6AB235DF14800C7617D /* x25519.c */; };
		F431D7AF235DF14800C7617D /* Curve25519.swift in Sources */ = {isa = PBXBuildFile; fileRef = F431D6AC235DF14800C7617D /* Curve25519.swift */; };
		F431D7BF235DF14800C7617D /* WireGuardResult.swift in Sources */ = {isa = PBXBuildFile; fileRef = F431D6B8235DF14800C7617D /* WireGuardResult.swift */; };
		F431D7C1235DF14800C7617D /* Localizable.strings in Resources */ = {isa = PBXBuildFile; fileRef = F431D6B9235DF14800C7617D /* Localizable.strings */; };
		F431D7C5235DF14800C7617D /* TunnelStatus.swift in Sources */ = {isa = PBXBuildFile; fileRef = F431D6BE235DF14800C7617D /* TunnelStatus.swift */; };
		F431D7C7235DF14800C7617D /* TunnelErrors.swift in Sources */ = {isa = PBXBuildFile; fileRef = F431D6BF235DF14800C7617D /* TunnelErrors.swift */; };
		F431D7C9235DF14800C7617D /* ActivateOnDemandOption.swift in Sources */ = {isa = PBXBuildFile; fileRef = F431D6C0235DF14800C7617D /* ActivateOnDemandOption.swift */; };
		F431D7CB235DF14800C7617D /* TunnelsManager.swift in Sources */ = {isa = PBXBuildFile; fileRef = F431D6C1235DF14800C7617D /* TunnelsManager.swift */; };
		F431D7CD235DF14800C7617D /* MockTunnels.swift in Sources */ = {isa = PBXBuildFile; fileRef = F431D6C2235DF14800C7617D /* MockTunnels.swift */; };
		F431D7CF235DF14800C7617D /* TunnelConfiguration+UapiConfig.swift in Sources */ = {isa = PBXBuildFile; fileRef = F431D6C3235DF14800C7617D /* TunnelConfiguration+UapiConfig.swift */; };
		F431D7D1235DF14800C7617D /* ZipArchive.swift in Sources */ = {isa = PBXBuildFile; fileRef = F431D6C5235DF14800C7617D /* ZipArchive.swift */; };
		F431D7D3235DF14800C7617D /* unzip.c in Sources */ = {isa = PBXBuildFile; fileRef = F431D6C8235DF14800C7617D /* unzip.c */; };
		F431D7D5235DF14800C7617D /* zip.c in Sources */ = {isa = PBXBuildFile; fileRef = F431D6C9235DF14800C7617D /* zip.c */; };
		F431D7D7235DF14800C7617D /* ioapi.c in Sources */ = {isa = PBXBuildFile; fileRef = F431D6CA235DF14800C7617D /* ioapi.c */; };
		F431D7DB235DF14800C7617D /* ZipExporter.swift in Sources */ = {isa = PBXBuildFile; fileRef = F431D6CF235DF14800C7617D /* ZipExporter.swift */; };
		F431D7DD235DF14800C7617D /* ZipImporter.swift in Sources */ = {isa = PBXBuildFile; fileRef = F431D6D0235DF14800C7617D /* ZipImporter.swift */; };
		F431D7DF235DF14800C7617D /* WireGuardAppError.swift in Sources */ = {isa = PBXBuildFile; fileRef = F431D6D2235DF14800C7617D /* WireGuardAppError.swift */; };
		F431D7E2235DF14800C7617D /* PacketTunnelProvider.swift in Sources */ = {isa = PBXBuildFile; fileRef = F431D6D5235DF14800C7617D /* PacketTunnelProvider.swift */; };
		F431D7E4235DF14800C7617D /* DNSResolver.swift in Sources */ = {isa = PBXBuildFile; fileRef = F431D6D6235DF14800C7617D /* DNSResolver.swift */; };
		F431D7E6235DF14800C7617D /* PacketTunnelSettingsGenerator.swift in Sources */ = {isa = PBXBuildFile; fileRef = F431D6D8235DF14800C7617D /* PacketTunnelSettingsGenerator.swift */; };
		F431D7E8235DF14800C7617D /* ErrorNotifier.swift in Sources */ = {isa = PBXBuildFile; fileRef = F431D6DA235DF14800C7617D /* ErrorNotifier.swift */; };
>>>>>>> 27a73d72
		F43DFC07234BB32C003EA64A /* LoadingViewController.swift in Sources */ = {isa = PBXBuildFile; fileRef = F43DFC05234BB32C003EA64A /* LoadingViewController.swift */; };
		F43DFC08234BB32C003EA64A /* LoadingViewController.xib in Resources */ = {isa = PBXBuildFile; fileRef = F43DFC06234BB32C003EA64A /* LoadingViewController.xib */; };
		F43DFC0B234D0B5C003EA64A /* TunnelConfigurationBuilder.swift in Sources */ = {isa = PBXBuildFile; fileRef = F43DFC0A234D0B5C003EA64A /* TunnelConfigurationBuilder.swift */; };
		F43DFC0E234D1361003EA64A /* Device.swift in Sources */ = {isa = PBXBuildFile; fileRef = F43DFC0D234D1361003EA64A /* Device.swift */; };
		F43DFC10234D1EE4003EA64A /* UserDefaulting.swift in Sources */ = {isa = PBXBuildFile; fileRef = F43DFC0F234D1EE4003EA64A /* UserDefaulting.swift */; };
		F43DFC12234E4230003EA64A /* KeyStore.swift in Sources */ = {isa = PBXBuildFile; fileRef = F43DFC11234E4230003EA64A /* KeyStore.swift */; };
		F43DFC14234E436E003EA64A /* DeviceKeys.swift in Sources */ = {isa = PBXBuildFile; fileRef = F43DFC13234E436E003EA64A /* DeviceKeys.swift */; };
		F43DFC16234FBBB5003EA64A /* GuardianTunnelManager.swift in Sources */ = {isa = PBXBuildFile; fileRef = F43DFC15234FBBB5003EA64A /* GuardianTunnelManager.swift */; };
		F45D7098233D34B100871447 /* VerifyResponse.swift in Sources */ = {isa = PBXBuildFile; fileRef = F45D7097233D34B100871447 /* VerifyResponse.swift */; };
		F45D709B233D384E00871447 /* NavigationCoordinator.swift in Sources */ = {isa = PBXBuildFile; fileRef = F45D709A233D384E00871447 /* NavigationCoordinator.swift */; };
		F45D70A1233D3BC000871447 /* Navigating.swift in Sources */ = {isa = PBXBuildFile; fileRef = F45D70A0233D3BC000871447 /* Navigating.swift */; };
		F45D70A4233D3D6C00871447 /* HomeViewController.swift in Sources */ = {isa = PBXBuildFile; fileRef = F45D70A2233D3D6C00871447 /* HomeViewController.swift */; };
		F45D70A5233D3D6C00871447 /* HomeViewController.xib in Resources */ = {isa = PBXBuildFile; fileRef = F45D70A3233D3D6C00871447 /* HomeViewController.xib */; };
		F45D70A7233E87E700871447 /* UIColor+GuardianBranding.swift in Sources */ = {isa = PBXBuildFile; fileRef = F45D70A6233E87E700871447 /* UIColor+GuardianBranding.swift */; };
		F45D70A9233E8DC000871447 /* UIFont+GuardianBranding.swift in Sources */ = {isa = PBXBuildFile; fileRef = F45D70A8233E8DBF00871447 /* UIFont+GuardianBranding.swift */; };
		F45D70AB233E921900871447 /* GuardianTabBarController.swift in Sources */ = {isa = PBXBuildFile; fileRef = F45D70AA233E921900871447 /* GuardianTabBarController.swift */; };
		F45D70AE23423C8C00871447 /* VPNToggleView.swift in Sources */ = {isa = PBXBuildFile; fileRef = F45D70AD23423C8C00871447 /* VPNToggleView.swift */; };
		F45D70B023423C9800871447 /* VPNToggleView.xib in Resources */ = {isa = PBXBuildFile; fileRef = F45D70AF23423C9800871447 /* VPNToggleView.xib */; };
		F45D70C42342431F00871447 /* Metropolis-SemiBold.otf in Resources */ = {isa = PBXBuildFile; fileRef = F45D70B22342431E00871447 /* Metropolis-SemiBold.otf */; };
		F45D70C62342431F00871447 /* Metropolis-Medium.otf in Resources */ = {isa = PBXBuildFile; fileRef = F45D70B32342431E00871447 /* Metropolis-Medium.otf */; };
		F45D70C82342431F00871447 /* Metropolis-ExtraLightItalic.otf in Resources */ = {isa = PBXBuildFile; fileRef = F45D70B42342431E00871447 /* Metropolis-ExtraLightItalic.otf */; };
		F45D70CA2342431F00871447 /* Metropolis-SemiBoldItalic.otf in Resources */ = {isa = PBXBuildFile; fileRef = F45D70B52342431E00871447 /* Metropolis-SemiBoldItalic.otf */; };
		F45D70CC2342431F00871447 /* Metropolis-BoldItalic.otf in Resources */ = {isa = PBXBuildFile; fileRef = F45D70B62342431E00871447 /* Metropolis-BoldItalic.otf */; };
		F45D70CE2342431F00871447 /* Metropolis-Light.otf in Resources */ = {isa = PBXBuildFile; fileRef = F45D70B72342431E00871447 /* Metropolis-Light.otf */; };
		F45D70D02342431F00871447 /* Metropolis-Black.otf in Resources */ = {isa = PBXBuildFile; fileRef = F45D70B82342431E00871447 /* Metropolis-Black.otf */; };
		F45D70D22342431F00871447 /* Metropolis-Regular.otf in Resources */ = {isa = PBXBuildFile; fileRef = F45D70B92342431E00871447 /* Metropolis-Regular.otf */; };
		F45D70D42342431F00871447 /* Metropolis-ExtraLight.otf in Resources */ = {isa = PBXBuildFile; fileRef = F45D70BA2342431E00871447 /* Metropolis-ExtraLight.otf */; };
		F45D70D62342431F00871447 /* Metropolis-ExtraBoldItalic.otf in Resources */ = {isa = PBXBuildFile; fileRef = F45D70BB2342431E00871447 /* Metropolis-ExtraBoldItalic.otf */; };
		F45D70D82342431F00871447 /* Metropolis-BlackItalic.otf in Resources */ = {isa = PBXBuildFile; fileRef = F45D70BC2342431E00871447 /* Metropolis-BlackItalic.otf */; };
		F45D70DA2342431F00871447 /* Metropolis-MediumItalic.otf in Resources */ = {isa = PBXBuildFile; fileRef = F45D70BD2342431E00871447 /* Metropolis-MediumItalic.otf */; };
		F45D70DC2342431F00871447 /* Metropolis-ExtraBold.otf in Resources */ = {isa = PBXBuildFile; fileRef = F45D70BE2342431E00871447 /* Metropolis-ExtraBold.otf */; };
		F45D70DE2342431F00871447 /* Metropolis-RegularItalic.otf in Resources */ = {isa = PBXBuildFile; fileRef = F45D70BF2342431E00871447 /* Metropolis-RegularItalic.otf */; };
		F45D70E02342431F00871447 /* Metropolis-Bold.otf in Resources */ = {isa = PBXBuildFile; fileRef = F45D70C02342431F00871447 /* Metropolis-Bold.otf */; };
		F45D70E22342431F00871447 /* Metropolis-LightItalic.otf in Resources */ = {isa = PBXBuildFile; fileRef = F45D70C12342431F00871447 /* Metropolis-LightItalic.otf */; };
		F45D70E42342431F00871447 /* Metropolis-ThinItalic.otf in Resources */ = {isa = PBXBuildFile; fileRef = F45D70C22342431F00871447 /* Metropolis-ThinItalic.otf */; };
		F45D70E62342431F00871447 /* Metropolis-Thin.otf in Resources */ = {isa = PBXBuildFile; fileRef = F45D70C32342431F00871447 /* Metropolis-Thin.otf */; };
		F45D70EE2342775000871447 /* Inter-Medium.otf in Resources */ = {isa = PBXBuildFile; fileRef = F45D70E92342775000871447 /* Inter-Medium.otf */; };
		F45D70F02342775000871447 /* Inter-SemiBold.otf in Resources */ = {isa = PBXBuildFile; fileRef = F45D70EA2342775000871447 /* Inter-SemiBold.otf */; };
		F45D70F22342775000871447 /* Inter-Regular.otf in Resources */ = {isa = PBXBuildFile; fileRef = F45D70EB2342775000871447 /* Inter-Regular.otf */; };
		F45D70F523427D1F00871447 /* CurrentVPNSelectorView.swift in Sources */ = {isa = PBXBuildFile; fileRef = F45D70F423427D1F00871447 /* CurrentVPNSelectorView.swift */; };
		F45D70F823427D2F00871447 /* CurrentVPNSelectorView.xib in Resources */ = {isa = PBXBuildFile; fileRef = F45D70F723427D2F00871447 /* CurrentVPNSelectorView.xib */; };
		F45D70FD23428DCE00871447 /* ServersViewController.swift in Sources */ = {isa = PBXBuildFile; fileRef = F45D70FB23428DCE00871447 /* ServersViewController.swift */; };
		F45D70FE23428DCE00871447 /* ServersViewController.xib in Resources */ = {isa = PBXBuildFile; fileRef = F45D70FC23428DCE00871447 /* ServersViewController.xib */; };
		F4658541233BB3D00081D7D7 /* NetworkingEnums.swift in Sources */ = {isa = PBXBuildFile; fileRef = F4658540233BB3D00081D7D7 /* NetworkingEnums.swift */; };
		F4658543233BB44A0081D7D7 /* NetworkLayer.swift in Sources */ = {isa = PBXBuildFile; fileRef = F4658542233BB44A0081D7D7 /* NetworkLayer.swift */; };
		F4658545233BB7690081D7D7 /* GuardianAPI.swift in Sources */ = {isa = PBXBuildFile; fileRef = F4658544233BB7690081D7D7 /* GuardianAPI.swift */; };
		F4658548233BBBF30081D7D7 /* LoginCheckpointModel.swift in Sources */ = {isa = PBXBuildFile; fileRef = F4658547233BBBF30081D7D7 /* LoginCheckpointModel.swift */; };
		F465854D233BF0860081D7D7 /* WebKit.framework in Frameworks */ = {isa = PBXBuildFile; fileRef = F465854C233BF0850081D7D7 /* WebKit.framework */; };
		F4712E27235E244800B7360A /* InfoPlist.strings in Resources */ = {isa = PBXBuildFile; fileRef = 6F70E20C221058DF008BDFB4 /* InfoPlist.strings */; };
		F48ED2BC23561C4900F6D0C5 /* RxRelay.framework in Frameworks */ = {isa = PBXBuildFile; fileRef = F48ED2BB23561C4900F6D0C5 /* RxRelay.framework */; };
		F499C0F2234E29B300126CDA /* DeviceManagementViewController.swift in Sources */ = {isa = PBXBuildFile; fileRef = F499C0F0234E29B300126CDA /* DeviceManagementViewController.swift */; };
		F499C0F3234E29B300126CDA /* DeviceManagementViewController.xib in Resources */ = {isa = PBXBuildFile; fileRef = F499C0F1234E29B300126CDA /* DeviceManagementViewController.xib */; };
		F499C0F6234E301900126CDA /* DeviceManagementCell.swift in Sources */ = {isa = PBXBuildFile; fileRef = F499C0F4234E301900126CDA /* DeviceManagementCell.swift */; };
		F499C0F7234E301900126CDA /* DeviceManagementCell.xib in Resources */ = {isa = PBXBuildFile; fileRef = F499C0F5234E301900126CDA /* DeviceManagementCell.xib */; };
		F499C0F9234E3F5500126CDA /* DeviceDataSourceAndDelegate.swift in Sources */ = {isa = PBXBuildFile; fileRef = F499C0F8234E3F5500126CDA /* DeviceDataSourceAndDelegate.swift */; };
		F499C0FB234E41B800126CDA /* DeviceLimitReachedView.xib in Resources */ = {isa = PBXBuildFile; fileRef = F499C0FA234E41B800126CDA /* DeviceLimitReachedView.xib */; };
		F499C0FD234E490600126CDA /* DeviceLimitReachedView.swift in Sources */ = {isa = PBXBuildFile; fileRef = F499C0FC234E490600126CDA /* DeviceLimitReachedView.swift */; };
		F4A0EFF42356111A00A06D7B /* RxSwift.framework in Frameworks */ = {isa = PBXBuildFile; fileRef = F4A0EFF32356111A00A06D7B /* RxSwift.framework */; };
		F4A0EFF6235612F500A06D7B /* RxCocoa.framework in Frameworks */ = {isa = PBXBuildFile; fileRef = F4A0EFF5235612F500A06D7B /* RxCocoa.framework */; };
		F4AED1D1235F49EE00F80ABF /* PacketTunnelProvider.swift in Sources */ = {isa = PBXBuildFile; fileRef = F4AED1AD235F450D00F80ABF /* PacketTunnelProvider.swift */; };
		F4AED1D2235F49FC00F80ABF /* DNSResolver.swift in Sources */ = {isa = PBXBuildFile; fileRef = F4AED1AE235F450D00F80ABF /* DNSResolver.swift */; };
		F4AED1D3235F49FF00F80ABF /* PacketTunnelSettingsGenerator.swift in Sources */ = {isa = PBXBuildFile; fileRef = F4AED1B0235F450D00F80ABF /* PacketTunnelSettingsGenerator.swift */; };
		F4AED1D4235F4A0200F80ABF /* ErrorNotifier.swift in Sources */ = {isa = PBXBuildFile; fileRef = F4AED1B2235F450D00F80ABF /* ErrorNotifier.swift */; };
		F4AED1D6235F4A3900F80ABF /* Logger.swift in Sources */ = {isa = PBXBuildFile; fileRef = F4AED12B235F450D00F80ABF /* Logger.swift */; };
		F4AED1D7235F4A6F00F80ABF /* FileManager+Extension.swift in Sources */ = {isa = PBXBuildFile; fileRef = F4AED11A235F450D00F80ABF /* FileManager+Extension.swift */; };
		F4AED1D8235F4A7400F80ABF /* Keychain.swift in Sources */ = {isa = PBXBuildFile; fileRef = F4AED11B235F450D00F80ABF /* Keychain.swift */; };
		F4AED1D9235F4C5700F80ABF /* InterfaceConfiguration.swift in Sources */ = {isa = PBXBuildFile; fileRef = F4AED11D235F450D00F80ABF /* InterfaceConfiguration.swift */; };
		F4AED1DA235F4C5700F80ABF /* TunnelConfiguration+WgQuickConfig.swift in Sources */ = {isa = PBXBuildFile; fileRef = F4AED11E235F450D00F80ABF /* TunnelConfiguration+WgQuickConfig.swift */; };
		F4AED1DB235F4C5700F80ABF /* Data+KeyEncoding.swift in Sources */ = {isa = PBXBuildFile; fileRef = F4AED11F235F450D00F80ABF /* Data+KeyEncoding.swift */; };
		F4AED1DC235F4C5700F80ABF /* PeerConfiguration.swift in Sources */ = {isa = PBXBuildFile; fileRef = F4AED120235F450D00F80ABF /* PeerConfiguration.swift */; };
		F4AED1DD235F4C5700F80ABF /* DNSServer.swift in Sources */ = {isa = PBXBuildFile; fileRef = F4AED122235F450D00F80ABF /* DNSServer.swift */; };
		F4AED1DE235F4C5700F80ABF /* TunnelConfiguration.swift in Sources */ = {isa = PBXBuildFile; fileRef = F4AED123235F450D00F80ABF /* TunnelConfiguration.swift */; };
		F4AED1DF235F4C5700F80ABF /* NETunnelProviderProtocol+Extension.swift in Sources */ = {isa = PBXBuildFile; fileRef = F4AED124235F450D00F80ABF /* NETunnelProviderProtocol+Extension.swift */; };
		F4AED1E0235F4C5700F80ABF /* String+ArrayConversion.swift in Sources */ = {isa = PBXBuildFile; fileRef = F4AED125235F450D00F80ABF /* String+ArrayConversion.swift */; };
		F4AED1E1235F4C5700F80ABF /* key.c in Sources */ = {isa = PBXBuildFile; fileRef = F4AED126235F450D00F80ABF /* key.c */; };
		F4AED1E2235F4C5700F80ABF /* IPAddressRange.swift in Sources */ = {isa = PBXBuildFile; fileRef = F4AED127235F450D00F80ABF /* IPAddressRange.swift */; };
		F4AED1E3235F4C5700F80ABF /* Endpoint.swift in Sources */ = {isa = PBXBuildFile; fileRef = F4AED128235F450D00F80ABF /* Endpoint.swift */; };
		F4AED1E4235F4F2A00F80ABF /* TunnelConfiguration+UapiConfig.swift in Sources */ = {isa = PBXBuildFile; fileRef = F4AED19B235F450D00F80ABF /* TunnelConfiguration+UapiConfig.swift */; };
		F4AED1ED235F50D200F80ABF /* key.c in Sources */ = {isa = PBXBuildFile; fileRef = F4AED126235F450D00F80ABF /* key.c */; };
		F4AED20F235F52AE00F80ABF /* x25519.c in Sources */ = {isa = PBXBuildFile; fileRef = F4AED182235F450D00F80ABF /* x25519.c */; };
		F4AED210235F52AE00F80ABF /* Curve25519.swift in Sources */ = {isa = PBXBuildFile; fileRef = F4AED183235F450D00F80ABF /* Curve25519.swift */; };
		F4AED21C235F55EA00F80ABF /* FileManager+Extension.swift in Sources */ = {isa = PBXBuildFile; fileRef = F4AED11A235F450D00F80ABF /* FileManager+Extension.swift */; };
		F4AED21D235F55EA00F80ABF /* Keychain.swift in Sources */ = {isa = PBXBuildFile; fileRef = F4AED11B235F450D00F80ABF /* Keychain.swift */; };
		F4AED223235F58F400F80ABF /* AppDelegate.swift in Sources */ = {isa = PBXBuildFile; fileRef = 6F7774E0217181B1006A79B3 /* AppDelegate.swift */; };
		F4AED249235F7BB800F80ABF /* WireGuardAppError.swift in Sources */ = {isa = PBXBuildFile; fileRef = F4AED1AA235F450D00F80ABF /* WireGuardAppError.swift */; };
		F4AED24E235F82BD00F80ABF /* ringlogger.c in Sources */ = {isa = PBXBuildFile; fileRef = F4AED12A235F450D00F80ABF /* ringlogger.c */; };
		F4AED24F235F835200F80ABF /* InterfaceConfiguration.swift in Sources */ = {isa = PBXBuildFile; fileRef = F4AED11D235F450D00F80ABF /* InterfaceConfiguration.swift */; };
		F4AED250235F835200F80ABF /* TunnelConfiguration+WgQuickConfig.swift in Sources */ = {isa = PBXBuildFile; fileRef = F4AED11E235F450D00F80ABF /* TunnelConfiguration+WgQuickConfig.swift */; };
		F4AED251235F835200F80ABF /* Data+KeyEncoding.swift in Sources */ = {isa = PBXBuildFile; fileRef = F4AED11F235F450D00F80ABF /* Data+KeyEncoding.swift */; };
		F4AED252235F835200F80ABF /* PeerConfiguration.swift in Sources */ = {isa = PBXBuildFile; fileRef = F4AED120235F450D00F80ABF /* PeerConfiguration.swift */; };
		F4AED253235F835200F80ABF /* DNSServer.swift in Sources */ = {isa = PBXBuildFile; fileRef = F4AED122235F450D00F80ABF /* DNSServer.swift */; };
		F4AED254235F835200F80ABF /* TunnelConfiguration.swift in Sources */ = {isa = PBXBuildFile; fileRef = F4AED123235F450D00F80ABF /* TunnelConfiguration.swift */; };
		F4AED255235F835300F80ABF /* NETunnelProviderProtocol+Extension.swift in Sources */ = {isa = PBXBuildFile; fileRef = F4AED124235F450D00F80ABF /* NETunnelProviderProtocol+Extension.swift */; };
		F4AED256235F835300F80ABF /* String+ArrayConversion.swift in Sources */ = {isa = PBXBuildFile; fileRef = F4AED125235F450D00F80ABF /* String+ArrayConversion.swift */; };
		F4AED257235F835300F80ABF /* IPAddressRange.swift in Sources */ = {isa = PBXBuildFile; fileRef = F4AED127235F450D00F80ABF /* IPAddressRange.swift */; };
		F4AED258235F835300F80ABF /* Endpoint.swift in Sources */ = {isa = PBXBuildFile; fileRef = F4AED128235F450D00F80ABF /* Endpoint.swift */; };
		F4AED259235F838F00F80ABF /* ringlogger.c in Sources */ = {isa = PBXBuildFile; fileRef = F4AED12A235F450D00F80ABF /* ringlogger.c */; };
		F4AED25A235F838F00F80ABF /* Logger.swift in Sources */ = {isa = PBXBuildFile; fileRef = F4AED12B235F450D00F80ABF /* Logger.swift */; };
		F4D150B1234517D800739CDA /* Data+JSON.swift in Sources */ = {isa = PBXBuildFile; fileRef = F4D150B0234517D800739CDA /* Data+JSON.swift */; };
		F4D150B323451DC900739CDA /* GuardianURLRequestBuilder.swift in Sources */ = {isa = PBXBuildFile; fileRef = F4D150B223451DC900739CDA /* GuardianURLRequestBuilder.swift */; };
		F4D150B623453F9900739CDA /* CityVPNCell.swift in Sources */ = {isa = PBXBuildFile; fileRef = F4D150B423453F9900739CDA /* CityVPNCell.swift */; };
		F4D150B723453F9900739CDA /* CityVPNCell.xib in Resources */ = {isa = PBXBuildFile; fileRef = F4D150B523453F9900739CDA /* CityVPNCell.xib */; };
		F4D150BA2345438500739CDA /* ServersDataSourceAndDelegate.swift in Sources */ = {isa = PBXBuildFile; fileRef = F4D150B92345438500739CDA /* ServersDataSourceAndDelegate.swift */; };
		F4D150BE2346422000739CDA /* CountryVPNHeaderView.xib in Resources */ = {isa = PBXBuildFile; fileRef = F4D150BD2346422000739CDA /* CountryVPNHeaderView.xib */; };
		F4D150C023464DE300739CDA /* CountryVPNHeaderView.swift in Sources */ = {isa = PBXBuildFile; fileRef = F4D150BF23464DE300739CDA /* CountryVPNHeaderView.swift */; };
		F4D150D9234797F700739CDA /* Nimble.framework in Frameworks */ = {isa = PBXBuildFile; fileRef = F4D150D5234797B700739CDA /* Nimble.framework */; };
		F4D150DA2347980500739CDA /* Quick.framework in Frameworks */ = {isa = PBXBuildFile; fileRef = F4D150D7234797C700739CDA /* Quick.framework */; };
		F4D150DC2347983A00739CDA /* Quick.framework in CopyFiles */ = {isa = PBXBuildFile; fileRef = F4D150D7234797C700739CDA /* Quick.framework */; settings = {ATTRIBUTES = (CodeSignOnCopy, RemoveHeadersOnCopy, ); }; };
		F4D150DD2347984000739CDA /* Nimble.framework in CopyFiles */ = {isa = PBXBuildFile; fileRef = F4D150D5234797B700739CDA /* Nimble.framework */; settings = {ATTRIBUTES = (CodeSignOnCopy, RemoveHeadersOnCopy, ); }; };
		F4D150DF2347A3EE00739CDA /* GuardianTests.swift in Sources */ = {isa = PBXBuildFile; fileRef = F4D150CD2347975C00739CDA /* GuardianTests.swift */; };
		F4E33D812358BF1500B2003A /* LoginViewController.swift in Sources */ = {isa = PBXBuildFile; fileRef = F4E33D802358BF1500B2003A /* LoginViewController.swift */; };
		F4F25E112343F7D3004BA245 /* VPNLocations.swift in Sources */ = {isa = PBXBuildFile; fileRef = F4F25E102343F7D3004BA245 /* VPNLocations.swift */; };
/* End PBXBuildFile section */

/* Begin PBXContainerItemProxy section */
		6F5D0C20218352EF000F85AD /* PBXContainerItemProxy */ = {
			isa = PBXContainerItemProxy;
			containerPortal = 6FF4AC0C211EC46F002C96EB /* Project object */;
			proxyType = 1;
			remoteGlobalIDString = 6F5D0C19218352EF000F85AD;
			remoteInfo = WireGuardNetworkExtension;
		};
		6FDEF7E121846C0000D8FBF6 /* PBXContainerItemProxy */ = {
			isa = PBXContainerItemProxy;
			containerPortal = 6FF4AC0C211EC46F002C96EB /* Project object */;
			proxyType = 1;
			remoteGlobalIDString = 6FDEF7DD21846BC100D8FBF6;
			remoteInfo = WireGuardGoBridge;
		};
		F4D150D02347975C00739CDA /* PBXContainerItemProxy */ = {
			isa = PBXContainerItemProxy;
			containerPortal = 6FF4AC0C211EC46F002C96EB /* Project object */;
			proxyType = 1;
			remoteGlobalIDString = 6FF4AC13211EC46F002C96EB;
			remoteInfo = WireGuardiOS;
		};
/* End PBXContainerItemProxy section */

/* Begin PBXCopyFilesBuildPhase section */
		6F5D0C26218352EF000F85AD /* Embed App Extensions */ = {
			isa = PBXCopyFilesBuildPhase;
			buildActionMask = 2147483647;
			dstPath = "";
			dstSubfolderSpec = 13;
			files = (
				6F5D0C22218352EF000F85AD /* FirefoxVPNNetworkExtension.appex in Embed App Extensions */,
			);
			name = "Embed App Extensions";
			runOnlyForDeploymentPostprocessing = 0;
		};
		F4D150DB2347982600739CDA /* CopyFiles */ = {
			isa = PBXCopyFilesBuildPhase;
			buildActionMask = 2147483647;
			dstPath = "";
			dstSubfolderSpec = 10;
			files = (
				F4D150DD2347984000739CDA /* Nimble.framework in CopyFiles */,
				F4D150DC2347983A00739CDA /* Quick.framework in CopyFiles */,
			);
			runOnlyForDeploymentPostprocessing = 0;
		};
/* End PBXCopyFilesBuildPhase section */

/* Begin PBXFileReference section */
		6F5D0C1A218352EF000F85AD /* FirefoxVPNNetworkExtension.appex */ = {isa = PBXFileReference; explicitFileType = "wrapper.app-extension"; includeInIndex = 0; path = FirefoxVPNNetworkExtension.appex; sourceTree = BUILT_PRODUCTS_DIR; };
		6F70E20D221058DF008BDFB4 /* Base */ = {isa = PBXFileReference; lastKnownFileType = text.plist.strings; name = Base; path = Base.lproj/InfoPlist.strings; sourceTree = "<group>"; };
		6F7774E0217181B1006A79B3 /* AppDelegate.swift */ = {isa = PBXFileReference; fileEncoding = 4; lastKnownFileType = sourcecode.swift; path = AppDelegate.swift; sourceTree = "<group>"; };
		6FB1BDA021D4E00A00A991BF /* libwg-go.a */ = {isa = PBXFileReference; lastKnownFileType = archive.ar; path = "libwg-go.a"; sourceTree = BUILT_PRODUCTS_DIR; };
		6FB1BDB621D4F8B800A991BF /* NetworkExtension.framework */ = {isa = PBXFileReference; lastKnownFileType = wrapper.framework; name = NetworkExtension.framework; path = Platforms/MacOSX.platform/Developer/SDKs/MacOSX10.14.sdk/System/Library/Frameworks/NetworkExtension.framework; sourceTree = DEVELOPER_DIR; };
		6FDEF7E321846C1A00D8FBF6 /* libwg-go.a */ = {isa = PBXFileReference; explicitFileType = archive.ar; path = "libwg-go.a"; sourceTree = BUILT_PRODUCTS_DIR; };
		6FF4AC14211EC46F002C96EB /* Firefox Private Network VPN.app */ = {isa = PBXFileReference; explicitFileType = wrapper.application; includeInIndex = 0; path = "Firefox Private Network VPN.app"; sourceTree = BUILT_PRODUCTS_DIR; };
		6FF4AC1E211EC472002C96EB /* Assets.xcassets */ = {isa = PBXFileReference; lastKnownFileType = folder.assetcatalog; path = Assets.xcassets; sourceTree = "<group>"; };
		6FF4AC21211EC472002C96EB /* Base */ = {isa = PBXFileReference; lastKnownFileType = file.storyboard; name = Base; path = Base.lproj/LaunchScreen.storyboard; sourceTree = "<group>"; };
		6FF4AC23211EC472002C96EB /* Guardian-Info.plist */ = {isa = PBXFileReference; lastKnownFileType = text.plist.xml; path = "Guardian-Info.plist"; sourceTree = "<group>"; };
		6FF4AC2B211EC776002C96EB /* Config.xcconfig */ = {isa = PBXFileReference; lastKnownFileType = text.xcconfig; path = Config.xcconfig; sourceTree = "<group>"; };
		6FF4AC462120B9E0002C96EB /* NetworkExtension.framework */ = {isa = PBXFileReference; lastKnownFileType = wrapper.framework; name = NetworkExtension.framework; path = System/Library/Frameworks/NetworkExtension.framework; sourceTree = SDKROOT; };
		6FF4AC482120B9E0002C96EB /* Guardian.entitlements */ = {isa = PBXFileReference; lastKnownFileType = text.plist.entitlements; path = Guardian.entitlements; sourceTree = "<group>"; };
		F40831CB233CF5BE00A60FCA /* SafariServices.framework */ = {isa = PBXFileReference; lastKnownFileType = wrapper.framework; name = SafariServices.framework; path = System/Library/Frameworks/SafariServices.framework; sourceTree = SDKROOT; };
		F40831CE233CFA2000A60FCA /* AccountManager.swift */ = {isa = PBXFileReference; lastKnownFileType = sourcecode.swift; path = AccountManager.swift; sourceTree = "<group>"; };
		F40831D0233CFD5600A60FCA /* User.swift */ = {isa = PBXFileReference; lastKnownFileType = sourcecode.swift; path = User.swift; sourceTree = "<group>"; };
		F40831D3233D04B600A60FCA /* GuardianAPIDateFormatter.swift */ = {isa = PBXFileReference; lastKnownFileType = sourcecode.swift; path = GuardianAPIDateFormatter.swift; sourceTree = "<group>"; };
		F42A23022347D20800763B0D /* DependencyFactory.swift */ = {isa = PBXFileReference; lastKnownFileType = sourcecode.swift; path = DependencyFactory.swift; sourceTree = "<group>"; };
		F42A23042347D22100763B0D /* DependencyProviding.swift */ = {isa = PBXFileReference; lastKnownFileType = sourcecode.swift; path = DependencyProviding.swift; sourceTree = "<group>"; };
		F42A23062347D37F00763B0D /* AccountManaging.swift */ = {isa = PBXFileReference; lastKnownFileType = sourcecode.swift; path = AccountManaging.swift; sourceTree = "<group>"; };
<<<<<<< HEAD
=======
		F42AD183235EA28D00E45332 /* SettingsViewController.swift */ = {isa = PBXFileReference; lastKnownFileType = sourcecode.swift; name = SettingsViewController.swift; path = Settings/SettingsViewController.swift; sourceTree = "<group>"; };
		F42AD185235EA29800E45332 /* SettingsViewController.xib */ = {isa = PBXFileReference; lastKnownFileType = file.xib; name = SettingsViewController.xib; path = Settings/SettingsViewController.xib; sourceTree = "<group>"; };
		F431D632235DF14700C7617D /* go.mod */ = {isa = PBXFileReference; fileEncoding = 4; lastKnownFileType = text; path = go.mod; sourceTree = "<group>"; };
		F431D633235DF14700C7617D /* Makefile */ = {isa = PBXFileReference; fileEncoding = 4; lastKnownFileType = sourcecode.make; path = Makefile; sourceTree = "<group>"; };
		F431D634235DF14700C7617D /* api-ios.go */ = {isa = PBXFileReference; fileEncoding = 4; lastKnownFileType = text; path = "api-ios.go"; sourceTree = "<group>"; };
		F431D635235DF14700C7617D /* goruntime-boottime-over-monotonic.diff */ = {isa = PBXFileReference; fileEncoding = 4; lastKnownFileType = text; path = "goruntime-boottime-over-monotonic.diff"; sourceTree = "<group>"; };
		F431D636235DF14700C7617D /* go.sum */ = {isa = PBXFileReference; fileEncoding = 4; lastKnownFileType = text; path = go.sum; sourceTree = "<group>"; };
		F431D637235DF14700C7617D /* .gitignore */ = {isa = PBXFileReference; fileEncoding = 4; lastKnownFileType = text; path = .gitignore; sourceTree = "<group>"; };
		F431D638235DF14700C7617D /* wireguard.h */ = {isa = PBXFileReference; fileEncoding = 4; lastKnownFileType = sourcecode.c.h; path = wireguard.h; sourceTree = "<group>"; };
		F431D639235DF14700C7617D /* README.md */ = {isa = PBXFileReference; fileEncoding = 4; lastKnownFileType = net.daringfireball.markdown; path = README.md; sourceTree = "<group>"; };
		F431D63A235DF14700C7617D /* COPYING */ = {isa = PBXFileReference; fileEncoding = 4; lastKnownFileType = text; path = COPYING; sourceTree = "<group>"; };
		F431D63C235DF14700C7617D /* MOBILECONFIG.md */ = {isa = PBXFileReference; fileEncoding = 4; lastKnownFileType = net.daringfireball.markdown; path = MOBILECONFIG.md; sourceTree = "<group>"; };
		F431D641235DF14800C7617D /* .swiftlint.yml */ = {isa = PBXFileReference; fileEncoding = 4; lastKnownFileType = text.yaml; path = .swiftlint.yml; sourceTree = "<group>"; };
		F431D643235DF14800C7617D /* FileManager+Extension.swift */ = {isa = PBXFileReference; fileEncoding = 4; lastKnownFileType = sourcecode.swift; path = "FileManager+Extension.swift"; sourceTree = "<group>"; };
		F431D644235DF14800C7617D /* Keychain.swift */ = {isa = PBXFileReference; fileEncoding = 4; lastKnownFileType = sourcecode.swift; path = Keychain.swift; sourceTree = "<group>"; };
		F431D646235DF14800C7617D /* InterfaceConfiguration.swift */ = {isa = PBXFileReference; fileEncoding = 4; lastKnownFileType = sourcecode.swift; path = InterfaceConfiguration.swift; sourceTree = "<group>"; };
		F431D647235DF14800C7617D /* TunnelConfiguration+WgQuickConfig.swift */ = {isa = PBXFileReference; fileEncoding = 4; lastKnownFileType = sourcecode.swift; path = "TunnelConfiguration+WgQuickConfig.swift"; sourceTree = "<group>"; };
		F431D648235DF14800C7617D /* Data+KeyEncoding.swift */ = {isa = PBXFileReference; fileEncoding = 4; lastKnownFileType = sourcecode.swift; path = "Data+KeyEncoding.swift"; sourceTree = "<group>"; };
		F431D649235DF14800C7617D /* PeerConfiguration.swift */ = {isa = PBXFileReference; fileEncoding = 4; lastKnownFileType = sourcecode.swift; path = PeerConfiguration.swift; sourceTree = "<group>"; };
		F431D64A235DF14800C7617D /* key.h */ = {isa = PBXFileReference; fileEncoding = 4; lastKnownFileType = sourcecode.c.h; path = key.h; sourceTree = "<group>"; };
		F431D64B235DF14800C7617D /* DNSServer.swift */ = {isa = PBXFileReference; fileEncoding = 4; lastKnownFileType = sourcecode.swift; path = DNSServer.swift; sourceTree = "<group>"; };
		F431D64C235DF14800C7617D /* TunnelConfiguration.swift */ = {isa = PBXFileReference; fileEncoding = 4; lastKnownFileType = sourcecode.swift; path = TunnelConfiguration.swift; sourceTree = "<group>"; };
		F431D64D235DF14800C7617D /* NETunnelProviderProtocol+Extension.swift */ = {isa = PBXFileReference; fileEncoding = 4; lastKnownFileType = sourcecode.swift; path = "NETunnelProviderProtocol+Extension.swift"; sourceTree = "<group>"; };
		F431D64E235DF14800C7617D /* String+ArrayConversion.swift */ = {isa = PBXFileReference; fileEncoding = 4; lastKnownFileType = sourcecode.swift; path = "String+ArrayConversion.swift"; sourceTree = "<group>"; };
		F431D64F235DF14800C7617D /* key.c */ = {isa = PBXFileReference; fileEncoding = 4; lastKnownFileType = sourcecode.c.c; path = key.c; sourceTree = "<group>"; };
		F431D650235DF14800C7617D /* IPAddressRange.swift */ = {isa = PBXFileReference; fileEncoding = 4; lastKnownFileType = sourcecode.swift; path = IPAddressRange.swift; sourceTree = "<group>"; };
		F431D651235DF14800C7617D /* Endpoint.swift */ = {isa = PBXFileReference; fileEncoding = 4; lastKnownFileType = sourcecode.swift; path = Endpoint.swift; sourceTree = "<group>"; };
		F431D653235DF14800C7617D /* ringlogger.c */ = {isa = PBXFileReference; fileEncoding = 4; lastKnownFileType = sourcecode.c.c; path = ringlogger.c; sourceTree = "<group>"; };
		F431D654235DF14800C7617D /* Logger.swift */ = {isa = PBXFileReference; fileEncoding = 4; lastKnownFileType = sourcecode.swift; path = Logger.swift; sourceTree = "<group>"; };
		F431D655235DF14800C7617D /* test_ringlogger.c */ = {isa = PBXFileReference; fileEncoding = 4; lastKnownFileType = sourcecode.c.c; path = test_ringlogger.c; sourceTree = "<group>"; };
		F431D656235DF14800C7617D /* ringlogger.h */ = {isa = PBXFileReference; fileEncoding = 4; lastKnownFileType = sourcecode.c.h; path = ringlogger.h; sourceTree = "<group>"; };
		F431D6A9235DF14800C7617D /* LocalizationHelper.swift */ = {isa = PBXFileReference; fileEncoding = 4; lastKnownFileType = sourcecode.swift; path = LocalizationHelper.swift; sourceTree = "<group>"; };
		F431D6AB235DF14800C7617D /* x25519.c */ = {isa = PBXFileReference; fileEncoding = 4; lastKnownFileType = sourcecode.c.c; path = x25519.c; sourceTree = "<group>"; };
		F431D6AC235DF14800C7617D /* Curve25519.swift */ = {isa = PBXFileReference; fileEncoding = 4; lastKnownFileType = sourcecode.swift; path = Curve25519.swift; sourceTree = "<group>"; };
		F431D6AD235DF14800C7617D /* x25519.h */ = {isa = PBXFileReference; fileEncoding = 4; lastKnownFileType = sourcecode.c.h; path = x25519.h; sourceTree = "<group>"; };
		F431D6AF235DF14800C7617D /* Config.xcconfig */ = {isa = PBXFileReference; fileEncoding = 4; lastKnownFileType = text.xcconfig; path = Config.xcconfig; sourceTree = "<group>"; };
		F431D6B0235DF14800C7617D /* Version.xcconfig */ = {isa = PBXFileReference; fileEncoding = 4; lastKnownFileType = text.xcconfig; path = Version.xcconfig; sourceTree = "<group>"; };
		F431D6B1235DF14800C7617D /* Developer.xcconfig.template */ = {isa = PBXFileReference; fileEncoding = 4; lastKnownFileType = text; path = Developer.xcconfig.template; sourceTree = "<group>"; };
		F431D6B8235DF14800C7617D /* WireGuardResult.swift */ = {isa = PBXFileReference; fileEncoding = 4; lastKnownFileType = sourcecode.swift; path = WireGuardResult.swift; sourceTree = "<group>"; };
		F431D6BA235DF14800C7617D /* Base */ = {isa = PBXFileReference; lastKnownFileType = text.plist.strings; name = Base; path = Base.lproj/Localizable.strings; sourceTree = "<group>"; };
		F431D6BE235DF14800C7617D /* TunnelStatus.swift */ = {isa = PBXFileReference; fileEncoding = 4; lastKnownFileType = sourcecode.swift; path = TunnelStatus.swift; sourceTree = "<group>"; };
		F431D6BF235DF14800C7617D /* TunnelErrors.swift */ = {isa = PBXFileReference; fileEncoding = 4; lastKnownFileType = sourcecode.swift; path = TunnelErrors.swift; sourceTree = "<group>"; };
		F431D6C0235DF14800C7617D /* ActivateOnDemandOption.swift */ = {isa = PBXFileReference; fileEncoding = 4; lastKnownFileType = sourcecode.swift; path = ActivateOnDemandOption.swift; sourceTree = "<group>"; };
		F431D6C1235DF14800C7617D /* TunnelsManager.swift */ = {isa = PBXFileReference; fileEncoding = 4; lastKnownFileType = sourcecode.swift; path = TunnelsManager.swift; sourceTree = "<group>"; };
		F431D6C2235DF14800C7617D /* MockTunnels.swift */ = {isa = PBXFileReference; fileEncoding = 4; lastKnownFileType = sourcecode.swift; path = MockTunnels.swift; sourceTree = "<group>"; };
		F431D6C3235DF14800C7617D /* TunnelConfiguration+UapiConfig.swift */ = {isa = PBXFileReference; fileEncoding = 4; lastKnownFileType = sourcecode.swift; path = "TunnelConfiguration+UapiConfig.swift"; sourceTree = "<group>"; };
		F431D6C5235DF14800C7617D /* ZipArchive.swift */ = {isa = PBXFileReference; fileEncoding = 4; lastKnownFileType = sourcecode.swift; path = ZipArchive.swift; sourceTree = "<group>"; };
		F431D6C8235DF14800C7617D /* unzip.c */ = {isa = PBXFileReference; fileEncoding = 4; lastKnownFileType = sourcecode.c.c; path = unzip.c; sourceTree = "<group>"; };
		F431D6C9235DF14800C7617D /* zip.c */ = {isa = PBXFileReference; fileEncoding = 4; lastKnownFileType = sourcecode.c.c; path = zip.c; sourceTree = "<group>"; };
		F431D6CA235DF14800C7617D /* ioapi.c */ = {isa = PBXFileReference; fileEncoding = 4; lastKnownFileType = sourcecode.c.c; path = ioapi.c; sourceTree = "<group>"; };
		F431D6CB235DF14800C7617D /* MiniZip64_info.txt */ = {isa = PBXFileReference; fileEncoding = 4; lastKnownFileType = text; path = MiniZip64_info.txt; sourceTree = "<group>"; };
		F431D6CC235DF14800C7617D /* zip.h */ = {isa = PBXFileReference; fileEncoding = 4; lastKnownFileType = sourcecode.c.h; path = zip.h; sourceTree = "<group>"; };
		F431D6CD235DF14800C7617D /* unzip.h */ = {isa = PBXFileReference; fileEncoding = 4; lastKnownFileType = sourcecode.c.h; path = unzip.h; sourceTree = "<group>"; };
		F431D6CE235DF14800C7617D /* ioapi.h */ = {isa = PBXFileReference; fileEncoding = 4; lastKnownFileType = sourcecode.c.h; path = ioapi.h; sourceTree = "<group>"; };
		F431D6CF235DF14800C7617D /* ZipExporter.swift */ = {isa = PBXFileReference; fileEncoding = 4; lastKnownFileType = sourcecode.swift; path = ZipExporter.swift; sourceTree = "<group>"; };
		F431D6D0235DF14800C7617D /* ZipImporter.swift */ = {isa = PBXFileReference; fileEncoding = 4; lastKnownFileType = sourcecode.swift; path = ZipImporter.swift; sourceTree = "<group>"; };
		F431D6D1235DF14800C7617D /* WireGuard-Bridging-Header.h */ = {isa = PBXFileReference; fileEncoding = 4; lastKnownFileType = sourcecode.c.h; path = "WireGuard-Bridging-Header.h"; sourceTree = "<group>"; };
		F431D6D2235DF14800C7617D /* WireGuardAppError.swift */ = {isa = PBXFileReference; fileEncoding = 4; lastKnownFileType = sourcecode.swift; path = WireGuardAppError.swift; sourceTree = "<group>"; };
		F431D6D4235DF14800C7617D /* WireGuardNetworkExtension-Bridging-Header.h */ = {isa = PBXFileReference; fileEncoding = 4; lastKnownFileType = sourcecode.c.h; path = "WireGuardNetworkExtension-Bridging-Header.h"; sourceTree = "<group>"; };
		F431D6D5235DF14800C7617D /* PacketTunnelProvider.swift */ = {isa = PBXFileReference; fileEncoding = 4; lastKnownFileType = sourcecode.swift; path = PacketTunnelProvider.swift; sourceTree = "<group>"; };
		F431D6D6235DF14800C7617D /* DNSResolver.swift */ = {isa = PBXFileReference; fileEncoding = 4; lastKnownFileType = sourcecode.swift; path = DNSResolver.swift; sourceTree = "<group>"; };
		F431D6D7235DF14800C7617D /* WireGuardNetworkExtension_macOS.entitlements */ = {isa = PBXFileReference; fileEncoding = 4; lastKnownFileType = text.plist.entitlements; path = WireGuardNetworkExtension_macOS.entitlements; sourceTree = "<group>"; };
		F431D6D8235DF14800C7617D /* PacketTunnelSettingsGenerator.swift */ = {isa = PBXFileReference; fileEncoding = 4; lastKnownFileType = sourcecode.swift; path = PacketTunnelSettingsGenerator.swift; sourceTree = "<group>"; };
		F431D6D9235DF14800C7617D /* WireGuardNetworkExtension_iOS.entitlements */ = {isa = PBXFileReference; fileEncoding = 4; lastKnownFileType = text.plist.entitlements; path = WireGuardNetworkExtension_iOS.entitlements; sourceTree = "<group>"; };
		F431D6DA235DF14800C7617D /* ErrorNotifier.swift */ = {isa = PBXFileReference; fileEncoding = 4; lastKnownFileType = sourcecode.swift; path = ErrorNotifier.swift; sourceTree = "<group>"; };
		F431D6DB235DF14800C7617D /* Info.plist */ = {isa = PBXFileReference; fileEncoding = 4; lastKnownFileType = text.plist.xml; path = Info.plist; sourceTree = "<group>"; };
>>>>>>> 27a73d72
		F43DFC05234BB32C003EA64A /* LoadingViewController.swift */ = {isa = PBXFileReference; lastKnownFileType = sourcecode.swift; path = LoadingViewController.swift; sourceTree = "<group>"; };
		F43DFC06234BB32C003EA64A /* LoadingViewController.xib */ = {isa = PBXFileReference; lastKnownFileType = file.xib; path = LoadingViewController.xib; sourceTree = "<group>"; };
		F43DFC0A234D0B5C003EA64A /* TunnelConfigurationBuilder.swift */ = {isa = PBXFileReference; lastKnownFileType = sourcecode.swift; path = TunnelConfigurationBuilder.swift; sourceTree = "<group>"; };
		F43DFC0D234D1361003EA64A /* Device.swift */ = {isa = PBXFileReference; lastKnownFileType = sourcecode.swift; path = Device.swift; sourceTree = "<group>"; };
		F43DFC0F234D1EE4003EA64A /* UserDefaulting.swift */ = {isa = PBXFileReference; lastKnownFileType = sourcecode.swift; path = UserDefaulting.swift; sourceTree = "<group>"; };
		F43DFC11234E4230003EA64A /* KeyStore.swift */ = {isa = PBXFileReference; lastKnownFileType = sourcecode.swift; path = KeyStore.swift; sourceTree = "<group>"; };
		F43DFC13234E436E003EA64A /* DeviceKeys.swift */ = {isa = PBXFileReference; lastKnownFileType = sourcecode.swift; path = DeviceKeys.swift; sourceTree = "<group>"; };
		F43DFC15234FBBB5003EA64A /* GuardianTunnelManager.swift */ = {isa = PBXFileReference; lastKnownFileType = sourcecode.swift; path = GuardianTunnelManager.swift; sourceTree = "<group>"; };
		F45D7097233D34B100871447 /* VerifyResponse.swift */ = {isa = PBXFileReference; lastKnownFileType = sourcecode.swift; path = VerifyResponse.swift; sourceTree = "<group>"; };
		F45D709A233D384E00871447 /* NavigationCoordinator.swift */ = {isa = PBXFileReference; lastKnownFileType = sourcecode.swift; path = NavigationCoordinator.swift; sourceTree = "<group>"; };
		F45D70A0233D3BC000871447 /* Navigating.swift */ = {isa = PBXFileReference; lastKnownFileType = sourcecode.swift; path = Navigating.swift; sourceTree = "<group>"; };
		F45D70A2233D3D6C00871447 /* HomeViewController.swift */ = {isa = PBXFileReference; lastKnownFileType = sourcecode.swift; path = HomeViewController.swift; sourceTree = "<group>"; };
		F45D70A3233D3D6C00871447 /* HomeViewController.xib */ = {isa = PBXFileReference; lastKnownFileType = file.xib; path = HomeViewController.xib; sourceTree = "<group>"; };
		F45D70A6233E87E700871447 /* UIColor+GuardianBranding.swift */ = {isa = PBXFileReference; lastKnownFileType = sourcecode.swift; path = "UIColor+GuardianBranding.swift"; sourceTree = "<group>"; };
		F45D70A8233E8DBF00871447 /* UIFont+GuardianBranding.swift */ = {isa = PBXFileReference; lastKnownFileType = sourcecode.swift; path = "UIFont+GuardianBranding.swift"; sourceTree = "<group>"; };
		F45D70AA233E921900871447 /* GuardianTabBarController.swift */ = {isa = PBXFileReference; lastKnownFileType = sourcecode.swift; path = GuardianTabBarController.swift; sourceTree = "<group>"; };
		F45D70AD23423C8C00871447 /* VPNToggleView.swift */ = {isa = PBXFileReference; lastKnownFileType = sourcecode.swift; path = VPNToggleView.swift; sourceTree = "<group>"; };
		F45D70AF23423C9800871447 /* VPNToggleView.xib */ = {isa = PBXFileReference; lastKnownFileType = file.xib; path = VPNToggleView.xib; sourceTree = "<group>"; };
		F45D70B22342431E00871447 /* Metropolis-SemiBold.otf */ = {isa = PBXFileReference; lastKnownFileType = file; path = "Metropolis-SemiBold.otf"; sourceTree = "<group>"; };
		F45D70B32342431E00871447 /* Metropolis-Medium.otf */ = {isa = PBXFileReference; lastKnownFileType = file; path = "Metropolis-Medium.otf"; sourceTree = "<group>"; };
		F45D70B42342431E00871447 /* Metropolis-ExtraLightItalic.otf */ = {isa = PBXFileReference; lastKnownFileType = file; path = "Metropolis-ExtraLightItalic.otf"; sourceTree = "<group>"; };
		F45D70B52342431E00871447 /* Metropolis-SemiBoldItalic.otf */ = {isa = PBXFileReference; lastKnownFileType = file; path = "Metropolis-SemiBoldItalic.otf"; sourceTree = "<group>"; };
		F45D70B62342431E00871447 /* Metropolis-BoldItalic.otf */ = {isa = PBXFileReference; lastKnownFileType = file; path = "Metropolis-BoldItalic.otf"; sourceTree = "<group>"; };
		F45D70B72342431E00871447 /* Metropolis-Light.otf */ = {isa = PBXFileReference; lastKnownFileType = file; path = "Metropolis-Light.otf"; sourceTree = "<group>"; };
		F45D70B82342431E00871447 /* Metropolis-Black.otf */ = {isa = PBXFileReference; lastKnownFileType = file; path = "Metropolis-Black.otf"; sourceTree = "<group>"; };
		F45D70B92342431E00871447 /* Metropolis-Regular.otf */ = {isa = PBXFileReference; lastKnownFileType = file; path = "Metropolis-Regular.otf"; sourceTree = "<group>"; };
		F45D70BA2342431E00871447 /* Metropolis-ExtraLight.otf */ = {isa = PBXFileReference; lastKnownFileType = file; path = "Metropolis-ExtraLight.otf"; sourceTree = "<group>"; };
		F45D70BB2342431E00871447 /* Metropolis-ExtraBoldItalic.otf */ = {isa = PBXFileReference; lastKnownFileType = file; path = "Metropolis-ExtraBoldItalic.otf"; sourceTree = "<group>"; };
		F45D70BC2342431E00871447 /* Metropolis-BlackItalic.otf */ = {isa = PBXFileReference; lastKnownFileType = file; path = "Metropolis-BlackItalic.otf"; sourceTree = "<group>"; };
		F45D70BD2342431E00871447 /* Metropolis-MediumItalic.otf */ = {isa = PBXFileReference; lastKnownFileType = file; path = "Metropolis-MediumItalic.otf"; sourceTree = "<group>"; };
		F45D70BE2342431E00871447 /* Metropolis-ExtraBold.otf */ = {isa = PBXFileReference; lastKnownFileType = file; path = "Metropolis-ExtraBold.otf"; sourceTree = "<group>"; };
		F45D70BF2342431E00871447 /* Metropolis-RegularItalic.otf */ = {isa = PBXFileReference; lastKnownFileType = file; path = "Metropolis-RegularItalic.otf"; sourceTree = "<group>"; };
		F45D70C02342431F00871447 /* Metropolis-Bold.otf */ = {isa = PBXFileReference; lastKnownFileType = file; path = "Metropolis-Bold.otf"; sourceTree = "<group>"; };
		F45D70C12342431F00871447 /* Metropolis-LightItalic.otf */ = {isa = PBXFileReference; lastKnownFileType = file; path = "Metropolis-LightItalic.otf"; sourceTree = "<group>"; };
		F45D70C22342431F00871447 /* Metropolis-ThinItalic.otf */ = {isa = PBXFileReference; lastKnownFileType = file; path = "Metropolis-ThinItalic.otf"; sourceTree = "<group>"; };
		F45D70C32342431F00871447 /* Metropolis-Thin.otf */ = {isa = PBXFileReference; lastKnownFileType = file; path = "Metropolis-Thin.otf"; sourceTree = "<group>"; };
		F45D70E92342775000871447 /* Inter-Medium.otf */ = {isa = PBXFileReference; lastKnownFileType = file; path = "Inter-Medium.otf"; sourceTree = "<group>"; };
		F45D70EA2342775000871447 /* Inter-SemiBold.otf */ = {isa = PBXFileReference; lastKnownFileType = file; path = "Inter-SemiBold.otf"; sourceTree = "<group>"; };
		F45D70EB2342775000871447 /* Inter-Regular.otf */ = {isa = PBXFileReference; lastKnownFileType = file; path = "Inter-Regular.otf"; sourceTree = "<group>"; };
		F45D70F423427D1F00871447 /* CurrentVPNSelectorView.swift */ = {isa = PBXFileReference; lastKnownFileType = sourcecode.swift; path = CurrentVPNSelectorView.swift; sourceTree = "<group>"; };
		F45D70F723427D2F00871447 /* CurrentVPNSelectorView.xib */ = {isa = PBXFileReference; lastKnownFileType = file.xib; path = CurrentVPNSelectorView.xib; sourceTree = "<group>"; };
		F45D70FB23428DCE00871447 /* ServersViewController.swift */ = {isa = PBXFileReference; lastKnownFileType = sourcecode.swift; path = ServersViewController.swift; sourceTree = "<group>"; };
		F45D70FC23428DCE00871447 /* ServersViewController.xib */ = {isa = PBXFileReference; lastKnownFileType = file.xib; path = ServersViewController.xib; sourceTree = "<group>"; };
		F4658540233BB3D00081D7D7 /* NetworkingEnums.swift */ = {isa = PBXFileReference; lastKnownFileType = sourcecode.swift; path = NetworkingEnums.swift; sourceTree = "<group>"; };
		F4658542233BB44A0081D7D7 /* NetworkLayer.swift */ = {isa = PBXFileReference; lastKnownFileType = sourcecode.swift; path = NetworkLayer.swift; sourceTree = "<group>"; };
		F4658544233BB7690081D7D7 /* GuardianAPI.swift */ = {isa = PBXFileReference; lastKnownFileType = sourcecode.swift; path = GuardianAPI.swift; sourceTree = "<group>"; };
		F4658547233BBBF30081D7D7 /* LoginCheckpointModel.swift */ = {isa = PBXFileReference; lastKnownFileType = sourcecode.swift; path = LoginCheckpointModel.swift; sourceTree = "<group>"; };
		F465854C233BF0850081D7D7 /* WebKit.framework */ = {isa = PBXFileReference; lastKnownFileType = wrapper.framework; name = WebKit.framework; path = System/Library/Frameworks/WebKit.framework; sourceTree = SDKROOT; };
		F48ED2BB23561C4900F6D0C5 /* RxRelay.framework */ = {isa = PBXFileReference; lastKnownFileType = wrapper.framework; name = RxRelay.framework; path = Carthage/Build/iOS/RxRelay.framework; sourceTree = "<group>"; };
		F499C0F0234E29B300126CDA /* DeviceManagementViewController.swift */ = {isa = PBXFileReference; lastKnownFileType = sourcecode.swift; path = DeviceManagementViewController.swift; sourceTree = "<group>"; };
		F499C0F1234E29B300126CDA /* DeviceManagementViewController.xib */ = {isa = PBXFileReference; lastKnownFileType = file.xib; path = DeviceManagementViewController.xib; sourceTree = "<group>"; };
		F499C0F4234E301900126CDA /* DeviceManagementCell.swift */ = {isa = PBXFileReference; lastKnownFileType = sourcecode.swift; path = DeviceManagementCell.swift; sourceTree = "<group>"; };
		F499C0F5234E301900126CDA /* DeviceManagementCell.xib */ = {isa = PBXFileReference; lastKnownFileType = file.xib; path = DeviceManagementCell.xib; sourceTree = "<group>"; };
		F499C0F8234E3F5500126CDA /* DeviceDataSourceAndDelegate.swift */ = {isa = PBXFileReference; lastKnownFileType = sourcecode.swift; path = DeviceDataSourceAndDelegate.swift; sourceTree = "<group>"; };
		F499C0FA234E41B800126CDA /* DeviceLimitReachedView.xib */ = {isa = PBXFileReference; lastKnownFileType = file.xib; path = DeviceLimitReachedView.xib; sourceTree = "<group>"; };
		F499C0FC234E490600126CDA /* DeviceLimitReachedView.swift */ = {isa = PBXFileReference; lastKnownFileType = sourcecode.swift; path = DeviceLimitReachedView.swift; sourceTree = "<group>"; };
		F4A0EFF32356111A00A06D7B /* RxSwift.framework */ = {isa = PBXFileReference; lastKnownFileType = wrapper.framework; name = RxSwift.framework; path = Carthage/Build/iOS/RxSwift.framework; sourceTree = "<group>"; };
		F4A0EFF5235612F500A06D7B /* RxCocoa.framework */ = {isa = PBXFileReference; lastKnownFileType = wrapper.framework; name = RxCocoa.framework; path = Carthage/Build/iOS/RxCocoa.framework; sourceTree = "<group>"; };
		F4AED109235F450D00F80ABF /* go.mod */ = {isa = PBXFileReference; lastKnownFileType = text; path = go.mod; sourceTree = "<group>"; };
		F4AED10A235F450D00F80ABF /* Makefile */ = {isa = PBXFileReference; lastKnownFileType = sourcecode.make; path = Makefile; sourceTree = "<group>"; };
		F4AED10B235F450D00F80ABF /* api-ios.go */ = {isa = PBXFileReference; lastKnownFileType = text; path = "api-ios.go"; sourceTree = "<group>"; };
		F4AED10C235F450D00F80ABF /* goruntime-boottime-over-monotonic.diff */ = {isa = PBXFileReference; lastKnownFileType = text; path = "goruntime-boottime-over-monotonic.diff"; sourceTree = "<group>"; };
		F4AED10D235F450D00F80ABF /* go.sum */ = {isa = PBXFileReference; lastKnownFileType = text; path = go.sum; sourceTree = "<group>"; };
		F4AED10E235F450D00F80ABF /* .gitignore */ = {isa = PBXFileReference; lastKnownFileType = text; path = .gitignore; sourceTree = "<group>"; };
		F4AED10F235F450D00F80ABF /* wireguard.h */ = {isa = PBXFileReference; lastKnownFileType = sourcecode.c.h; path = wireguard.h; sourceTree = "<group>"; };
		F4AED11A235F450D00F80ABF /* FileManager+Extension.swift */ = {isa = PBXFileReference; lastKnownFileType = sourcecode.swift; path = "FileManager+Extension.swift"; sourceTree = "<group>"; };
		F4AED11B235F450D00F80ABF /* Keychain.swift */ = {isa = PBXFileReference; lastKnownFileType = sourcecode.swift; path = Keychain.swift; sourceTree = "<group>"; };
		F4AED11D235F450D00F80ABF /* InterfaceConfiguration.swift */ = {isa = PBXFileReference; lastKnownFileType = sourcecode.swift; path = InterfaceConfiguration.swift; sourceTree = "<group>"; };
		F4AED11E235F450D00F80ABF /* TunnelConfiguration+WgQuickConfig.swift */ = {isa = PBXFileReference; lastKnownFileType = sourcecode.swift; path = "TunnelConfiguration+WgQuickConfig.swift"; sourceTree = "<group>"; };
		F4AED11F235F450D00F80ABF /* Data+KeyEncoding.swift */ = {isa = PBXFileReference; lastKnownFileType = sourcecode.swift; path = "Data+KeyEncoding.swift"; sourceTree = "<group>"; };
		F4AED120235F450D00F80ABF /* PeerConfiguration.swift */ = {isa = PBXFileReference; lastKnownFileType = sourcecode.swift; path = PeerConfiguration.swift; sourceTree = "<group>"; };
		F4AED121235F450D00F80ABF /* key.h */ = {isa = PBXFileReference; lastKnownFileType = sourcecode.c.h; path = key.h; sourceTree = "<group>"; };
		F4AED122235F450D00F80ABF /* DNSServer.swift */ = {isa = PBXFileReference; lastKnownFileType = sourcecode.swift; path = DNSServer.swift; sourceTree = "<group>"; };
		F4AED123235F450D00F80ABF /* TunnelConfiguration.swift */ = {isa = PBXFileReference; lastKnownFileType = sourcecode.swift; path = TunnelConfiguration.swift; sourceTree = "<group>"; };
		F4AED124235F450D00F80ABF /* NETunnelProviderProtocol+Extension.swift */ = {isa = PBXFileReference; lastKnownFileType = sourcecode.swift; path = "NETunnelProviderProtocol+Extension.swift"; sourceTree = "<group>"; };
		F4AED125235F450D00F80ABF /* String+ArrayConversion.swift */ = {isa = PBXFileReference; lastKnownFileType = sourcecode.swift; path = "String+ArrayConversion.swift"; sourceTree = "<group>"; };
		F4AED126235F450D00F80ABF /* key.c */ = {isa = PBXFileReference; lastKnownFileType = sourcecode.c.c; path = key.c; sourceTree = "<group>"; };
		F4AED127235F450D00F80ABF /* IPAddressRange.swift */ = {isa = PBXFileReference; lastKnownFileType = sourcecode.swift; path = IPAddressRange.swift; sourceTree = "<group>"; };
		F4AED128235F450D00F80ABF /* Endpoint.swift */ = {isa = PBXFileReference; lastKnownFileType = sourcecode.swift; path = Endpoint.swift; sourceTree = "<group>"; };
		F4AED12A235F450D00F80ABF /* ringlogger.c */ = {isa = PBXFileReference; lastKnownFileType = sourcecode.c.c; path = ringlogger.c; sourceTree = "<group>"; };
		F4AED12B235F450D00F80ABF /* Logger.swift */ = {isa = PBXFileReference; lastKnownFileType = sourcecode.swift; path = Logger.swift; sourceTree = "<group>"; };
		F4AED12D235F450D00F80ABF /* ringlogger.h */ = {isa = PBXFileReference; lastKnownFileType = sourcecode.c.h; path = ringlogger.h; sourceTree = "<group>"; };
		F4AED182235F450D00F80ABF /* x25519.c */ = {isa = PBXFileReference; lastKnownFileType = sourcecode.c.c; path = x25519.c; sourceTree = "<group>"; };
		F4AED183235F450D00F80ABF /* Curve25519.swift */ = {isa = PBXFileReference; lastKnownFileType = sourcecode.swift; path = Curve25519.swift; sourceTree = "<group>"; };
		F4AED184235F450D00F80ABF /* x25519.h */ = {isa = PBXFileReference; lastKnownFileType = sourcecode.c.h; path = x25519.h; sourceTree = "<group>"; };
		F4AED190235F450D00F80ABF /* WireGuardResult.swift */ = {isa = PBXFileReference; lastKnownFileType = sourcecode.swift; path = WireGuardResult.swift; sourceTree = "<group>"; };
		F4AED198235F450D00F80ABF /* ActivateOnDemandOption.swift */ = {isa = PBXFileReference; lastKnownFileType = sourcecode.swift; path = ActivateOnDemandOption.swift; sourceTree = "<group>"; };
		F4AED19B235F450D00F80ABF /* TunnelConfiguration+UapiConfig.swift */ = {isa = PBXFileReference; lastKnownFileType = sourcecode.swift; path = "TunnelConfiguration+UapiConfig.swift"; sourceTree = "<group>"; };
		F4AED1AA235F450D00F80ABF /* WireGuardAppError.swift */ = {isa = PBXFileReference; lastKnownFileType = sourcecode.swift; path = WireGuardAppError.swift; sourceTree = "<group>"; };
		F4AED1AC235F450D00F80ABF /* WireGuardNetworkExtension-Bridging-Header.h */ = {isa = PBXFileReference; lastKnownFileType = sourcecode.c.h; path = "WireGuardNetworkExtension-Bridging-Header.h"; sourceTree = "<group>"; };
		F4AED1AD235F450D00F80ABF /* PacketTunnelProvider.swift */ = {isa = PBXFileReference; lastKnownFileType = sourcecode.swift; path = PacketTunnelProvider.swift; sourceTree = "<group>"; };
		F4AED1AE235F450D00F80ABF /* DNSResolver.swift */ = {isa = PBXFileReference; lastKnownFileType = sourcecode.swift; path = DNSResolver.swift; sourceTree = "<group>"; };
		F4AED1B0235F450D00F80ABF /* PacketTunnelSettingsGenerator.swift */ = {isa = PBXFileReference; lastKnownFileType = sourcecode.swift; path = PacketTunnelSettingsGenerator.swift; sourceTree = "<group>"; };
		F4AED1B2235F450D00F80ABF /* ErrorNotifier.swift */ = {isa = PBXFileReference; lastKnownFileType = sourcecode.swift; path = ErrorNotifier.swift; sourceTree = "<group>"; };
		F4AED23A235F5B2E00F80ABF /* GuardianNetworkExtension.entitlements */ = {isa = PBXFileReference; lastKnownFileType = text.plist.entitlements; path = GuardianNetworkExtension.entitlements; sourceTree = "<group>"; };
		F4AED248235F7B4900F80ABF /* Guardian-Bridging-Header.h */ = {isa = PBXFileReference; lastKnownFileType = sourcecode.c.h; path = "Guardian-Bridging-Header.h"; sourceTree = "<group>"; };
		F4AED25B235F83CB00F80ABF /* GuardianNetworkExtension-Info.plist */ = {isa = PBXFileReference; lastKnownFileType = text.plist.xml; path = "GuardianNetworkExtension-Info.plist"; sourceTree = "<group>"; };
		F4D150B0234517D800739CDA /* Data+JSON.swift */ = {isa = PBXFileReference; lastKnownFileType = sourcecode.swift; path = "Data+JSON.swift"; sourceTree = "<group>"; };
		F4D150B223451DC900739CDA /* GuardianURLRequestBuilder.swift */ = {isa = PBXFileReference; lastKnownFileType = sourcecode.swift; path = GuardianURLRequestBuilder.swift; sourceTree = "<group>"; };
		F4D150B423453F9900739CDA /* CityVPNCell.swift */ = {isa = PBXFileReference; lastKnownFileType = sourcecode.swift; path = CityVPNCell.swift; sourceTree = "<group>"; };
		F4D150B523453F9900739CDA /* CityVPNCell.xib */ = {isa = PBXFileReference; lastKnownFileType = file.xib; path = CityVPNCell.xib; sourceTree = "<group>"; };
		F4D150B92345438500739CDA /* ServersDataSourceAndDelegate.swift */ = {isa = PBXFileReference; lastKnownFileType = sourcecode.swift; path = ServersDataSourceAndDelegate.swift; sourceTree = "<group>"; };
		F4D150BD2346422000739CDA /* CountryVPNHeaderView.xib */ = {isa = PBXFileReference; lastKnownFileType = file.xib; path = CountryVPNHeaderView.xib; sourceTree = "<group>"; };
		F4D150BF23464DE300739CDA /* CountryVPNHeaderView.swift */ = {isa = PBXFileReference; lastKnownFileType = sourcecode.swift; path = CountryVPNHeaderView.swift; sourceTree = "<group>"; };
		F4D150CB2347975C00739CDA /* Firefox VPN Tests.xctest */ = {isa = PBXFileReference; explicitFileType = wrapper.cfbundle; includeInIndex = 0; path = "Firefox VPN Tests.xctest"; sourceTree = BUILT_PRODUCTS_DIR; };
		F4D150CD2347975C00739CDA /* GuardianTests.swift */ = {isa = PBXFileReference; lastKnownFileType = sourcecode.swift; path = GuardianTests.swift; sourceTree = "<group>"; };
		F4D150CF2347975C00739CDA /* Info.plist */ = {isa = PBXFileReference; lastKnownFileType = text.plist.xml; path = Info.plist; sourceTree = "<group>"; };
		F4D150D5234797B700739CDA /* Nimble.framework */ = {isa = PBXFileReference; lastKnownFileType = wrapper.framework; name = Nimble.framework; path = Carthage/Build/iOS/Nimble.framework; sourceTree = "<group>"; };
		F4D150D7234797C700739CDA /* Quick.framework */ = {isa = PBXFileReference; lastKnownFileType = wrapper.framework; name = Quick.framework; path = Carthage/Build/iOS/Quick.framework; sourceTree = "<group>"; };
		F4E33D802358BF1500B2003A /* LoginViewController.swift */ = {isa = PBXFileReference; lastKnownFileType = sourcecode.swift; path = LoginViewController.swift; sourceTree = "<group>"; };
		F4F25E102343F7D3004BA245 /* VPNLocations.swift */ = {isa = PBXFileReference; lastKnownFileType = sourcecode.swift; path = VPNLocations.swift; sourceTree = "<group>"; };
/* End PBXFileReference section */

/* Begin PBXFrameworksBuildPhase section */
		6F5D0C17218352EF000F85AD /* Frameworks */ = {
			isa = PBXFrameworksBuildPhase;
			buildActionMask = 2147483647;
			files = (
				6B5CA6B1220DE4E900F126CF /* NetworkExtension.framework in Frameworks */,
				6FDEF7E421846C1A00D8FBF6 /* libwg-go.a in Frameworks */,
			);
			runOnlyForDeploymentPostprocessing = 0;
		};
		6FF4AC11211EC46F002C96EB /* Frameworks */ = {
			isa = PBXFrameworksBuildPhase;
			buildActionMask = 2147483647;
			files = (
				F48ED2BC23561C4900F6D0C5 /* RxRelay.framework in Frameworks */,
				F4A0EFF6235612F500A06D7B /* RxCocoa.framework in Frameworks */,
				F4A0EFF42356111A00A06D7B /* RxSwift.framework in Frameworks */,
				F40831CC233CF5BF00A60FCA /* SafariServices.framework in Frameworks */,
				F465854D233BF0860081D7D7 /* WebKit.framework in Frameworks */,
				6B653B86220DE2960050E69C /* NetworkExtension.framework in Frameworks */,
			);
			runOnlyForDeploymentPostprocessing = 0;
		};
		F4D150C82347975C00739CDA /* Frameworks */ = {
			isa = PBXFrameworksBuildPhase;
			buildActionMask = 2147483647;
			files = (
				F4D150DA2347980500739CDA /* Quick.framework in Frameworks */,
				F4D150D9234797F700739CDA /* Nimble.framework in Frameworks */,
			);
			runOnlyForDeploymentPostprocessing = 0;
		};
/* End PBXFrameworksBuildPhase section */

/* Begin PBXGroup section */
		6FF4AC0B211EC46F002C96EB = {
			isa = PBXGroup;
			children = (
				6F7774E0217181B1006A79B3 /* AppDelegate.swift */,
				6FF4AC1E211EC472002C96EB /* Assets.xcassets */,
				F40831D2233D049F00A60FCA /* Common */,
				6FF4AC2B211EC776002C96EB /* Config.xcconfig */,
				F43DFC0C234D1356003EA64A /* Devices */,
				F4658549233BE9F50081D7D7 /* Extensions */,
				F45D70B1234242EE00871447 /* Fonts */,
<<<<<<< HEAD
				F4AED248235F7B4900F80ABF /* Guardian-Bridging-Header.h */,
				6FF4AC482120B9E0002C96EB /* Guardian.entitlements */,
				F4AED23A235F5B2E00F80ABF /* GuardianNetworkExtension.entitlements */,
=======
				6FF4AC452120B9E0002C96EB /* Frameworks */,
				6FF4AC482120B9E0002C96EB /* Guardian.entitlements */,
				F4D150CC2347975C00739CDA /* GuardianTests */,
>>>>>>> 27a73d72
				F45D709C233D385D00871447 /* Home */,
				6FF4AC23211EC472002C96EB /* Guardian-Info.plist */,
				F4AED25B235F83CB00F80ABF /* GuardianNetworkExtension-Info.plist */,
				6F70E20C221058DF008BDFB4 /* InfoPlist.strings */,
				6FF4AC20211EC472002C96EB /* LaunchScreen.storyboard */,
				F4658539233BB23D0081D7D7 /* Login */,
				F43BB3C52357565F00D4D21A /* Managers */,
				F45D709F233D3BB000871447 /* Navigation */,
				F465853F233BB39C0081D7D7 /* Networking */,
<<<<<<< HEAD
				F45D70FA23428DA900871447 /* Servers */,
				F45D7099233D380A00871447 /* User */,
				F4D150CC2347975C00739CDA /* GuardianTests */,
				F4AED107235F450D00F80ABF /* WireGuard */,
				6FF4AC15211EC46F002C96EB /* Products */,
				6FF4AC452120B9E0002C96EB /* Frameworks */,
=======
				6B62E45E220A6FA900EF34A6 /* PrivateDataConfirmation.swift */,
				6FF4AC15211EC46F002C96EB /* Products */,
				6F29A94622787B1600DC6A6B /* QuickActionItem.swift */,
				6F29A9422278518D00DC6A6B /* RecentTunnelsTracker.swift */,
				F45D70FA23428DA900871447 /* Servers */,
				F42AD178235E3FDD00E45332 /* Settings */,
				F431D62F235DF14700C7617D /* Submodules */,
				6FBA103D21D6B6D70051C35F /* TunnelImporter.swift */,
				6F628C3C217F09E9003482A3 /* TunnelViewModel.swift */,
				5F45417C21C1B23600994C13 /* UITableViewCell+Reuse.swift */,
				F45D7099233D380A00871447 /* User */,
				5F4541A721C44F5B00994C13 /* View */,
				5F4541AC21C4720B00994C13 /* ViewController */,
>>>>>>> 27a73d72
			);
			sourceTree = "<group>";
		};
		6FF4AC15211EC46F002C96EB /* Products */ = {
			isa = PBXGroup;
			children = (
				6FF4AC14211EC46F002C96EB /* Firefox Private Network VPN.app */,
				6F5D0C1A218352EF000F85AD /* FirefoxVPNNetworkExtension.appex */,
				F4D150CB2347975C00739CDA /* Firefox VPN Tests.xctest */,
			);
			name = Products;
			sourceTree = "<group>";
		};
		6FF4AC452120B9E0002C96EB /* Frameworks */ = {
			isa = PBXGroup;
			children = (
				F48ED2BB23561C4900F6D0C5 /* RxRelay.framework */,
				F4A0EFF5235612F500A06D7B /* RxCocoa.framework */,
				6FDEF7E321846C1A00D8FBF6 /* libwg-go.a */,
				6FB1BDB621D4F8B800A991BF /* NetworkExtension.framework */,
				6FF4AC462120B9E0002C96EB /* NetworkExtension.framework */,
				F4D150D5234797B700739CDA /* Nimble.framework */,
				F4D150D7234797C700739CDA /* Quick.framework */,
				F4A0EFF32356111A00A06D7B /* RxSwift.framework */,
				F40831CB233CF5BE00A60FCA /* SafariServices.framework */,
				F465854C233BF0850081D7D7 /* WebKit.framework */,
				6FB1BDA021D4E00A00A991BF /* libwg-go.a */,
			);
			name = Frameworks;
			sourceTree = "<group>";
		};
		F40831D2233D049F00A60FCA /* Common */ = {
			isa = PBXGroup;
			children = (
				F43DFC11234E4230003EA64A /* KeyStore.swift */,
				F42A23022347D20800763B0D /* DependencyFactory.swift */,
				F42A23042347D22100763B0D /* DependencyProviding.swift */,
				F43DFC13234E436E003EA64A /* DeviceKeys.swift */,
				F40831D3233D04B600A60FCA /* GuardianAPIDateFormatter.swift */,
				F43DFC0A234D0B5C003EA64A /* TunnelConfigurationBuilder.swift */,
			);
			path = Common;
			sourceTree = "<group>";
		};
<<<<<<< HEAD
=======
		F42AD178235E3FDD00E45332 /* Settings */ = {
			isa = PBXGroup;
			children = (
				F42AD183235EA28D00E45332 /* SettingsViewController.swift */,
				F42AD185235EA29800E45332 /* SettingsViewController.xib */,
			);
			name = Settings;
			sourceTree = "<group>";
		};
		F431D62F235DF14700C7617D /* Submodules */ = {
			isa = PBXGroup;
			children = (
				F431D630235DF14700C7617D /* WireGuard */,
			);
			path = Submodules;
			sourceTree = "<group>";
		};
		F431D630235DF14700C7617D /* WireGuard */ = {
			isa = PBXGroup;
			children = (
				F431D63A235DF14700C7617D /* COPYING */,
				F431D63C235DF14700C7617D /* MOBILECONFIG.md */,
				F431D639235DF14700C7617D /* README.md */,
				F431D63D235DF14700C7617D /* WireGuard */,
				F431D631235DF14700C7617D /* wireguard-go-bridge */,
			);
			path = WireGuard;
			sourceTree = "<group>";
		};
		F431D631235DF14700C7617D /* wireguard-go-bridge */ = {
			isa = PBXGroup;
			children = (
				F431D637235DF14700C7617D /* .gitignore */,
				F431D634235DF14700C7617D /* api-ios.go */,
				F431D632235DF14700C7617D /* go.mod */,
				F431D636235DF14700C7617D /* go.sum */,
				F431D635235DF14700C7617D /* goruntime-boottime-over-monotonic.diff */,
				F431D633235DF14700C7617D /* Makefile */,
				F431D638235DF14700C7617D /* wireguard.h */,
			);
			path = "wireguard-go-bridge";
			sourceTree = "<group>";
		};
		F431D63D235DF14700C7617D /* WireGuard */ = {
			isa = PBXGroup;
			children = (
				F431D641235DF14800C7617D /* .swiftlint.yml */,
				F431D642235DF14800C7617D /* Shared */,
				F431D657235DF14800C7617D /* WireGuard */,
				F431D6D3235DF14800C7617D /* WireGuardNetworkExtension */,
			);
			path = WireGuard;
			sourceTree = "<group>";
		};
		F431D642235DF14800C7617D /* Shared */ = {
			isa = PBXGroup;
			children = (
				F431D643235DF14800C7617D /* FileManager+Extension.swift */,
				F431D644235DF14800C7617D /* Keychain.swift */,
				F431D652235DF14800C7617D /* Logging */,
				F431D645235DF14800C7617D /* Model */,
			);
			path = Shared;
			sourceTree = "<group>";
		};
		F431D645235DF14800C7617D /* Model */ = {
			isa = PBXGroup;
			children = (
				F431D648235DF14800C7617D /* Data+KeyEncoding.swift */,
				F431D64B235DF14800C7617D /* DNSServer.swift */,
				F431D651235DF14800C7617D /* Endpoint.swift */,
				F431D646235DF14800C7617D /* InterfaceConfiguration.swift */,
				F431D650235DF14800C7617D /* IPAddressRange.swift */,
				F431D64F235DF14800C7617D /* key.c */,
				F431D64A235DF14800C7617D /* key.h */,
				F431D64D235DF14800C7617D /* NETunnelProviderProtocol+Extension.swift */,
				F431D649235DF14800C7617D /* PeerConfiguration.swift */,
				F431D64E235DF14800C7617D /* String+ArrayConversion.swift */,
				F431D64C235DF14800C7617D /* TunnelConfiguration.swift */,
				F431D647235DF14800C7617D /* TunnelConfiguration+WgQuickConfig.swift */,
			);
			path = Model;
			sourceTree = "<group>";
		};
		F431D652235DF14800C7617D /* Logging */ = {
			isa = PBXGroup;
			children = (
				F431D654235DF14800C7617D /* Logger.swift */,
				F431D653235DF14800C7617D /* ringlogger.c */,
				F431D656235DF14800C7617D /* ringlogger.h */,
				F431D655235DF14800C7617D /* test_ringlogger.c */,
			);
			path = Logging;
			sourceTree = "<group>";
		};
		F431D657235DF14800C7617D /* WireGuard */ = {
			isa = PBXGroup;
			children = (
				F4712DD6235E235000B7360A /* UI */,
				F431D6AE235DF14800C7617D /* Config */,
				F431D6AA235DF14800C7617D /* Crypto */,
				F431D6B9235DF14800C7617D /* Localizable.strings */,
				F431D6A9235DF14800C7617D /* LocalizationHelper.swift */,
				F431D6BD235DF14800C7617D /* Tunnel */,
				F431D6D1235DF14800C7617D /* WireGuard-Bridging-Header.h */,
				F431D6D2235DF14800C7617D /* WireGuardAppError.swift */,
				F431D6B8235DF14800C7617D /* WireGuardResult.swift */,
				F431D6C4235DF14800C7617D /* ZipArchive */,
			);
			path = WireGuard;
			sourceTree = "<group>";
		};
		F431D6AA235DF14800C7617D /* Crypto */ = {
			isa = PBXGroup;
			children = (
				F431D6AC235DF14800C7617D /* Curve25519.swift */,
				F431D6AB235DF14800C7617D /* x25519.c */,
				F431D6AD235DF14800C7617D /* x25519.h */,
			);
			path = Crypto;
			sourceTree = "<group>";
		};
		F431D6AE235DF14800C7617D /* Config */ = {
			isa = PBXGroup;
			children = (
				F431D6AF235DF14800C7617D /* Config.xcconfig */,
				F431D6B1235DF14800C7617D /* Developer.xcconfig.template */,
				F431D6B0235DF14800C7617D /* Version.xcconfig */,
			);
			path = Config;
			sourceTree = "<group>";
		};
		F431D6BD235DF14800C7617D /* Tunnel */ = {
			isa = PBXGroup;
			children = (
				F431D6C0235DF14800C7617D /* ActivateOnDemandOption.swift */,
				F431D6C2235DF14800C7617D /* MockTunnels.swift */,
				F431D6C3235DF14800C7617D /* TunnelConfiguration+UapiConfig.swift */,
				F431D6BF235DF14800C7617D /* TunnelErrors.swift */,
				F431D6C1235DF14800C7617D /* TunnelsManager.swift */,
				F431D6BE235DF14800C7617D /* TunnelStatus.swift */,
			);
			path = Tunnel;
			sourceTree = "<group>";
		};
		F431D6C4235DF14800C7617D /* ZipArchive */ = {
			isa = PBXGroup;
			children = (
				F431D6C6235DF14800C7617D /* 3rdparty */,
				F431D6C5235DF14800C7617D /* ZipArchive.swift */,
				F431D6CF235DF14800C7617D /* ZipExporter.swift */,
				F431D6D0235DF14800C7617D /* ZipImporter.swift */,
			);
			path = ZipArchive;
			sourceTree = "<group>";
		};
		F431D6C6235DF14800C7617D /* 3rdparty */ = {
			isa = PBXGroup;
			children = (
				F431D6C7235DF14800C7617D /* minizip */,
			);
			path = 3rdparty;
			sourceTree = "<group>";
		};
		F431D6C7235DF14800C7617D /* minizip */ = {
			isa = PBXGroup;
			children = (
				F431D6CA235DF14800C7617D /* ioapi.c */,
				F431D6CE235DF14800C7617D /* ioapi.h */,
				F431D6CB235DF14800C7617D /* MiniZip64_info.txt */,
				F431D6C8235DF14800C7617D /* unzip.c */,
				F431D6CD235DF14800C7617D /* unzip.h */,
				F431D6C9235DF14800C7617D /* zip.c */,
				F431D6CC235DF14800C7617D /* zip.h */,
			);
			path = minizip;
			sourceTree = "<group>";
		};
		F431D6D3235DF14800C7617D /* WireGuardNetworkExtension */ = {
			isa = PBXGroup;
			children = (
				F431D6D6235DF14800C7617D /* DNSResolver.swift */,
				F431D6DA235DF14800C7617D /* ErrorNotifier.swift */,
				F431D6DB235DF14800C7617D /* Info.plist */,
				F431D6D5235DF14800C7617D /* PacketTunnelProvider.swift */,
				F431D6D8235DF14800C7617D /* PacketTunnelSettingsGenerator.swift */,
				F431D6D9235DF14800C7617D /* WireGuardNetworkExtension_iOS.entitlements */,
				F431D6D7235DF14800C7617D /* WireGuardNetworkExtension_macOS.entitlements */,
				F431D6D4235DF14800C7617D /* WireGuardNetworkExtension-Bridging-Header.h */,
			);
			path = WireGuardNetworkExtension;
			sourceTree = "<group>";
		};
>>>>>>> 27a73d72
		F43BB3C52357565F00D4D21A /* Managers */ = {
			isa = PBXGroup;
			children = (
				F40831CE233CFA2000A60FCA /* AccountManager.swift */,
				F42A23062347D37F00763B0D /* AccountManaging.swift */,
				F43DFC15234FBBB5003EA64A /* GuardianTunnelManager.swift */,
			);
			path = Managers;
			sourceTree = "<group>";
		};
		F43DFC0C234D1356003EA64A /* Devices */ = {
			isa = PBXGroup;
			children = (
				F43DFC0D234D1361003EA64A /* Device.swift */,
				F499C0F8234E3F5500126CDA /* DeviceDataSourceAndDelegate.swift */,
				F499C0FC234E490600126CDA /* DeviceLimitReachedView.swift */,
				F499C0FA234E41B800126CDA /* DeviceLimitReachedView.xib */,
				F499C0F4234E301900126CDA /* DeviceManagementCell.swift */,
				F499C0F5234E301900126CDA /* DeviceManagementCell.xib */,
				F499C0F0234E29B300126CDA /* DeviceManagementViewController.swift */,
				F499C0F1234E29B300126CDA /* DeviceManagementViewController.xib */,
			);
			path = Devices;
			sourceTree = "<group>";
		};
		F45D7099233D380A00871447 /* User */ = {
			isa = PBXGroup;
			children = (
				F40831D0233CFD5600A60FCA /* User.swift */,
				F45D7097233D34B100871447 /* VerifyResponse.swift */,
			);
			path = User;
			sourceTree = "<group>";
		};
		F45D709C233D385D00871447 /* Home */ = {
			isa = PBXGroup;
			children = (
				F45D70A2233D3D6C00871447 /* HomeViewController.swift */,
				F45D70A3233D3D6C00871447 /* HomeViewController.xib */,
				F45D70AC23423C6F00871447 /* Views */,
			);
			path = Home;
			sourceTree = "<group>";
		};
		F45D709F233D3BB000871447 /* Navigation */ = {
			isa = PBXGroup;
			children = (
				F45D70AA233E921900871447 /* GuardianTabBarController.swift */,
				F45D70A0233D3BC000871447 /* Navigating.swift */,
				F45D709A233D384E00871447 /* NavigationCoordinator.swift */,
			);
			path = Navigation;
			sourceTree = "<group>";
		};
		F45D70AC23423C6F00871447 /* Views */ = {
			isa = PBXGroup;
			children = (
				F45D70F423427D1F00871447 /* CurrentVPNSelectorView.swift */,
				F45D70F723427D2F00871447 /* CurrentVPNSelectorView.xib */,
				F45D70AD23423C8C00871447 /* VPNToggleView.swift */,
				F45D70AF23423C9800871447 /* VPNToggleView.xib */,
			);
			path = Views;
			sourceTree = "<group>";
		};
		F45D70B1234242EE00871447 /* Fonts */ = {
			isa = PBXGroup;
			children = (
				F45D70B82342431E00871447 /* Metropolis-Black.otf */,
				F45D70BC2342431E00871447 /* Metropolis-BlackItalic.otf */,
				F45D70C02342431F00871447 /* Metropolis-Bold.otf */,
				F45D70B62342431E00871447 /* Metropolis-BoldItalic.otf */,
				F45D70BE2342431E00871447 /* Metropolis-ExtraBold.otf */,
				F45D70BB2342431E00871447 /* Metropolis-ExtraBoldItalic.otf */,
				F45D70BA2342431E00871447 /* Metropolis-ExtraLight.otf */,
				F45D70B42342431E00871447 /* Metropolis-ExtraLightItalic.otf */,
				F45D70B72342431E00871447 /* Metropolis-Light.otf */,
				F45D70C12342431F00871447 /* Metropolis-LightItalic.otf */,
				F45D70B32342431E00871447 /* Metropolis-Medium.otf */,
				F45D70BD2342431E00871447 /* Metropolis-MediumItalic.otf */,
				F45D70B92342431E00871447 /* Metropolis-Regular.otf */,
				F45D70BF2342431E00871447 /* Metropolis-RegularItalic.otf */,
				F45D70B22342431E00871447 /* Metropolis-SemiBold.otf */,
				F45D70B52342431E00871447 /* Metropolis-SemiBoldItalic.otf */,
				F45D70C32342431F00871447 /* Metropolis-Thin.otf */,
				F45D70C22342431F00871447 /* Metropolis-ThinItalic.otf */,
				F45D70E92342775000871447 /* Inter-Medium.otf */,
				F45D70EB2342775000871447 /* Inter-Regular.otf */,
				F45D70EA2342775000871447 /* Inter-SemiBold.otf */,
			);
			path = Fonts;
			sourceTree = "<group>";
		};
		F45D70FA23428DA900871447 /* Servers */ = {
			isa = PBXGroup;
			children = (
				F4D150B92345438500739CDA /* ServersDataSourceAndDelegate.swift */,
				F45D70FB23428DCE00871447 /* ServersViewController.swift */,
				F45D70FC23428DCE00871447 /* ServersViewController.xib */,
				F4D150C623467C9900739CDA /* Models */,
				F4D150C523467C8B00739CDA /* Views */,
			);
			path = Servers;
			sourceTree = "<group>";
		};
		F4658539233BB23D0081D7D7 /* Login */ = {
			isa = PBXGroup;
			children = (
				F4658546233BB81B0081D7D7 /* Models */,
				F465853A233BB2470081D7D7 /* ViewController */,
			);
			path = Login;
			sourceTree = "<group>";
		};
		F465853A233BB2470081D7D7 /* ViewController */ = {
			isa = PBXGroup;
			children = (
				F43DFC05234BB32C003EA64A /* LoadingViewController.swift */,
				F43DFC06234BB32C003EA64A /* LoadingViewController.xib */,
				F4E33D802358BF1500B2003A /* LoginViewController.swift */,
			);
			path = ViewController;
			sourceTree = "<group>";
		};
		F465853F233BB39C0081D7D7 /* Networking */ = {
			isa = PBXGroup;
			children = (
				F4658544233BB7690081D7D7 /* GuardianAPI.swift */,
				F4D150B223451DC900739CDA /* GuardianURLRequestBuilder.swift */,
				F4658540233BB3D00081D7D7 /* NetworkingEnums.swift */,
				F4658542233BB44A0081D7D7 /* NetworkLayer.swift */,
			);
			path = Networking;
			sourceTree = "<group>";
		};
		F4658546233BB81B0081D7D7 /* Models */ = {
			isa = PBXGroup;
			children = (
				F4658547233BBBF30081D7D7 /* LoginCheckpointModel.swift */,
			);
			path = Models;
			sourceTree = "<group>";
		};
		F4658549233BE9F50081D7D7 /* Extensions */ = {
			isa = PBXGroup;
			children = (
				F4D150B0234517D800739CDA /* Data+JSON.swift */,
				F45D70A6233E87E700871447 /* UIColor+GuardianBranding.swift */,
				F45D70A8233E8DBF00871447 /* UIFont+GuardianBranding.swift */,
				F43DFC0F234D1EE4003EA64A /* UserDefaulting.swift */,
			);
			path = Extensions;
			sourceTree = "<group>";
		};
		F4AED107235F450D00F80ABF /* WireGuard */ = {
			isa = PBXGroup;
			children = (
				F4AED108235F450D00F80ABF /* wireguard-go-bridge */,
				F4AED114235F450D00F80ABF /* WireGuard */,
			);
			path = WireGuard;
			sourceTree = "<group>";
		};
		F4AED108235F450D00F80ABF /* wireguard-go-bridge */ = {
			isa = PBXGroup;
			children = (
				F4AED109235F450D00F80ABF /* go.mod */,
				F4AED10A235F450D00F80ABF /* Makefile */,
				F4AED10B235F450D00F80ABF /* api-ios.go */,
				F4AED10C235F450D00F80ABF /* goruntime-boottime-over-monotonic.diff */,
				F4AED10D235F450D00F80ABF /* go.sum */,
				F4AED10E235F450D00F80ABF /* .gitignore */,
				F4AED10F235F450D00F80ABF /* wireguard.h */,
			);
			path = "wireguard-go-bridge";
			sourceTree = "<group>";
		};
		F4AED114235F450D00F80ABF /* WireGuard */ = {
			isa = PBXGroup;
			children = (
				F4AED119235F450D00F80ABF /* Shared */,
				F4AED12E235F450D00F80ABF /* WireGuard */,
				F4AED1AB235F450D00F80ABF /* WireGuardNetworkExtension */,
			);
			path = WireGuard;
			sourceTree = "<group>";
		};
		F4AED119235F450D00F80ABF /* Shared */ = {
			isa = PBXGroup;
			children = (
				F4AED11A235F450D00F80ABF /* FileManager+Extension.swift */,
				F4AED11B235F450D00F80ABF /* Keychain.swift */,
				F4AED11C235F450D00F80ABF /* Model */,
				F4AED129235F450D00F80ABF /* Logging */,
			);
			path = Shared;
			sourceTree = "<group>";
		};
		F4AED11C235F450D00F80ABF /* Model */ = {
			isa = PBXGroup;
			children = (
				F4AED11D235F450D00F80ABF /* InterfaceConfiguration.swift */,
				F4AED11E235F450D00F80ABF /* TunnelConfiguration+WgQuickConfig.swift */,
				F4AED11F235F450D00F80ABF /* Data+KeyEncoding.swift */,
				F4AED120235F450D00F80ABF /* PeerConfiguration.swift */,
				F4AED121235F450D00F80ABF /* key.h */,
				F4AED122235F450D00F80ABF /* DNSServer.swift */,
				F4AED123235F450D00F80ABF /* TunnelConfiguration.swift */,
				F4AED124235F450D00F80ABF /* NETunnelProviderProtocol+Extension.swift */,
				F4AED125235F450D00F80ABF /* String+ArrayConversion.swift */,
				F4AED126235F450D00F80ABF /* key.c */,
				F4AED127235F450D00F80ABF /* IPAddressRange.swift */,
				F4AED128235F450D00F80ABF /* Endpoint.swift */,
			);
			path = Model;
			sourceTree = "<group>";
		};
		F4AED129235F450D00F80ABF /* Logging */ = {
			isa = PBXGroup;
			children = (
				F4AED12A235F450D00F80ABF /* ringlogger.c */,
				F4AED12B235F450D00F80ABF /* Logger.swift */,
				F4AED12D235F450D00F80ABF /* ringlogger.h */,
			);
			path = Logging;
			sourceTree = "<group>";
		};
		F4AED12E235F450D00F80ABF /* WireGuard */ = {
			isa = PBXGroup;
			children = (
				F4AED181235F450D00F80ABF /* Crypto */,
				F4AED190235F450D00F80ABF /* WireGuardResult.swift */,
				F4AED195235F450D00F80ABF /* Tunnel */,
				F4AED1AA235F450D00F80ABF /* WireGuardAppError.swift */,
			);
			path = WireGuard;
			sourceTree = "<group>";
		};
		F4AED181235F450D00F80ABF /* Crypto */ = {
			isa = PBXGroup;
			children = (
				F4AED182235F450D00F80ABF /* x25519.c */,
				F4AED183235F450D00F80ABF /* Curve25519.swift */,
				F4AED184235F450D00F80ABF /* x25519.h */,
			);
			path = Crypto;
			sourceTree = "<group>";
		};
		F4AED195235F450D00F80ABF /* Tunnel */ = {
			isa = PBXGroup;
			children = (
				F4AED198235F450D00F80ABF /* ActivateOnDemandOption.swift */,
				F4AED19B235F450D00F80ABF /* TunnelConfiguration+UapiConfig.swift */,
			);
			path = Tunnel;
			sourceTree = "<group>";
		};
		F4AED1AB235F450D00F80ABF /* WireGuardNetworkExtension */ = {
			isa = PBXGroup;
			children = (
				F4AED1AC235F450D00F80ABF /* WireGuardNetworkExtension-Bridging-Header.h */,
				F4AED1AD235F450D00F80ABF /* PacketTunnelProvider.swift */,
				F4AED1AE235F450D00F80ABF /* DNSResolver.swift */,
				F4AED1B0235F450D00F80ABF /* PacketTunnelSettingsGenerator.swift */,
				F4AED1B2235F450D00F80ABF /* ErrorNotifier.swift */,
			);
			path = WireGuardNetworkExtension;
			sourceTree = "<group>";
		};
		F4D150C523467C8B00739CDA /* Views */ = {
			isa = PBXGroup;
			children = (
				F4D150B423453F9900739CDA /* CityVPNCell.swift */,
				F4D150B523453F9900739CDA /* CityVPNCell.xib */,
				F4D150BF23464DE300739CDA /* CountryVPNHeaderView.swift */,
				F4D150BD2346422000739CDA /* CountryVPNHeaderView.xib */,
			);
			path = Views;
			sourceTree = "<group>";
		};
		F4D150C623467C9900739CDA /* Models */ = {
			isa = PBXGroup;
			children = (
				F4F25E102343F7D3004BA245 /* VPNLocations.swift */,
			);
			path = Models;
			sourceTree = "<group>";
		};
		F4D150CC2347975C00739CDA /* GuardianTests */ = {
			isa = PBXGroup;
			children = (
				F4D150CD2347975C00739CDA /* GuardianTests.swift */,
				F4D150CF2347975C00739CDA /* Info.plist */,
			);
			path = GuardianTests;
			sourceTree = "<group>";
		};
/* End PBXGroup section */

/* Begin PBXLegacyTarget section */
		6FDEF7DD21846BC100D8FBF6 /* Firefox VPN Go Bridge (iOS) */ = {
			isa = PBXLegacyTarget;
			buildArgumentsString = "$(ACTION)";
			buildConfigurationList = 6FDEF7E021846BC700D8FBF6 /* Build configuration list for PBXLegacyTarget "Firefox VPN Go Bridge (iOS)" */;
			buildPhases = (
			);
			buildToolPath = make;
			buildWorkingDirectory = "$(PROJECT_DIR)/WireGuard/wireguard-go-bridge";
			dependencies = (
			);
			name = "Firefox VPN Go Bridge (iOS)";
			passBuildSettingsInEnvironment = 1;
			productName = WireGuardGoBridge;
		};
/* End PBXLegacyTarget section */

/* Begin PBXNativeTarget section */
		6F5D0C19218352EF000F85AD /* Firefox VPN Network Extension (iOS) */ = {
			isa = PBXNativeTarget;
			buildConfigurationList = 6F5D0C25218352EF000F85AD /* Build configuration list for PBXNativeTarget "Firefox VPN Network Extension (iOS)" */;
			buildPhases = (
				5F45417B21C0906F00994C13 /* Swiftlint */,
				6F61F1EC21BA4D4700483816 /* Extract wireguard-go Version */,
				6F5D0C16218352EF000F85AD /* Sources */,
				6F5D0C17218352EF000F85AD /* Frameworks */,
				6F5D0C18218352EF000F85AD /* Resources */,
			);
			buildRules = (
			);
			dependencies = (
				6FDEF7E221846C0000D8FBF6 /* PBXTargetDependency */,
			);
			name = "Firefox VPN Network Extension (iOS)";
			productName = WireGuardNetworkExtension;
			productReference = 6F5D0C1A218352EF000F85AD /* FirefoxVPNNetworkExtension.appex */;
			productType = "com.apple.product-type.app-extension";
		};
		6FF4AC13211EC46F002C96EB /* Firefox Private Network VPN (iOS) */ = {
			isa = PBXNativeTarget;
			buildConfigurationList = 6FF4AC26211EC472002C96EB /* Build configuration list for PBXNativeTarget "Firefox Private Network VPN (iOS)" */;
			buildPhases = (
				5F784E5721CDF6DD00B8D9A0 /* Strip Trailing Whitespace */,
				5F45417A21C0902400994C13 /* Swiftlint */,
				6B87860E2189532500C099FB /* Extract wireguard-go Version */,
				6FF4AC10211EC46F002C96EB /* Sources */,
				6FF4AC11211EC46F002C96EB /* Frameworks */,
				6FF4AC12211EC46F002C96EB /* Resources */,
				6F5D0C26218352EF000F85AD /* Embed App Extensions */,
				F41310902358A276000CE779 /* Carthage Copy Frameworks */,
			);
			buildRules = (
			);
			dependencies = (
				6F5D0C21218352EF000F85AD /* PBXTargetDependency */,
			);
			name = "Firefox Private Network VPN (iOS)";
			productName = WireGuard;
			productReference = 6FF4AC14211EC46F002C96EB /* Firefox Private Network VPN.app */;
			productType = "com.apple.product-type.application";
		};
		F4D150CA2347975C00739CDA /* Firefox VPN Tests */ = {
			isa = PBXNativeTarget;
			buildConfigurationList = F4D150D22347975C00739CDA /* Build configuration list for PBXNativeTarget "Firefox VPN Tests" */;
			buildPhases = (
				F4D150C72347975C00739CDA /* Sources */,
				F4D150C82347975C00739CDA /* Frameworks */,
				F4D150C92347975C00739CDA /* Resources */,
				F4D150DB2347982600739CDA /* CopyFiles */,
			);
			buildRules = (
			);
			dependencies = (
				F4D150D12347975C00739CDA /* PBXTargetDependency */,
			);
			name = "Firefox VPN Tests";
			productName = WireGuardTests;
			productReference = F4D150CB2347975C00739CDA /* Firefox VPN Tests.xctest */;
			productType = "com.apple.product-type.bundle.unit-test";
		};
/* End PBXNativeTarget section */

/* Begin PBXProject section */
		6FF4AC0C211EC46F002C96EB /* Project object */ = {
			isa = PBXProject;
			attributes = {
				LastSwiftUpdateCheck = 1020;
				LastUpgradeCheck = 1010;
				ORGANIZATIONNAME = "WireGuard LLC";
				TargetAttributes = {
					6F5D0C19218352EF000F85AD = {
						CreatedOnToolsVersion = 10.0;
						LastSwiftMigration = 1020;
					};
					6FDEF7DD21846BC100D8FBF6 = {
						CreatedOnToolsVersion = 10.0;
					};
					6FF4AC13211EC46F002C96EB = {
						CreatedOnToolsVersion = 9.4.1;
						LastSwiftMigration = 1020;
						SystemCapabilities = {
							com.apple.AccessWiFi = {
								enabled = 1;
							};
							com.apple.ApplicationGroups.iOS = {
								enabled = 1;
							};
							com.apple.NetworkExtensions.iOS = {
								enabled = 1;
							};
							com.apple.SafariKeychain = {
								enabled = 0;
							};
						};
					};
					F4D150CA2347975C00739CDA = {
						CreatedOnToolsVersion = 10.2.1;
						TestTargetID = 6FF4AC13211EC46F002C96EB;
					};
				};
			};
			buildConfigurationList = 6FF4AC0F211EC46F002C96EB /* Build configuration list for PBXProject "FirefoxPrivateNetwork" */;
			compatibilityVersion = "Xcode 10.0";
			developmentRegion = en;
			hasScannedForEncodings = 0;
			knownRegions = (
				en,
				Base,
			);
			mainGroup = 6FF4AC0B211EC46F002C96EB;
			productRefGroup = 6FF4AC15211EC46F002C96EB /* Products */;
			projectDirPath = "";
			projectRoot = "";
			targets = (
				6FF4AC13211EC46F002C96EB /* Firefox Private Network VPN (iOS) */,
				6F5D0C19218352EF000F85AD /* Firefox VPN Network Extension (iOS) */,
				6FDEF7DD21846BC100D8FBF6 /* Firefox VPN Go Bridge (iOS) */,
				F4D150CA2347975C00739CDA /* Firefox VPN Tests */,
			);
		};
/* End PBXProject section */

/* Begin PBXResourcesBuildPhase section */
		6F5D0C18218352EF000F85AD /* Resources */ = {
			isa = PBXResourcesBuildPhase;
			buildActionMask = 2147483647;
			files = (
			);
			runOnlyForDeploymentPostprocessing = 0;
		};
		6FF4AC12211EC46F002C96EB /* Resources */ = {
			isa = PBXResourcesBuildPhase;
			buildActionMask = 2147483647;
			files = (
				F4D150B723453F9900739CDA /* CityVPNCell.xib in Resources */,
				F45D70CE2342431F00871447 /* Metropolis-Light.otf in Resources */,
				F45D70C62342431F00871447 /* Metropolis-Medium.otf in Resources */,
				F45D70CC2342431F00871447 /* Metropolis-BoldItalic.otf in Resources */,
				F45D70E02342431F00871447 /* Metropolis-Bold.otf in Resources */,
				F45D70D22342431F00871447 /* Metropolis-Regular.otf in Resources */,
				F45D70F02342775000871447 /* Inter-SemiBold.otf in Resources */,
				F499C0FB234E41B800126CDA /* DeviceLimitReachedView.xib in Resources */,
				F45D70E22342431F00871447 /* Metropolis-LightItalic.otf in Resources */,
				F45D70D02342431F00871447 /* Metropolis-Black.otf in Resources */,
				F4712E27235E244800B7360A /* InfoPlist.strings in Resources */,
				F499C0F3234E29B300126CDA /* DeviceManagementViewController.xib in Resources */,
				6FF4AC22211EC472002C96EB /* LaunchScreen.storyboard in Resources */,
				F4D150BE2346422000739CDA /* CountryVPNHeaderView.xib in Resources */,
				F45D70C82342431F00871447 /* Metropolis-ExtraLightItalic.otf in Resources */,
				F45D70E42342431F00871447 /* Metropolis-ThinItalic.otf in Resources */,
				F45D70C42342431F00871447 /* Metropolis-SemiBold.otf in Resources */,
				F45D70DE2342431F00871447 /* Metropolis-RegularItalic.otf in Resources */,
<<<<<<< HEAD
=======
				F431D7C1235DF14800C7617D /* Localizable.strings in Resources */,
				F42AD187235F4D2200E45332 /* SettingsViewController.xib in Resources */,
>>>>>>> 27a73d72
				F45D70D42342431F00871447 /* Metropolis-ExtraLight.otf in Resources */,
				F45D70DA2342431F00871447 /* Metropolis-MediumItalic.otf in Resources */,
				F45D70CA2342431F00871447 /* Metropolis-SemiBoldItalic.otf in Resources */,
				F45D70D62342431F00871447 /* Metropolis-ExtraBoldItalic.otf in Resources */,
				F45D70A5233D3D6C00871447 /* HomeViewController.xib in Resources */,
				6FF4AC1F211EC472002C96EB /* Assets.xcassets in Resources */,
				F45D70E62342431F00871447 /* Metropolis-Thin.otf in Resources */,
				F45D70EE2342775000871447 /* Inter-Medium.otf in Resources */,
				F45D70B023423C9800871447 /* VPNToggleView.xib in Resources */,
				F45D70F22342775000871447 /* Inter-Regular.otf in Resources */,
				F45D70D82342431F00871447 /* Metropolis-BlackItalic.otf in Resources */,
				F45D70F823427D2F00871447 /* CurrentVPNSelectorView.xib in Resources */,
				F45D70FE23428DCE00871447 /* ServersViewController.xib in Resources */,
				F499C0F7234E301900126CDA /* DeviceManagementCell.xib in Resources */,
				F43DFC08234BB32C003EA64A /* LoadingViewController.xib in Resources */,
				F45D70DC2342431F00871447 /* Metropolis-ExtraBold.otf in Resources */,
			);
			runOnlyForDeploymentPostprocessing = 0;
		};
		F4D150C92347975C00739CDA /* Resources */ = {
			isa = PBXResourcesBuildPhase;
			buildActionMask = 2147483647;
			files = (
			);
			runOnlyForDeploymentPostprocessing = 0;
		};
/* End PBXResourcesBuildPhase section */

/* Begin PBXShellScriptBuildPhase section */
		5F45417A21C0902400994C13 /* Swiftlint */ = {
			isa = PBXShellScriptBuildPhase;
			buildActionMask = 2147483647;
			files = (
			);
			inputFileListPaths = (
			);
			inputPaths = (
			);
			name = Swiftlint;
			outputFileListPaths = (
			);
			outputPaths = (
			);
			runOnlyForDeploymentPostprocessing = 0;
			shellPath = /bin/sh;
			shellScript = "if which swiftlint >/dev/null; then\n    swiftlint\nelse\n    echo \"warning: SwiftLint not installed, download from https://github.com/realm/SwiftLint\"\nfi\n";
		};
		5F45417B21C0906F00994C13 /* Swiftlint */ = {
			isa = PBXShellScriptBuildPhase;
			buildActionMask = 2147483647;
			files = (
			);
			inputFileListPaths = (
			);
			inputPaths = (
			);
			name = Swiftlint;
			outputFileListPaths = (
			);
			outputPaths = (
			);
			runOnlyForDeploymentPostprocessing = 0;
			shellPath = /bin/sh;
			shellScript = "if which swiftlint >/dev/null; then\n    swiftlint\nelse\n    echo \"warning: SwiftLint not installed, download from https://github.com/realm/SwiftLint\"\nfi\n";
		};
		5F784E5721CDF6DD00B8D9A0 /* Strip Trailing Whitespace */ = {
			isa = PBXShellScriptBuildPhase;
			buildActionMask = 2147483647;
			files = (
			);
			inputFileListPaths = (
			);
			inputPaths = (
			);
			name = "Strip Trailing Whitespace";
			outputFileListPaths = (
			);
			outputPaths = (
			);
			runOnlyForDeploymentPostprocessing = 0;
			shellPath = /bin/sh;
			shellScript = "find . -name '*.swift' -exec sed -i '' -E 's/[[:space:]]+$//g' {} +\n";
		};
		6B87860E2189532500C099FB /* Extract wireguard-go Version */ = {
			isa = PBXShellScriptBuildPhase;
			buildActionMask = 2147483647;
			files = (
			);
			inputFileListPaths = (
			);
			inputPaths = (
			);
			name = "Extract wireguard-go Version";
			outputFileListPaths = (
			);
			outputPaths = (
			);
			runOnlyForDeploymentPostprocessing = 0;
			shellPath = /bin/sh;
			shellScript = "exec make -C \"$PROJECT_DIR/WireGuard/wireguard-go-bridge\" version-header\n";
			showEnvVarsInLog = 0;
		};
		6F61F1EC21BA4D4700483816 /* Extract wireguard-go Version */ = {
			isa = PBXShellScriptBuildPhase;
			buildActionMask = 2147483647;
			files = (
			);
			inputFileListPaths = (
			);
			inputPaths = (
			);
			name = "Extract wireguard-go Version";
			outputFileListPaths = (
			);
			outputPaths = (
			);
			runOnlyForDeploymentPostprocessing = 0;
			shellPath = /bin/sh;
			shellScript = "exec make -C \"$PROJECT_DIR/WireGuard/wireguard-go-bridge\" version-header\n";
			showEnvVarsInLog = 0;
		};
		F41310902358A276000CE779 /* Carthage Copy Frameworks */ = {
			isa = PBXShellScriptBuildPhase;
			buildActionMask = 2147483647;
			files = (
			);
			inputFileListPaths = (
			);
			inputPaths = (
				"$(SRCROOT)/Carthage/Build/iOS/RxRelay.framework",
				"$(SRCROOT)/Carthage/Build/iOS/RxSwift.framework",
				"$(SRCROOT)/Carthage/Build/iOS/RxCocoa.framework",
			);
			name = "Carthage Copy Frameworks";
			outputFileListPaths = (
			);
			outputPaths = (
			);
			runOnlyForDeploymentPostprocessing = 0;
			shellPath = /bin/sh;
			shellScript = "/usr/local/bin/carthage copy-frameworks\n";
		};
/* End PBXShellScriptBuildPhase section */

/* Begin PBXSourcesBuildPhase section */
		6F5D0C16218352EF000F85AD /* Sources */ = {
			isa = PBXSourcesBuildPhase;
			buildActionMask = 2147483647;
			files = (
				F4AED1D6235F4A3900F80ABF /* Logger.swift in Sources */,
				F4AED1D7235F4A6F00F80ABF /* FileManager+Extension.swift in Sources */,
				F4AED1D4235F4A0200F80ABF /* ErrorNotifier.swift in Sources */,
				F4AED1DA235F4C5700F80ABF /* TunnelConfiguration+WgQuickConfig.swift in Sources */,
				F4AED1D8235F4A7400F80ABF /* Keychain.swift in Sources */,
				F4AED1DF235F4C5700F80ABF /* NETunnelProviderProtocol+Extension.swift in Sources */,
				F4AED1DE235F4C5700F80ABF /* TunnelConfiguration.swift in Sources */,
				F4AED1DC235F4C5700F80ABF /* PeerConfiguration.swift in Sources */,
				F4AED1E0235F4C5700F80ABF /* String+ArrayConversion.swift in Sources */,
				F4AED1E2235F4C5700F80ABF /* IPAddressRange.swift in Sources */,
				F4AED1DB235F4C5700F80ABF /* Data+KeyEncoding.swift in Sources */,
				F4AED1E3235F4C5700F80ABF /* Endpoint.swift in Sources */,
				F4AED1D9235F4C5700F80ABF /* InterfaceConfiguration.swift in Sources */,
				F4AED1D2235F49FC00F80ABF /* DNSResolver.swift in Sources */,
				F4AED1E1235F4C5700F80ABF /* key.c in Sources */,
				F4AED1DD235F4C5700F80ABF /* DNSServer.swift in Sources */,
				F4AED1D3235F49FF00F80ABF /* PacketTunnelSettingsGenerator.swift in Sources */,
				F4AED24E235F82BD00F80ABF /* ringlogger.c in Sources */,
				F4AED1D1235F49EE00F80ABF /* PacketTunnelProvider.swift in Sources */,
			);
			runOnlyForDeploymentPostprocessing = 0;
		};
		6FF4AC10211EC46F002C96EB /* Sources */ = {
			isa = PBXSourcesBuildPhase;
			buildActionMask = 2147483647;
			files = (
				F4AED252235F835200F80ABF /* PeerConfiguration.swift in Sources */,
				F499C0F6234E301900126CDA /* DeviceManagementCell.swift in Sources */,
				F43DFC16234FBBB5003EA64A /* GuardianTunnelManager.swift in Sources */,
				F45D70FD23428DCE00871447 /* ServersViewController.swift in Sources */,
				F40831D4233D04B600A60FCA /* GuardianAPIDateFormatter.swift in Sources */,
				F4AED25A235F838F00F80ABF /* Logger.swift in Sources */,
				F4D150BA2345438500739CDA /* ServersDataSourceAndDelegate.swift in Sources */,
				F4AED255235F835300F80ABF /* NETunnelProviderProtocol+Extension.swift in Sources */,
				F4AED257235F835300F80ABF /* IPAddressRange.swift in Sources */,
				F4AED254235F835200F80ABF /* TunnelConfiguration.swift in Sources */,
				F4F25E112343F7D3004BA245 /* VPNLocations.swift in Sources */,
				F4AED251235F835200F80ABF /* Data+KeyEncoding.swift in Sources */,
				F4AED223235F58F400F80ABF /* AppDelegate.swift in Sources */,
				F45D709B233D384E00871447 /* NavigationCoordinator.swift in Sources */,
				F4658545233BB7690081D7D7 /* GuardianAPI.swift in Sources */,
				F4D150C023464DE300739CDA /* CountryVPNHeaderView.swift in Sources */,
				F4AED249235F7BB800F80ABF /* WireGuardAppError.swift in Sources */,
				F45D70AE23423C8C00871447 /* VPNToggleView.swift in Sources */,
				F4AED259235F838F00F80ABF /* ringlogger.c in Sources */,
				F4AED250235F835200F80ABF /* TunnelConfiguration+WgQuickConfig.swift in Sources */,
				F43DFC10234D1EE4003EA64A /* UserDefaulting.swift in Sources */,
				F4AED24F235F835200F80ABF /* InterfaceConfiguration.swift in Sources */,
				F40831D1233CFD5600A60FCA /* User.swift in Sources */,
				F45D70A1233D3BC000871447 /* Navigating.swift in Sources */,
				F4658548233BBBF30081D7D7 /* LoginCheckpointModel.swift in Sources */,
				F4D150B1234517D800739CDA /* Data+JSON.swift in Sources */,
				F4658541233BB3D00081D7D7 /* NetworkingEnums.swift in Sources */,
				F499C0FD234E490600126CDA /* DeviceLimitReachedView.swift in Sources */,
				F43DFC0E234D1361003EA64A /* Device.swift in Sources */,
				F4AED256235F835300F80ABF /* String+ArrayConversion.swift in Sources */,
				F43DFC0B234D0B5C003EA64A /* TunnelConfigurationBuilder.swift in Sources */,
				F4AED21D235F55EA00F80ABF /* Keychain.swift in Sources */,
				F4E33D812358BF1500B2003A /* LoginViewController.swift in Sources */,
				F4AED20F235F52AE00F80ABF /* x25519.c in Sources */,
				F42A23032347D20800763B0D /* DependencyFactory.swift in Sources */,
				F45D70A4233D3D6C00871447 /* HomeViewController.swift in Sources */,
<<<<<<< HEAD
=======
				6B62E45F220A6FA900EF34A6 /* PrivateDataConfirmation.swift in Sources */,
				F42AD184235EA28D00E45332 /* SettingsViewController.swift in Sources */,
				F431D717235DF14800C7617D /* key.c in Sources */,
				F431D7D5235DF14800C7617D /* zip.c in Sources */,
				5F45418C21C2D48200994C13 /* TunnelEditKeyValueCell.swift in Sources */,
>>>>>>> 27a73d72
				F45D70A9233E8DC000871447 /* UIFont+GuardianBranding.swift in Sources */,
				F45D70A7233E87E700871447 /* UIColor+GuardianBranding.swift in Sources */,
				F4D150B623453F9900739CDA /* CityVPNCell.swift in Sources */,
				F4AED21C235F55EA00F80ABF /* FileManager+Extension.swift in Sources */,
				F4AED210235F52AE00F80ABF /* Curve25519.swift in Sources */,
				F43DFC07234BB32C003EA64A /* LoadingViewController.swift in Sources */,
				F499C0F2234E29B300126CDA /* DeviceManagementViewController.swift in Sources */,
				F45D70AB233E921900871447 /* GuardianTabBarController.swift in Sources */,
				F4AED258235F835300F80ABF /* Endpoint.swift in Sources */,
				F42A23072347D37F00763B0D /* AccountManaging.swift in Sources */,
				F43DFC14234E436E003EA64A /* DeviceKeys.swift in Sources */,
				F4AED1E4235F4F2A00F80ABF /* TunnelConfiguration+UapiConfig.swift in Sources */,
				F45D7098233D34B100871447 /* VerifyResponse.swift in Sources */,
				F42A23052347D22100763B0D /* DependencyProviding.swift in Sources */,
				F4AED1ED235F50D200F80ABF /* key.c in Sources */,
				F499C0F9234E3F5500126CDA /* DeviceDataSourceAndDelegate.swift in Sources */,
				F40831CF233CFA2000A60FCA /* AccountManager.swift in Sources */,
				F43DFC12234E4230003EA64A /* KeyStore.swift in Sources */,
				F4D150B323451DC900739CDA /* GuardianURLRequestBuilder.swift in Sources */,
				F4658543233BB44A0081D7D7 /* NetworkLayer.swift in Sources */,
				F4AED253235F835200F80ABF /* DNSServer.swift in Sources */,
				F45D70F523427D1F00871447 /* CurrentVPNSelectorView.swift in Sources */,
			);
			runOnlyForDeploymentPostprocessing = 0;
		};
		F4D150C72347975C00739CDA /* Sources */ = {
			isa = PBXSourcesBuildPhase;
			buildActionMask = 2147483647;
			files = (
				F4D150DF2347A3EE00739CDA /* GuardianTests.swift in Sources */,
			);
			runOnlyForDeploymentPostprocessing = 0;
		};
/* End PBXSourcesBuildPhase section */

/* Begin PBXTargetDependency section */
		6F5D0C21218352EF000F85AD /* PBXTargetDependency */ = {
			isa = PBXTargetDependency;
			target = 6F5D0C19218352EF000F85AD /* Firefox VPN Network Extension (iOS) */;
			targetProxy = 6F5D0C20218352EF000F85AD /* PBXContainerItemProxy */;
		};
		6FDEF7E221846C0000D8FBF6 /* PBXTargetDependency */ = {
			isa = PBXTargetDependency;
			target = 6FDEF7DD21846BC100D8FBF6 /* Firefox VPN Go Bridge (iOS) */;
			targetProxy = 6FDEF7E121846C0000D8FBF6 /* PBXContainerItemProxy */;
		};
		F4D150D12347975C00739CDA /* PBXTargetDependency */ = {
			isa = PBXTargetDependency;
			target = 6FF4AC13211EC46F002C96EB /* Firefox Private Network VPN (iOS) */;
			targetProxy = F4D150D02347975C00739CDA /* PBXContainerItemProxy */;
		};
/* End PBXTargetDependency section */

/* Begin PBXVariantGroup section */
		6F70E20C221058DF008BDFB4 /* InfoPlist.strings */ = {
			isa = PBXVariantGroup;
			children = (
				6F70E20D221058DF008BDFB4 /* Base */,
			);
			name = InfoPlist.strings;
			sourceTree = "<group>";
		};
		6FF4AC20211EC472002C96EB /* LaunchScreen.storyboard */ = {
			isa = PBXVariantGroup;
			children = (
				6FF4AC21211EC472002C96EB /* Base */,
			);
			name = LaunchScreen.storyboard;
			sourceTree = "<group>";
		};
/* End PBXVariantGroup section */

/* Begin XCBuildConfiguration section */
		6F5D0C23218352EF000F85AD /* Debug */ = {
			isa = XCBuildConfiguration;
			buildSettings = {
				ALWAYS_EMBED_SWIFT_STANDARD_LIBRARIES = NO;
				CLANG_ENABLE_MODULES = YES;
				CODE_SIGN_ENTITLEMENTS = GuardianNetworkExtension.entitlements;
				CODE_SIGN_IDENTITY = "iPhone Developer";
				ENABLE_BITCODE = NO;
				INFOPLIST_FILE = "GuardianNetworkExtension-Info.plist";
				LD_RUNPATH_SEARCH_PATHS = (
					"$(inherited)",
					"@executable_path/Frameworks",
					"@executable_path/../../Frameworks",
				);
				PRODUCT_BUNDLE_IDENTIFIER = "$(APP_ID_IOS).network-extension";
				PRODUCT_NAME = FirefoxVPNNetworkExtension;
				SKIP_INSTALL = YES;
				SWIFT_OBJC_BRIDGING_HEADER = "WireGuard/WireGuard/WireGuardNetworkExtension/WireGuardNetworkExtension-Bridging-Header.h";
				SWIFT_VERSION = 5.0;
			};
			name = Debug;
		};
		6F5D0C24218352EF000F85AD /* Release */ = {
			isa = XCBuildConfiguration;
			buildSettings = {
				ALWAYS_EMBED_SWIFT_STANDARD_LIBRARIES = NO;
				CLANG_ENABLE_MODULES = YES;
				CODE_SIGN_ENTITLEMENTS = GuardianNetworkExtension.entitlements;
				CODE_SIGN_IDENTITY = "iPhone Developer";
				ENABLE_BITCODE = NO;
				INFOPLIST_FILE = "GuardianNetworkExtension-Info.plist";
				LD_RUNPATH_SEARCH_PATHS = (
					"$(inherited)",
					"@executable_path/Frameworks",
					"@executable_path/../../Frameworks",
				);
				PRODUCT_BUNDLE_IDENTIFIER = "$(APP_ID_IOS).network-extension";
				PRODUCT_NAME = FirefoxVPNNetworkExtension;
				SKIP_INSTALL = YES;
				SWIFT_OBJC_BRIDGING_HEADER = "WireGuard/WireGuard/WireGuardNetworkExtension/WireGuardNetworkExtension-Bridging-Header.h";
				SWIFT_VERSION = 5.0;
			};
			name = Release;
		};
		6FDEF7DE21846BC100D8FBF6 /* Debug */ = {
			isa = XCBuildConfiguration;
			buildSettings = {
				CODE_SIGN_STYLE = Automatic;
				GO_PATH = "/Users/cl-dev/go";
				GO_ROOT = "/usr/local/Cellar/go@1.12/1.12.9/libexec";
				PRODUCT_NAME = "$(TARGET_NAME)";
			};
			name = Debug;
		};
		6FDEF7DF21846BC100D8FBF6 /* Release */ = {
			isa = XCBuildConfiguration;
			buildSettings = {
				CODE_SIGN_STYLE = Automatic;
				GO_PATH = "/Users/cl-dev/go";
				GO_ROOT = "/usr/local/Cellar/go@1.12/1.12.9/libexec";
				PRODUCT_NAME = "$(TARGET_NAME)";
			};
			name = Release;
		};
		6FF4AC24211EC472002C96EB /* Debug */ = {
			isa = XCBuildConfiguration;
			baseConfigurationReference = 6FF4AC2B211EC776002C96EB /* Config.xcconfig */;
			buildSettings = {
				ALWAYS_EMBED_SWIFT_STANDARD_LIBRARIES = YES;
				ALWAYS_SEARCH_USER_PATHS = NO;
				CLANG_ANALYZER_NONNULL = YES;
				CLANG_ANALYZER_NUMBER_OBJECT_CONVERSION = YES_AGGRESSIVE;
				CLANG_CXX_LANGUAGE_STANDARD = "gnu++14";
				CLANG_CXX_LIBRARY = "libc++";
				CLANG_ENABLE_MODULES = YES;
				CLANG_ENABLE_OBJC_ARC = YES;
				CLANG_ENABLE_OBJC_WEAK = YES;
				CLANG_WARN_BLOCK_CAPTURE_AUTORELEASING = YES;
				CLANG_WARN_BOOL_CONVERSION = YES;
				CLANG_WARN_COMMA = YES;
				CLANG_WARN_CONSTANT_CONVERSION = YES;
				CLANG_WARN_DEPRECATED_OBJC_IMPLEMENTATIONS = YES;
				CLANG_WARN_DIRECT_OBJC_ISA_USAGE = YES_ERROR;
				CLANG_WARN_DOCUMENTATION_COMMENTS = YES;
				CLANG_WARN_EMPTY_BODY = YES;
				CLANG_WARN_ENUM_CONVERSION = YES;
				CLANG_WARN_INFINITE_RECURSION = YES;
				CLANG_WARN_INT_CONVERSION = YES;
				CLANG_WARN_NON_LITERAL_NULL_CONVERSION = YES;
				CLANG_WARN_OBJC_IMPLICIT_RETAIN_SELF = YES;
				CLANG_WARN_OBJC_LITERAL_CONVERSION = YES;
				CLANG_WARN_OBJC_ROOT_CLASS = YES_ERROR;
				CLANG_WARN_RANGE_LOOP_ANALYSIS = YES;
				CLANG_WARN_STRICT_PROTOTYPES = YES;
				CLANG_WARN_SUSPICIOUS_MOVE = YES;
				CLANG_WARN_UNGUARDED_AVAILABILITY = YES_AGGRESSIVE;
				CLANG_WARN_UNREACHABLE_CODE = YES_AGGRESSIVE;
				CLANG_WARN__DUPLICATE_METHOD_MATCH = YES;
				COPY_PHASE_STRIP = NO;
				DEBUG_INFORMATION_FORMAT = dwarf;
				ENABLE_HARDENED_RUNTIME = NO;
				ENABLE_STRICT_OBJC_MSGSEND = YES;
				ENABLE_TESTABILITY = YES;
				GCC_C_LANGUAGE_STANDARD = gnu11;
				GCC_NO_COMMON_BLOCKS = YES;
				GCC_OPTIMIZATION_LEVEL = 2;
				GCC_PREPROCESSOR_DEFINITIONS = (
					"DEBUG=1",
					"$(inherited)",
				);
				GCC_WARN_64_TO_32_BIT_CONVERSION = YES;
				GCC_WARN_ABOUT_RETURN_TYPE = YES_ERROR;
				GCC_WARN_UNDECLARED_SELECTOR = YES;
				GCC_WARN_UNINITIALIZED_AUTOS = YES_AGGRESSIVE;
				GCC_WARN_UNUSED_FUNCTION = YES;
				GCC_WARN_UNUSED_LABEL = YES;
				GCC_WARN_UNUSED_VARIABLE = YES;
				IPHONEOS_DEPLOYMENT_TARGET = 12.0;
				MTL_ENABLE_DEBUG_INFO = YES;
				MTL_FAST_MATH = YES;
				ONLY_ACTIVE_ARCH = YES;
				SDKROOT = iphoneos;
				SWIFT_ACTIVE_COMPILATION_CONDITIONS = DEBUG;
				SWIFT_OBJC_BRIDGING_HEADER = "Guardian-Bridging-Header.h";
				SWIFT_OPTIMIZATION_LEVEL = "-Onone";
				SWIFT_VERSION = 4.2;
				TARGETED_DEVICE_FAMILY = "1,2";
			};
			name = Debug;
		};
		6FF4AC25211EC472002C96EB /* Release */ = {
			isa = XCBuildConfiguration;
			baseConfigurationReference = 6FF4AC2B211EC776002C96EB /* Config.xcconfig */;
			buildSettings = {
				ALWAYS_EMBED_SWIFT_STANDARD_LIBRARIES = YES;
				ALWAYS_SEARCH_USER_PATHS = NO;
				CLANG_ANALYZER_NONNULL = YES;
				CLANG_ANALYZER_NUMBER_OBJECT_CONVERSION = YES_AGGRESSIVE;
				CLANG_CXX_LANGUAGE_STANDARD = "gnu++14";
				CLANG_CXX_LIBRARY = "libc++";
				CLANG_ENABLE_MODULES = YES;
				CLANG_ENABLE_OBJC_ARC = YES;
				CLANG_ENABLE_OBJC_WEAK = YES;
				CLANG_WARN_BLOCK_CAPTURE_AUTORELEASING = YES;
				CLANG_WARN_BOOL_CONVERSION = YES;
				CLANG_WARN_COMMA = YES;
				CLANG_WARN_CONSTANT_CONVERSION = YES;
				CLANG_WARN_DEPRECATED_OBJC_IMPLEMENTATIONS = YES;
				CLANG_WARN_DIRECT_OBJC_ISA_USAGE = YES_ERROR;
				CLANG_WARN_DOCUMENTATION_COMMENTS = YES;
				CLANG_WARN_EMPTY_BODY = YES;
				CLANG_WARN_ENUM_CONVERSION = YES;
				CLANG_WARN_INFINITE_RECURSION = YES;
				CLANG_WARN_INT_CONVERSION = YES;
				CLANG_WARN_NON_LITERAL_NULL_CONVERSION = YES;
				CLANG_WARN_OBJC_IMPLICIT_RETAIN_SELF = YES;
				CLANG_WARN_OBJC_LITERAL_CONVERSION = YES;
				CLANG_WARN_OBJC_ROOT_CLASS = YES_ERROR;
				CLANG_WARN_RANGE_LOOP_ANALYSIS = YES;
				CLANG_WARN_STRICT_PROTOTYPES = YES;
				CLANG_WARN_SUSPICIOUS_MOVE = YES;
				CLANG_WARN_UNGUARDED_AVAILABILITY = YES_AGGRESSIVE;
				CLANG_WARN_UNREACHABLE_CODE = YES_AGGRESSIVE;
				CLANG_WARN__DUPLICATE_METHOD_MATCH = YES;
				COPY_PHASE_STRIP = NO;
				DEBUG_INFORMATION_FORMAT = "dwarf-with-dsym";
				ENABLE_HARDENED_RUNTIME = NO;
				ENABLE_NS_ASSERTIONS = NO;
				ENABLE_STRICT_OBJC_MSGSEND = YES;
				GCC_C_LANGUAGE_STANDARD = gnu11;
				GCC_NO_COMMON_BLOCKS = YES;
				GCC_OPTIMIZATION_LEVEL = fast;
				GCC_WARN_64_TO_32_BIT_CONVERSION = YES;
				GCC_WARN_ABOUT_RETURN_TYPE = YES_ERROR;
				GCC_WARN_UNDECLARED_SELECTOR = YES;
				GCC_WARN_UNINITIALIZED_AUTOS = YES_AGGRESSIVE;
				GCC_WARN_UNUSED_FUNCTION = YES;
				GCC_WARN_UNUSED_LABEL = YES;
				GCC_WARN_UNUSED_VARIABLE = YES;
				IPHONEOS_DEPLOYMENT_TARGET = 12.0;
				MTL_ENABLE_DEBUG_INFO = NO;
				MTL_FAST_MATH = YES;
				SDKROOT = iphoneos;
				SWIFT_COMPILATION_MODE = wholemodule;
				SWIFT_OBJC_BRIDGING_HEADER = "Guardian-Bridging-Header.h";
				SWIFT_OPTIMIZATION_LEVEL = "-O";
				SWIFT_VERSION = 4.2;
				TARGETED_DEVICE_FAMILY = "1,2";
				VALIDATE_PRODUCT = YES;
			};
			name = Release;
		};
		6FF4AC27211EC472002C96EB /* Debug */ = {
			isa = XCBuildConfiguration;
			buildSettings = {
				ASSETCATALOG_COMPILER_APPICON_NAME = AppIcon;
				CODE_SIGN_ENTITLEMENTS = Guardian.entitlements;
				CODE_SIGN_IDENTITY = "Apple Development";
				CODE_SIGN_STYLE = Automatic;
				CURRENT_PROJECT_VERSION = 14;
				DEVELOPMENT_TEAM = YL7Q499FV6;
				FRAMEWORK_SEARCH_PATHS = (
					"$(inherited)",
					"$(PROJECT_DIR)/Carthage/Build/iOS",
				);
				INFOPLIST_FILE = "Guardian-Info.plist";
				LD_RUNPATH_SEARCH_PATHS = (
					"$(inherited)",
					"@executable_path/Frameworks",
				);
				MARKETING_VERSION = 0.0.20190610;
				PRODUCT_BUNDLE_IDENTIFIER = com.connectedLab.Guardian;
				PRODUCT_NAME = "Firefox Private Network VPN";
				PROVISIONING_PROFILE_SPECIFIER = "";
				SWIFT_VERSION = 5.0;
			};
			name = Debug;
		};
		6FF4AC28211EC472002C96EB /* Release */ = {
			isa = XCBuildConfiguration;
			buildSettings = {
				ASSETCATALOG_COMPILER_APPICON_NAME = AppIcon;
				CODE_SIGN_ENTITLEMENTS = Guardian.entitlements;
				CODE_SIGN_IDENTITY = "Apple Development";
				CODE_SIGN_STYLE = Automatic;
				CURRENT_PROJECT_VERSION = 14;
				DEVELOPMENT_TEAM = YL7Q499FV6;
				FRAMEWORK_SEARCH_PATHS = (
					"$(inherited)",
					"$(PROJECT_DIR)/Carthage/Build/iOS",
				);
				INFOPLIST_FILE = "Guardian-Info.plist";
				LD_RUNPATH_SEARCH_PATHS = (
					"$(inherited)",
					"@executable_path/Frameworks",
				);
				MARKETING_VERSION = 0.0.20190610;
				PRODUCT_BUNDLE_IDENTIFIER = com.connectedLab.Guardian;
				PRODUCT_NAME = "Firefox Private Network VPN";
				PROVISIONING_PROFILE_SPECIFIER = "";
				SWIFT_VERSION = 5.0;
			};
			name = Release;
		};
		F4D150D32347975C00739CDA /* Debug */ = {
			isa = XCBuildConfiguration;
			buildSettings = {
				BUNDLE_LOADER = "$(TEST_HOST)";
				CLANG_WARN_UNREACHABLE_CODE = YES;
				CODE_SIGN_IDENTITY = "iPhone Developer";
				CODE_SIGN_STYLE = Automatic;
				DEVELOPMENT_TEAM = YL7Q499FV6;
				FRAMEWORK_SEARCH_PATHS = (
					"$(inherited)",
					"$(PROJECT_DIR)/Carthage/Build/iOS",
				);
				GCC_DYNAMIC_NO_PIC = NO;
				GCC_OPTIMIZATION_LEVEL = 0;
				INFOPLIST_FILE = WireGuardTests/Info.plist;
				IPHONEOS_DEPLOYMENT_TARGET = 12.2;
				LD_RUNPATH_SEARCH_PATHS = (
					"$(inherited)",
					"@executable_path/Frameworks",
					"@loader_path/Frameworks",
				);
				MTL_ENABLE_DEBUG_INFO = INCLUDE_SOURCE;
				PRODUCT_BUNDLE_IDENTIFIER = Connected.WireGuardTests;
				PRODUCT_NAME = "$(TARGET_NAME)";
				SWIFT_VERSION = 5.0;
				TARGETED_DEVICE_FAMILY = "1,2";
				TEST_HOST = "$(BUILT_PRODUCTS_DIR)/Firefox Private Network VPN.app/Firefox Private Network VPN";
			};
			name = Debug;
		};
		F4D150D42347975C00739CDA /* Release */ = {
			isa = XCBuildConfiguration;
			buildSettings = {
				BUNDLE_LOADER = "$(TEST_HOST)";
				CLANG_WARN_UNREACHABLE_CODE = YES;
				CODE_SIGN_IDENTITY = "iPhone Developer";
				CODE_SIGN_STYLE = Automatic;
				DEVELOPMENT_TEAM = YL7Q499FV6;
				FRAMEWORK_SEARCH_PATHS = (
					"$(inherited)",
					"$(PROJECT_DIR)/Carthage/Build/iOS",
				);
				INFOPLIST_FILE = WireGuardTests/Info.plist;
				IPHONEOS_DEPLOYMENT_TARGET = 12.2;
				LD_RUNPATH_SEARCH_PATHS = (
					"$(inherited)",
					"@executable_path/Frameworks",
					"@loader_path/Frameworks",
				);
				PRODUCT_BUNDLE_IDENTIFIER = Connected.WireGuardTests;
				PRODUCT_NAME = "$(TARGET_NAME)";
				SWIFT_VERSION = 5.0;
				TARGETED_DEVICE_FAMILY = "1,2";
				TEST_HOST = "$(BUILT_PRODUCTS_DIR)/Firefox Private Network VPN.app/Firefox Private Network VPN";
			};
			name = Release;
		};
/* End XCBuildConfiguration section */

/* Begin XCConfigurationList section */
		6F5D0C25218352EF000F85AD /* Build configuration list for PBXNativeTarget "Firefox VPN Network Extension (iOS)" */ = {
			isa = XCConfigurationList;
			buildConfigurations = (
				6F5D0C23218352EF000F85AD /* Debug */,
				6F5D0C24218352EF000F85AD /* Release */,
			);
			defaultConfigurationIsVisible = 0;
			defaultConfigurationName = Release;
		};
		6FDEF7E021846BC700D8FBF6 /* Build configuration list for PBXLegacyTarget "Firefox VPN Go Bridge (iOS)" */ = {
			isa = XCConfigurationList;
			buildConfigurations = (
				6FDEF7DE21846BC100D8FBF6 /* Debug */,
				6FDEF7DF21846BC100D8FBF6 /* Release */,
			);
			defaultConfigurationIsVisible = 0;
			defaultConfigurationName = Release;
		};
		6FF4AC0F211EC46F002C96EB /* Build configuration list for PBXProject "FirefoxPrivateNetwork" */ = {
			isa = XCConfigurationList;
			buildConfigurations = (
				6FF4AC24211EC472002C96EB /* Debug */,
				6FF4AC25211EC472002C96EB /* Release */,
			);
			defaultConfigurationIsVisible = 0;
			defaultConfigurationName = Release;
		};
		6FF4AC26211EC472002C96EB /* Build configuration list for PBXNativeTarget "Firefox Private Network VPN (iOS)" */ = {
			isa = XCConfigurationList;
			buildConfigurations = (
				6FF4AC27211EC472002C96EB /* Debug */,
				6FF4AC28211EC472002C96EB /* Release */,
			);
			defaultConfigurationIsVisible = 0;
			defaultConfigurationName = Release;
		};
		F4D150D22347975C00739CDA /* Build configuration list for PBXNativeTarget "Firefox VPN Tests" */ = {
			isa = XCConfigurationList;
			buildConfigurations = (
				F4D150D32347975C00739CDA /* Debug */,
				F4D150D42347975C00739CDA /* Release */,
			);
			defaultConfigurationIsVisible = 0;
			defaultConfigurationName = Release;
		};
/* End XCConfigurationList section */
	};
	rootObject = 6FF4AC0C211EC46F002C96EB /* Project object */;
}<|MERGE_RESOLUTION|>--- conflicted
+++ resolved
@@ -17,66 +17,11 @@
 		F40831CF233CFA2000A60FCA /* AccountManager.swift in Sources */ = {isa = PBXBuildFile; fileRef = F40831CE233CFA2000A60FCA /* AccountManager.swift */; };
 		F40831D1233CFD5600A60FCA /* User.swift in Sources */ = {isa = PBXBuildFile; fileRef = F40831D0233CFD5600A60FCA /* User.swift */; };
 		F40831D4233D04B600A60FCA /* GuardianAPIDateFormatter.swift in Sources */ = {isa = PBXBuildFile; fileRef = F40831D3233D04B600A60FCA /* GuardianAPIDateFormatter.swift */; };
+		F41FE9E8235F98E400CD05C4 /* SettingsViewController.xib in Resources */ = {isa = PBXBuildFile; fileRef = F41FE9E6235F98E400CD05C4 /* SettingsViewController.xib */; };
+		F41FE9E9235F98E400CD05C4 /* SettingsViewController.swift in Sources */ = {isa = PBXBuildFile; fileRef = F41FE9E7235F98E400CD05C4 /* SettingsViewController.swift */; };
 		F42A23032347D20800763B0D /* DependencyFactory.swift in Sources */ = {isa = PBXBuildFile; fileRef = F42A23022347D20800763B0D /* DependencyFactory.swift */; };
 		F42A23052347D22100763B0D /* DependencyProviding.swift in Sources */ = {isa = PBXBuildFile; fileRef = F42A23042347D22100763B0D /* DependencyProviding.swift */; };
 		F42A23072347D37F00763B0D /* AccountManaging.swift in Sources */ = {isa = PBXBuildFile; fileRef = F42A23062347D37F00763B0D /* AccountManaging.swift */; };
-<<<<<<< HEAD
-=======
-		F42AD184235EA28D00E45332 /* SettingsViewController.swift in Sources */ = {isa = PBXBuildFile; fileRef = F42AD183235EA28D00E45332 /* SettingsViewController.swift */; };
-		F42AD187235F4D2200E45332 /* SettingsViewController.xib in Resources */ = {isa = PBXBuildFile; fileRef = F42AD185235EA29800E45332 /* SettingsViewController.xib */; };
-		F431D703235DF14800C7617D /* FileManager+Extension.swift in Sources */ = {isa = PBXBuildFile; fileRef = F431D643235DF14800C7617D /* FileManager+Extension.swift */; };
-		F431D704235DF14800C7617D /* FileManager+Extension.swift in Sources */ = {isa = PBXBuildFile; fileRef = F431D643235DF14800C7617D /* FileManager+Extension.swift */; };
-		F431D705235DF14800C7617D /* Keychain.swift in Sources */ = {isa = PBXBuildFile; fileRef = F431D644235DF14800C7617D /* Keychain.swift */; };
-		F431D706235DF14800C7617D /* Keychain.swift in Sources */ = {isa = PBXBuildFile; fileRef = F431D644235DF14800C7617D /* Keychain.swift */; };
-		F431D707235DF14800C7617D /* InterfaceConfiguration.swift in Sources */ = {isa = PBXBuildFile; fileRef = F431D646235DF14800C7617D /* InterfaceConfiguration.swift */; };
-		F431D708235DF14800C7617D /* InterfaceConfiguration.swift in Sources */ = {isa = PBXBuildFile; fileRef = F431D646235DF14800C7617D /* InterfaceConfiguration.swift */; };
-		F431D709235DF14800C7617D /* TunnelConfiguration+WgQuickConfig.swift in Sources */ = {isa = PBXBuildFile; fileRef = F431D647235DF14800C7617D /* TunnelConfiguration+WgQuickConfig.swift */; };
-		F431D70A235DF14800C7617D /* TunnelConfiguration+WgQuickConfig.swift in Sources */ = {isa = PBXBuildFile; fileRef = F431D647235DF14800C7617D /* TunnelConfiguration+WgQuickConfig.swift */; };
-		F431D70B235DF14800C7617D /* Data+KeyEncoding.swift in Sources */ = {isa = PBXBuildFile; fileRef = F431D648235DF14800C7617D /* Data+KeyEncoding.swift */; };
-		F431D70C235DF14800C7617D /* Data+KeyEncoding.swift in Sources */ = {isa = PBXBuildFile; fileRef = F431D648235DF14800C7617D /* Data+KeyEncoding.swift */; };
-		F431D70D235DF14800C7617D /* PeerConfiguration.swift in Sources */ = {isa = PBXBuildFile; fileRef = F431D649235DF14800C7617D /* PeerConfiguration.swift */; };
-		F431D70E235DF14800C7617D /* PeerConfiguration.swift in Sources */ = {isa = PBXBuildFile; fileRef = F431D649235DF14800C7617D /* PeerConfiguration.swift */; };
-		F431D70F235DF14800C7617D /* DNSServer.swift in Sources */ = {isa = PBXBuildFile; fileRef = F431D64B235DF14800C7617D /* DNSServer.swift */; };
-		F431D710235DF14800C7617D /* DNSServer.swift in Sources */ = {isa = PBXBuildFile; fileRef = F431D64B235DF14800C7617D /* DNSServer.swift */; };
-		F431D711235DF14800C7617D /* TunnelConfiguration.swift in Sources */ = {isa = PBXBuildFile; fileRef = F431D64C235DF14800C7617D /* TunnelConfiguration.swift */; };
-		F431D712235DF14800C7617D /* TunnelConfiguration.swift in Sources */ = {isa = PBXBuildFile; fileRef = F431D64C235DF14800C7617D /* TunnelConfiguration.swift */; };
-		F431D713235DF14800C7617D /* NETunnelProviderProtocol+Extension.swift in Sources */ = {isa = PBXBuildFile; fileRef = F431D64D235DF14800C7617D /* NETunnelProviderProtocol+Extension.swift */; };
-		F431D714235DF14800C7617D /* NETunnelProviderProtocol+Extension.swift in Sources */ = {isa = PBXBuildFile; fileRef = F431D64D235DF14800C7617D /* NETunnelProviderProtocol+Extension.swift */; };
-		F431D715235DF14800C7617D /* String+ArrayConversion.swift in Sources */ = {isa = PBXBuildFile; fileRef = F431D64E235DF14800C7617D /* String+ArrayConversion.swift */; };
-		F431D716235DF14800C7617D /* String+ArrayConversion.swift in Sources */ = {isa = PBXBuildFile; fileRef = F431D64E235DF14800C7617D /* String+ArrayConversion.swift */; };
-		F431D717235DF14800C7617D /* key.c in Sources */ = {isa = PBXBuildFile; fileRef = F431D64F235DF14800C7617D /* key.c */; };
-		F431D718235DF14800C7617D /* key.c in Sources */ = {isa = PBXBuildFile; fileRef = F431D64F235DF14800C7617D /* key.c */; };
-		F431D719235DF14800C7617D /* IPAddressRange.swift in Sources */ = {isa = PBXBuildFile; fileRef = F431D650235DF14800C7617D /* IPAddressRange.swift */; };
-		F431D71A235DF14800C7617D /* IPAddressRange.swift in Sources */ = {isa = PBXBuildFile; fileRef = F431D650235DF14800C7617D /* IPAddressRange.swift */; };
-		F431D71B235DF14800C7617D /* Endpoint.swift in Sources */ = {isa = PBXBuildFile; fileRef = F431D651235DF14800C7617D /* Endpoint.swift */; };
-		F431D71C235DF14800C7617D /* Endpoint.swift in Sources */ = {isa = PBXBuildFile; fileRef = F431D651235DF14800C7617D /* Endpoint.swift */; };
-		F431D71D235DF14800C7617D /* ringlogger.c in Sources */ = {isa = PBXBuildFile; fileRef = F431D653235DF14800C7617D /* ringlogger.c */; };
-		F431D71E235DF14800C7617D /* ringlogger.c in Sources */ = {isa = PBXBuildFile; fileRef = F431D653235DF14800C7617D /* ringlogger.c */; };
-		F431D71F235DF14800C7617D /* Logger.swift in Sources */ = {isa = PBXBuildFile; fileRef = F431D654235DF14800C7617D /* Logger.swift */; };
-		F431D720235DF14800C7617D /* Logger.swift in Sources */ = {isa = PBXBuildFile; fileRef = F431D654235DF14800C7617D /* Logger.swift */; };
-		F431D7AB235DF14800C7617D /* LocalizationHelper.swift in Sources */ = {isa = PBXBuildFile; fileRef = F431D6A9235DF14800C7617D /* LocalizationHelper.swift */; };
-		F431D7AD235DF14800C7617D /* x25519.c in Sources */ = {isa = PBXBuildFile; fileRef = F431D6AB235DF14800C7617D /* x25519.c */; };
-		F431D7AF235DF14800C7617D /* Curve25519.swift in Sources */ = {isa = PBXBuildFile; fileRef = F431D6AC235DF14800C7617D /* Curve25519.swift */; };
-		F431D7BF235DF14800C7617D /* WireGuardResult.swift in Sources */ = {isa = PBXBuildFile; fileRef = F431D6B8235DF14800C7617D /* WireGuardResult.swift */; };
-		F431D7C1235DF14800C7617D /* Localizable.strings in Resources */ = {isa = PBXBuildFile; fileRef = F431D6B9235DF14800C7617D /* Localizable.strings */; };
-		F431D7C5235DF14800C7617D /* TunnelStatus.swift in Sources */ = {isa = PBXBuildFile; fileRef = F431D6BE235DF14800C7617D /* TunnelStatus.swift */; };
-		F431D7C7235DF14800C7617D /* TunnelErrors.swift in Sources */ = {isa = PBXBuildFile; fileRef = F431D6BF235DF14800C7617D /* TunnelErrors.swift */; };
-		F431D7C9235DF14800C7617D /* ActivateOnDemandOption.swift in Sources */ = {isa = PBXBuildFile; fileRef = F431D6C0235DF14800C7617D /* ActivateOnDemandOption.swift */; };
-		F431D7CB235DF14800C7617D /* TunnelsManager.swift in Sources */ = {isa = PBXBuildFile; fileRef = F431D6C1235DF14800C7617D /* TunnelsManager.swift */; };
-		F431D7CD235DF14800C7617D /* MockTunnels.swift in Sources */ = {isa = PBXBuildFile; fileRef = F431D6C2235DF14800C7617D /* MockTunnels.swift */; };
-		F431D7CF235DF14800C7617D /* TunnelConfiguration+UapiConfig.swift in Sources */ = {isa = PBXBuildFile; fileRef = F431D6C3235DF14800C7617D /* TunnelConfiguration+UapiConfig.swift */; };
-		F431D7D1235DF14800C7617D /* ZipArchive.swift in Sources */ = {isa = PBXBuildFile; fileRef = F431D6C5235DF14800C7617D /* ZipArchive.swift */; };
-		F431D7D3235DF14800C7617D /* unzip.c in Sources */ = {isa = PBXBuildFile; fileRef = F431D6C8235DF14800C7617D /* unzip.c */; };
-		F431D7D5235DF14800C7617D /* zip.c in Sources */ = {isa = PBXBuildFile; fileRef = F431D6C9235DF14800C7617D /* zip.c */; };
-		F431D7D7235DF14800C7617D /* ioapi.c in Sources */ = {isa = PBXBuildFile; fileRef = F431D6CA235DF14800C7617D /* ioapi.c */; };
-		F431D7DB235DF14800C7617D /* ZipExporter.swift in Sources */ = {isa = PBXBuildFile; fileRef = F431D6CF235DF14800C7617D /* ZipExporter.swift */; };
-		F431D7DD235DF14800C7617D /* ZipImporter.swift in Sources */ = {isa = PBXBuildFile; fileRef = F431D6D0235DF14800C7617D /* ZipImporter.swift */; };
-		F431D7DF235DF14800C7617D /* WireGuardAppError.swift in Sources */ = {isa = PBXBuildFile; fileRef = F431D6D2235DF14800C7617D /* WireGuardAppError.swift */; };
-		F431D7E2235DF14800C7617D /* PacketTunnelProvider.swift in Sources */ = {isa = PBXBuildFile; fileRef = F431D6D5235DF14800C7617D /* PacketTunnelProvider.swift */; };
-		F431D7E4235DF14800C7617D /* DNSResolver.swift in Sources */ = {isa = PBXBuildFile; fileRef = F431D6D6235DF14800C7617D /* DNSResolver.swift */; };
-		F431D7E6235DF14800C7617D /* PacketTunnelSettingsGenerator.swift in Sources */ = {isa = PBXBuildFile; fileRef = F431D6D8235DF14800C7617D /* PacketTunnelSettingsGenerator.swift */; };
-		F431D7E8235DF14800C7617D /* ErrorNotifier.swift in Sources */ = {isa = PBXBuildFile; fileRef = F431D6DA235DF14800C7617D /* ErrorNotifier.swift */; };
->>>>>>> 27a73d72
 		F43DFC07234BB32C003EA64A /* LoadingViewController.swift in Sources */ = {isa = PBXBuildFile; fileRef = F43DFC05234BB32C003EA64A /* LoadingViewController.swift */; };
 		F43DFC08234BB32C003EA64A /* LoadingViewController.xib in Resources */ = {isa = PBXBuildFile; fileRef = F43DFC06234BB32C003EA64A /* LoadingViewController.xib */; };
 		F43DFC0B234D0B5C003EA64A /* TunnelConfigurationBuilder.swift in Sources */ = {isa = PBXBuildFile; fileRef = F43DFC0A234D0B5C003EA64A /* TunnelConfigurationBuilder.swift */; };
@@ -258,78 +203,11 @@
 		F40831CE233CFA2000A60FCA /* AccountManager.swift */ = {isa = PBXFileReference; lastKnownFileType = sourcecode.swift; path = AccountManager.swift; sourceTree = "<group>"; };
 		F40831D0233CFD5600A60FCA /* User.swift */ = {isa = PBXFileReference; lastKnownFileType = sourcecode.swift; path = User.swift; sourceTree = "<group>"; };
 		F40831D3233D04B600A60FCA /* GuardianAPIDateFormatter.swift */ = {isa = PBXFileReference; lastKnownFileType = sourcecode.swift; path = GuardianAPIDateFormatter.swift; sourceTree = "<group>"; };
+		F41FE9E6235F98E400CD05C4 /* SettingsViewController.xib */ = {isa = PBXFileReference; fileEncoding = 4; lastKnownFileType = file.xib; path = SettingsViewController.xib; sourceTree = "<group>"; };
+		F41FE9E7235F98E400CD05C4 /* SettingsViewController.swift */ = {isa = PBXFileReference; fileEncoding = 4; lastKnownFileType = sourcecode.swift; path = SettingsViewController.swift; sourceTree = "<group>"; };
 		F42A23022347D20800763B0D /* DependencyFactory.swift */ = {isa = PBXFileReference; lastKnownFileType = sourcecode.swift; path = DependencyFactory.swift; sourceTree = "<group>"; };
 		F42A23042347D22100763B0D /* DependencyProviding.swift */ = {isa = PBXFileReference; lastKnownFileType = sourcecode.swift; path = DependencyProviding.swift; sourceTree = "<group>"; };
 		F42A23062347D37F00763B0D /* AccountManaging.swift */ = {isa = PBXFileReference; lastKnownFileType = sourcecode.swift; path = AccountManaging.swift; sourceTree = "<group>"; };
-<<<<<<< HEAD
-=======
-		F42AD183235EA28D00E45332 /* SettingsViewController.swift */ = {isa = PBXFileReference; lastKnownFileType = sourcecode.swift; name = SettingsViewController.swift; path = Settings/SettingsViewController.swift; sourceTree = "<group>"; };
-		F42AD185235EA29800E45332 /* SettingsViewController.xib */ = {isa = PBXFileReference; lastKnownFileType = file.xib; name = SettingsViewController.xib; path = Settings/SettingsViewController.xib; sourceTree = "<group>"; };
-		F431D632235DF14700C7617D /* go.mod */ = {isa = PBXFileReference; fileEncoding = 4; lastKnownFileType = text; path = go.mod; sourceTree = "<group>"; };
-		F431D633235DF14700C7617D /* Makefile */ = {isa = PBXFileReference; fileEncoding = 4; lastKnownFileType = sourcecode.make; path = Makefile; sourceTree = "<group>"; };
-		F431D634235DF14700C7617D /* api-ios.go */ = {isa = PBXFileReference; fileEncoding = 4; lastKnownFileType = text; path = "api-ios.go"; sourceTree = "<group>"; };
-		F431D635235DF14700C7617D /* goruntime-boottime-over-monotonic.diff */ = {isa = PBXFileReference; fileEncoding = 4; lastKnownFileType = text; path = "goruntime-boottime-over-monotonic.diff"; sourceTree = "<group>"; };
-		F431D636235DF14700C7617D /* go.sum */ = {isa = PBXFileReference; fileEncoding = 4; lastKnownFileType = text; path = go.sum; sourceTree = "<group>"; };
-		F431D637235DF14700C7617D /* .gitignore */ = {isa = PBXFileReference; fileEncoding = 4; lastKnownFileType = text; path = .gitignore; sourceTree = "<group>"; };
-		F431D638235DF14700C7617D /* wireguard.h */ = {isa = PBXFileReference; fileEncoding = 4; lastKnownFileType = sourcecode.c.h; path = wireguard.h; sourceTree = "<group>"; };
-		F431D639235DF14700C7617D /* README.md */ = {isa = PBXFileReference; fileEncoding = 4; lastKnownFileType = net.daringfireball.markdown; path = README.md; sourceTree = "<group>"; };
-		F431D63A235DF14700C7617D /* COPYING */ = {isa = PBXFileReference; fileEncoding = 4; lastKnownFileType = text; path = COPYING; sourceTree = "<group>"; };
-		F431D63C235DF14700C7617D /* MOBILECONFIG.md */ = {isa = PBXFileReference; fileEncoding = 4; lastKnownFileType = net.daringfireball.markdown; path = MOBILECONFIG.md; sourceTree = "<group>"; };
-		F431D641235DF14800C7617D /* .swiftlint.yml */ = {isa = PBXFileReference; fileEncoding = 4; lastKnownFileType = text.yaml; path = .swiftlint.yml; sourceTree = "<group>"; };
-		F431D643235DF14800C7617D /* FileManager+Extension.swift */ = {isa = PBXFileReference; fileEncoding = 4; lastKnownFileType = sourcecode.swift; path = "FileManager+Extension.swift"; sourceTree = "<group>"; };
-		F431D644235DF14800C7617D /* Keychain.swift */ = {isa = PBXFileReference; fileEncoding = 4; lastKnownFileType = sourcecode.swift; path = Keychain.swift; sourceTree = "<group>"; };
-		F431D646235DF14800C7617D /* InterfaceConfiguration.swift */ = {isa = PBXFileReference; fileEncoding = 4; lastKnownFileType = sourcecode.swift; path = InterfaceConfiguration.swift; sourceTree = "<group>"; };
-		F431D647235DF14800C7617D /* TunnelConfiguration+WgQuickConfig.swift */ = {isa = PBXFileReference; fileEncoding = 4; lastKnownFileType = sourcecode.swift; path = "TunnelConfiguration+WgQuickConfig.swift"; sourceTree = "<group>"; };
-		F431D648235DF14800C7617D /* Data+KeyEncoding.swift */ = {isa = PBXFileReference; fileEncoding = 4; lastKnownFileType = sourcecode.swift; path = "Data+KeyEncoding.swift"; sourceTree = "<group>"; };
-		F431D649235DF14800C7617D /* PeerConfiguration.swift */ = {isa = PBXFileReference; fileEncoding = 4; lastKnownFileType = sourcecode.swift; path = PeerConfiguration.swift; sourceTree = "<group>"; };
-		F431D64A235DF14800C7617D /* key.h */ = {isa = PBXFileReference; fileEncoding = 4; lastKnownFileType = sourcecode.c.h; path = key.h; sourceTree = "<group>"; };
-		F431D64B235DF14800C7617D /* DNSServer.swift */ = {isa = PBXFileReference; fileEncoding = 4; lastKnownFileType = sourcecode.swift; path = DNSServer.swift; sourceTree = "<group>"; };
-		F431D64C235DF14800C7617D /* TunnelConfiguration.swift */ = {isa = PBXFileReference; fileEncoding = 4; lastKnownFileType = sourcecode.swift; path = TunnelConfiguration.swift; sourceTree = "<group>"; };
-		F431D64D235DF14800C7617D /* NETunnelProviderProtocol+Extension.swift */ = {isa = PBXFileReference; fileEncoding = 4; lastKnownFileType = sourcecode.swift; path = "NETunnelProviderProtocol+Extension.swift"; sourceTree = "<group>"; };
-		F431D64E235DF14800C7617D /* String+ArrayConversion.swift */ = {isa = PBXFileReference; fileEncoding = 4; lastKnownFileType = sourcecode.swift; path = "String+ArrayConversion.swift"; sourceTree = "<group>"; };
-		F431D64F235DF14800C7617D /* key.c */ = {isa = PBXFileReference; fileEncoding = 4; lastKnownFileType = sourcecode.c.c; path = key.c; sourceTree = "<group>"; };
-		F431D650235DF14800C7617D /* IPAddressRange.swift */ = {isa = PBXFileReference; fileEncoding = 4; lastKnownFileType = sourcecode.swift; path = IPAddressRange.swift; sourceTree = "<group>"; };
-		F431D651235DF14800C7617D /* Endpoint.swift */ = {isa = PBXFileReference; fileEncoding = 4; lastKnownFileType = sourcecode.swift; path = Endpoint.swift; sourceTree = "<group>"; };
-		F431D653235DF14800C7617D /* ringlogger.c */ = {isa = PBXFileReference; fileEncoding = 4; lastKnownFileType = sourcecode.c.c; path = ringlogger.c; sourceTree = "<group>"; };
-		F431D654235DF14800C7617D /* Logger.swift */ = {isa = PBXFileReference; fileEncoding = 4; lastKnownFileType = sourcecode.swift; path = Logger.swift; sourceTree = "<group>"; };
-		F431D655235DF14800C7617D /* test_ringlogger.c */ = {isa = PBXFileReference; fileEncoding = 4; lastKnownFileType = sourcecode.c.c; path = test_ringlogger.c; sourceTree = "<group>"; };
-		F431D656235DF14800C7617D /* ringlogger.h */ = {isa = PBXFileReference; fileEncoding = 4; lastKnownFileType = sourcecode.c.h; path = ringlogger.h; sourceTree = "<group>"; };
-		F431D6A9235DF14800C7617D /* LocalizationHelper.swift */ = {isa = PBXFileReference; fileEncoding = 4; lastKnownFileType = sourcecode.swift; path = LocalizationHelper.swift; sourceTree = "<group>"; };
-		F431D6AB235DF14800C7617D /* x25519.c */ = {isa = PBXFileReference; fileEncoding = 4; lastKnownFileType = sourcecode.c.c; path = x25519.c; sourceTree = "<group>"; };
-		F431D6AC235DF14800C7617D /* Curve25519.swift */ = {isa = PBXFileReference; fileEncoding = 4; lastKnownFileType = sourcecode.swift; path = Curve25519.swift; sourceTree = "<group>"; };
-		F431D6AD235DF14800C7617D /* x25519.h */ = {isa = PBXFileReference; fileEncoding = 4; lastKnownFileType = sourcecode.c.h; path = x25519.h; sourceTree = "<group>"; };
-		F431D6AF235DF14800C7617D /* Config.xcconfig */ = {isa = PBXFileReference; fileEncoding = 4; lastKnownFileType = text.xcconfig; path = Config.xcconfig; sourceTree = "<group>"; };
-		F431D6B0235DF14800C7617D /* Version.xcconfig */ = {isa = PBXFileReference; fileEncoding = 4; lastKnownFileType = text.xcconfig; path = Version.xcconfig; sourceTree = "<group>"; };
-		F431D6B1235DF14800C7617D /* Developer.xcconfig.template */ = {isa = PBXFileReference; fileEncoding = 4; lastKnownFileType = text; path = Developer.xcconfig.template; sourceTree = "<group>"; };
-		F431D6B8235DF14800C7617D /* WireGuardResult.swift */ = {isa = PBXFileReference; fileEncoding = 4; lastKnownFileType = sourcecode.swift; path = WireGuardResult.swift; sourceTree = "<group>"; };
-		F431D6BA235DF14800C7617D /* Base */ = {isa = PBXFileReference; lastKnownFileType = text.plist.strings; name = Base; path = Base.lproj/Localizable.strings; sourceTree = "<group>"; };
-		F431D6BE235DF14800C7617D /* TunnelStatus.swift */ = {isa = PBXFileReference; fileEncoding = 4; lastKnownFileType = sourcecode.swift; path = TunnelStatus.swift; sourceTree = "<group>"; };
-		F431D6BF235DF14800C7617D /* TunnelErrors.swift */ = {isa = PBXFileReference; fileEncoding = 4; lastKnownFileType = sourcecode.swift; path = TunnelErrors.swift; sourceTree = "<group>"; };
-		F431D6C0235DF14800C7617D /* ActivateOnDemandOption.swift */ = {isa = PBXFileReference; fileEncoding = 4; lastKnownFileType = sourcecode.swift; path = ActivateOnDemandOption.swift; sourceTree = "<group>"; };
-		F431D6C1235DF14800C7617D /* TunnelsManager.swift */ = {isa = PBXFileReference; fileEncoding = 4; lastKnownFileType = sourcecode.swift; path = TunnelsManager.swift; sourceTree = "<group>"; };
-		F431D6C2235DF14800C7617D /* MockTunnels.swift */ = {isa = PBXFileReference; fileEncoding = 4; lastKnownFileType = sourcecode.swift; path = MockTunnels.swift; sourceTree = "<group>"; };
-		F431D6C3235DF14800C7617D /* TunnelConfiguration+UapiConfig.swift */ = {isa = PBXFileReference; fileEncoding = 4; lastKnownFileType = sourcecode.swift; path = "TunnelConfiguration+UapiConfig.swift"; sourceTree = "<group>"; };
-		F431D6C5235DF14800C7617D /* ZipArchive.swift */ = {isa = PBXFileReference; fileEncoding = 4; lastKnownFileType = sourcecode.swift; path = ZipArchive.swift; sourceTree = "<group>"; };
-		F431D6C8235DF14800C7617D /* unzip.c */ = {isa = PBXFileReference; fileEncoding = 4; lastKnownFileType = sourcecode.c.c; path = unzip.c; sourceTree = "<group>"; };
-		F431D6C9235DF14800C7617D /* zip.c */ = {isa = PBXFileReference; fileEncoding = 4; lastKnownFileType = sourcecode.c.c; path = zip.c; sourceTree = "<group>"; };
-		F431D6CA235DF14800C7617D /* ioapi.c */ = {isa = PBXFileReference; fileEncoding = 4; lastKnownFileType = sourcecode.c.c; path = ioapi.c; sourceTree = "<group>"; };
-		F431D6CB235DF14800C7617D /* MiniZip64_info.txt */ = {isa = PBXFileReference; fileEncoding = 4; lastKnownFileType = text; path = MiniZip64_info.txt; sourceTree = "<group>"; };
-		F431D6CC235DF14800C7617D /* zip.h */ = {isa = PBXFileReference; fileEncoding = 4; lastKnownFileType = sourcecode.c.h; path = zip.h; sourceTree = "<group>"; };
-		F431D6CD235DF14800C7617D /* unzip.h */ = {isa = PBXFileReference; fileEncoding = 4; lastKnownFileType = sourcecode.c.h; path = unzip.h; sourceTree = "<group>"; };
-		F431D6CE235DF14800C7617D /* ioapi.h */ = {isa = PBXFileReference; fileEncoding = 4; lastKnownFileType = sourcecode.c.h; path = ioapi.h; sourceTree = "<group>"; };
-		F431D6CF235DF14800C7617D /* ZipExporter.swift */ = {isa = PBXFileReference; fileEncoding = 4; lastKnownFileType = sourcecode.swift; path = ZipExporter.swift; sourceTree = "<group>"; };
-		F431D6D0235DF14800C7617D /* ZipImporter.swift */ = {isa = PBXFileReference; fileEncoding = 4; lastKnownFileType = sourcecode.swift; path = ZipImporter.swift; sourceTree = "<group>"; };
-		F431D6D1235DF14800C7617D /* WireGuard-Bridging-Header.h */ = {isa = PBXFileReference; fileEncoding = 4; lastKnownFileType = sourcecode.c.h; path = "WireGuard-Bridging-Header.h"; sourceTree = "<group>"; };
-		F431D6D2235DF14800C7617D /* WireGuardAppError.swift */ = {isa = PBXFileReference; fileEncoding = 4; lastKnownFileType = sourcecode.swift; path = WireGuardAppError.swift; sourceTree = "<group>"; };
-		F431D6D4235DF14800C7617D /* WireGuardNetworkExtension-Bridging-Header.h */ = {isa = PBXFileReference; fileEncoding = 4; lastKnownFileType = sourcecode.c.h; path = "WireGuardNetworkExtension-Bridging-Header.h"; sourceTree = "<group>"; };
-		F431D6D5235DF14800C7617D /* PacketTunnelProvider.swift */ = {isa = PBXFileReference; fileEncoding = 4; lastKnownFileType = sourcecode.swift; path = PacketTunnelProvider.swift; sourceTree = "<group>"; };
-		F431D6D6235DF14800C7617D /* DNSResolver.swift */ = {isa = PBXFileReference; fileEncoding = 4; lastKnownFileType = sourcecode.swift; path = DNSResolver.swift; sourceTree = "<group>"; };
-		F431D6D7235DF14800C7617D /* WireGuardNetworkExtension_macOS.entitlements */ = {isa = PBXFileReference; fileEncoding = 4; lastKnownFileType = text.plist.entitlements; path = WireGuardNetworkExtension_macOS.entitlements; sourceTree = "<group>"; };
-		F431D6D8235DF14800C7617D /* PacketTunnelSettingsGenerator.swift */ = {isa = PBXFileReference; fileEncoding = 4; lastKnownFileType = sourcecode.swift; path = PacketTunnelSettingsGenerator.swift; sourceTree = "<group>"; };
-		F431D6D9235DF14800C7617D /* WireGuardNetworkExtension_iOS.entitlements */ = {isa = PBXFileReference; fileEncoding = 4; lastKnownFileType = text.plist.entitlements; path = WireGuardNetworkExtension_iOS.entitlements; sourceTree = "<group>"; };
-		F431D6DA235DF14800C7617D /* ErrorNotifier.swift */ = {isa = PBXFileReference; fileEncoding = 4; lastKnownFileType = sourcecode.swift; path = ErrorNotifier.swift; sourceTree = "<group>"; };
-		F431D6DB235DF14800C7617D /* Info.plist */ = {isa = PBXFileReference; fileEncoding = 4; lastKnownFileType = text.plist.xml; path = Info.plist; sourceTree = "<group>"; };
->>>>>>> 27a73d72
 		F43DFC05234BB32C003EA64A /* LoadingViewController.swift */ = {isa = PBXFileReference; lastKnownFileType = sourcecode.swift; path = LoadingViewController.swift; sourceTree = "<group>"; };
 		F43DFC06234BB32C003EA64A /* LoadingViewController.xib */ = {isa = PBXFileReference; lastKnownFileType = file.xib; path = LoadingViewController.xib; sourceTree = "<group>"; };
 		F43DFC0A234D0B5C003EA64A /* TunnelConfigurationBuilder.swift */ = {isa = PBXFileReference; lastKnownFileType = sourcecode.swift; path = TunnelConfigurationBuilder.swift; sourceTree = "<group>"; };
@@ -488,15 +366,9 @@
 				F43DFC0C234D1356003EA64A /* Devices */,
 				F4658549233BE9F50081D7D7 /* Extensions */,
 				F45D70B1234242EE00871447 /* Fonts */,
-<<<<<<< HEAD
 				F4AED248235F7B4900F80ABF /* Guardian-Bridging-Header.h */,
 				6FF4AC482120B9E0002C96EB /* Guardian.entitlements */,
 				F4AED23A235F5B2E00F80ABF /* GuardianNetworkExtension.entitlements */,
-=======
-				6FF4AC452120B9E0002C96EB /* Frameworks */,
-				6FF4AC482120B9E0002C96EB /* Guardian.entitlements */,
-				F4D150CC2347975C00739CDA /* GuardianTests */,
->>>>>>> 27a73d72
 				F45D709C233D385D00871447 /* Home */,
 				6FF4AC23211EC472002C96EB /* Guardian-Info.plist */,
 				F4AED25B235F83CB00F80ABF /* GuardianNetworkExtension-Info.plist */,
@@ -506,28 +378,13 @@
 				F43BB3C52357565F00D4D21A /* Managers */,
 				F45D709F233D3BB000871447 /* Navigation */,
 				F465853F233BB39C0081D7D7 /* Networking */,
-<<<<<<< HEAD
 				F45D70FA23428DA900871447 /* Servers */,
+				F41FE9E5235F98E400CD05C4 /* Settings */,
 				F45D7099233D380A00871447 /* User */,
 				F4D150CC2347975C00739CDA /* GuardianTests */,
 				F4AED107235F450D00F80ABF /* WireGuard */,
 				6FF4AC15211EC46F002C96EB /* Products */,
 				6FF4AC452120B9E0002C96EB /* Frameworks */,
-=======
-				6B62E45E220A6FA900EF34A6 /* PrivateDataConfirmation.swift */,
-				6FF4AC15211EC46F002C96EB /* Products */,
-				6F29A94622787B1600DC6A6B /* QuickActionItem.swift */,
-				6F29A9422278518D00DC6A6B /* RecentTunnelsTracker.swift */,
-				F45D70FA23428DA900871447 /* Servers */,
-				F42AD178235E3FDD00E45332 /* Settings */,
-				F431D62F235DF14700C7617D /* Submodules */,
-				6FBA103D21D6B6D70051C35F /* TunnelImporter.swift */,
-				6F628C3C217F09E9003482A3 /* TunnelViewModel.swift */,
-				5F45417C21C1B23600994C13 /* UITableViewCell+Reuse.swift */,
-				F45D7099233D380A00871447 /* User */,
-				5F4541A721C44F5B00994C13 /* View */,
-				5F4541AC21C4720B00994C13 /* ViewController */,
->>>>>>> 27a73d72
 			);
 			sourceTree = "<group>";
 		};
@@ -572,202 +429,15 @@
 			path = Common;
 			sourceTree = "<group>";
 		};
-<<<<<<< HEAD
-=======
-		F42AD178235E3FDD00E45332 /* Settings */ = {
-			isa = PBXGroup;
-			children = (
-				F42AD183235EA28D00E45332 /* SettingsViewController.swift */,
-				F42AD185235EA29800E45332 /* SettingsViewController.xib */,
-			);
-			name = Settings;
-			sourceTree = "<group>";
-		};
-		F431D62F235DF14700C7617D /* Submodules */ = {
-			isa = PBXGroup;
-			children = (
-				F431D630235DF14700C7617D /* WireGuard */,
-			);
-			path = Submodules;
-			sourceTree = "<group>";
-		};
-		F431D630235DF14700C7617D /* WireGuard */ = {
-			isa = PBXGroup;
-			children = (
-				F431D63A235DF14700C7617D /* COPYING */,
-				F431D63C235DF14700C7617D /* MOBILECONFIG.md */,
-				F431D639235DF14700C7617D /* README.md */,
-				F431D63D235DF14700C7617D /* WireGuard */,
-				F431D631235DF14700C7617D /* wireguard-go-bridge */,
-			);
-			path = WireGuard;
-			sourceTree = "<group>";
-		};
-		F431D631235DF14700C7617D /* wireguard-go-bridge */ = {
-			isa = PBXGroup;
-			children = (
-				F431D637235DF14700C7617D /* .gitignore */,
-				F431D634235DF14700C7617D /* api-ios.go */,
-				F431D632235DF14700C7617D /* go.mod */,
-				F431D636235DF14700C7617D /* go.sum */,
-				F431D635235DF14700C7617D /* goruntime-boottime-over-monotonic.diff */,
-				F431D633235DF14700C7617D /* Makefile */,
-				F431D638235DF14700C7617D /* wireguard.h */,
-			);
-			path = "wireguard-go-bridge";
-			sourceTree = "<group>";
-		};
-		F431D63D235DF14700C7617D /* WireGuard */ = {
-			isa = PBXGroup;
-			children = (
-				F431D641235DF14800C7617D /* .swiftlint.yml */,
-				F431D642235DF14800C7617D /* Shared */,
-				F431D657235DF14800C7617D /* WireGuard */,
-				F431D6D3235DF14800C7617D /* WireGuardNetworkExtension */,
-			);
-			path = WireGuard;
-			sourceTree = "<group>";
-		};
-		F431D642235DF14800C7617D /* Shared */ = {
-			isa = PBXGroup;
-			children = (
-				F431D643235DF14800C7617D /* FileManager+Extension.swift */,
-				F431D644235DF14800C7617D /* Keychain.swift */,
-				F431D652235DF14800C7617D /* Logging */,
-				F431D645235DF14800C7617D /* Model */,
-			);
-			path = Shared;
-			sourceTree = "<group>";
-		};
-		F431D645235DF14800C7617D /* Model */ = {
-			isa = PBXGroup;
-			children = (
-				F431D648235DF14800C7617D /* Data+KeyEncoding.swift */,
-				F431D64B235DF14800C7617D /* DNSServer.swift */,
-				F431D651235DF14800C7617D /* Endpoint.swift */,
-				F431D646235DF14800C7617D /* InterfaceConfiguration.swift */,
-				F431D650235DF14800C7617D /* IPAddressRange.swift */,
-				F431D64F235DF14800C7617D /* key.c */,
-				F431D64A235DF14800C7617D /* key.h */,
-				F431D64D235DF14800C7617D /* NETunnelProviderProtocol+Extension.swift */,
-				F431D649235DF14800C7617D /* PeerConfiguration.swift */,
-				F431D64E235DF14800C7617D /* String+ArrayConversion.swift */,
-				F431D64C235DF14800C7617D /* TunnelConfiguration.swift */,
-				F431D647235DF14800C7617D /* TunnelConfiguration+WgQuickConfig.swift */,
-			);
-			path = Model;
-			sourceTree = "<group>";
-		};
-		F431D652235DF14800C7617D /* Logging */ = {
-			isa = PBXGroup;
-			children = (
-				F431D654235DF14800C7617D /* Logger.swift */,
-				F431D653235DF14800C7617D /* ringlogger.c */,
-				F431D656235DF14800C7617D /* ringlogger.h */,
-				F431D655235DF14800C7617D /* test_ringlogger.c */,
-			);
-			path = Logging;
-			sourceTree = "<group>";
-		};
-		F431D657235DF14800C7617D /* WireGuard */ = {
-			isa = PBXGroup;
-			children = (
-				F4712DD6235E235000B7360A /* UI */,
-				F431D6AE235DF14800C7617D /* Config */,
-				F431D6AA235DF14800C7617D /* Crypto */,
-				F431D6B9235DF14800C7617D /* Localizable.strings */,
-				F431D6A9235DF14800C7617D /* LocalizationHelper.swift */,
-				F431D6BD235DF14800C7617D /* Tunnel */,
-				F431D6D1235DF14800C7617D /* WireGuard-Bridging-Header.h */,
-				F431D6D2235DF14800C7617D /* WireGuardAppError.swift */,
-				F431D6B8235DF14800C7617D /* WireGuardResult.swift */,
-				F431D6C4235DF14800C7617D /* ZipArchive */,
-			);
-			path = WireGuard;
-			sourceTree = "<group>";
-		};
-		F431D6AA235DF14800C7617D /* Crypto */ = {
-			isa = PBXGroup;
-			children = (
-				F431D6AC235DF14800C7617D /* Curve25519.swift */,
-				F431D6AB235DF14800C7617D /* x25519.c */,
-				F431D6AD235DF14800C7617D /* x25519.h */,
-			);
-			path = Crypto;
-			sourceTree = "<group>";
-		};
-		F431D6AE235DF14800C7617D /* Config */ = {
-			isa = PBXGroup;
-			children = (
-				F431D6AF235DF14800C7617D /* Config.xcconfig */,
-				F431D6B1235DF14800C7617D /* Developer.xcconfig.template */,
-				F431D6B0235DF14800C7617D /* Version.xcconfig */,
-			);
-			path = Config;
-			sourceTree = "<group>";
-		};
-		F431D6BD235DF14800C7617D /* Tunnel */ = {
-			isa = PBXGroup;
-			children = (
-				F431D6C0235DF14800C7617D /* ActivateOnDemandOption.swift */,
-				F431D6C2235DF14800C7617D /* MockTunnels.swift */,
-				F431D6C3235DF14800C7617D /* TunnelConfiguration+UapiConfig.swift */,
-				F431D6BF235DF14800C7617D /* TunnelErrors.swift */,
-				F431D6C1235DF14800C7617D /* TunnelsManager.swift */,
-				F431D6BE235DF14800C7617D /* TunnelStatus.swift */,
-			);
-			path = Tunnel;
-			sourceTree = "<group>";
-		};
-		F431D6C4235DF14800C7617D /* ZipArchive */ = {
-			isa = PBXGroup;
-			children = (
-				F431D6C6235DF14800C7617D /* 3rdparty */,
-				F431D6C5235DF14800C7617D /* ZipArchive.swift */,
-				F431D6CF235DF14800C7617D /* ZipExporter.swift */,
-				F431D6D0235DF14800C7617D /* ZipImporter.swift */,
-			);
-			path = ZipArchive;
-			sourceTree = "<group>";
-		};
-		F431D6C6235DF14800C7617D /* 3rdparty */ = {
-			isa = PBXGroup;
-			children = (
-				F431D6C7235DF14800C7617D /* minizip */,
-			);
-			path = 3rdparty;
-			sourceTree = "<group>";
-		};
-		F431D6C7235DF14800C7617D /* minizip */ = {
-			isa = PBXGroup;
-			children = (
-				F431D6CA235DF14800C7617D /* ioapi.c */,
-				F431D6CE235DF14800C7617D /* ioapi.h */,
-				F431D6CB235DF14800C7617D /* MiniZip64_info.txt */,
-				F431D6C8235DF14800C7617D /* unzip.c */,
-				F431D6CD235DF14800C7617D /* unzip.h */,
-				F431D6C9235DF14800C7617D /* zip.c */,
-				F431D6CC235DF14800C7617D /* zip.h */,
-			);
-			path = minizip;
-			sourceTree = "<group>";
-		};
-		F431D6D3235DF14800C7617D /* WireGuardNetworkExtension */ = {
-			isa = PBXGroup;
-			children = (
-				F431D6D6235DF14800C7617D /* DNSResolver.swift */,
-				F431D6DA235DF14800C7617D /* ErrorNotifier.swift */,
-				F431D6DB235DF14800C7617D /* Info.plist */,
-				F431D6D5235DF14800C7617D /* PacketTunnelProvider.swift */,
-				F431D6D8235DF14800C7617D /* PacketTunnelSettingsGenerator.swift */,
-				F431D6D9235DF14800C7617D /* WireGuardNetworkExtension_iOS.entitlements */,
-				F431D6D7235DF14800C7617D /* WireGuardNetworkExtension_macOS.entitlements */,
-				F431D6D4235DF14800C7617D /* WireGuardNetworkExtension-Bridging-Header.h */,
-			);
-			path = WireGuardNetworkExtension;
-			sourceTree = "<group>";
-		};
->>>>>>> 27a73d72
+		F41FE9E5235F98E400CD05C4 /* Settings */ = {
+			isa = PBXGroup;
+			children = (
+				F41FE9E6235F98E400CD05C4 /* SettingsViewController.xib */,
+				F41FE9E7235F98E400CD05C4 /* SettingsViewController.swift */,
+			);
+			path = Settings;
+			sourceTree = "<group>";
+		};
 		F43BB3C52357565F00D4D21A /* Managers */ = {
 			isa = PBXGroup;
 			children = (
@@ -1239,12 +909,8 @@
 				F45D70E42342431F00871447 /* Metropolis-ThinItalic.otf in Resources */,
 				F45D70C42342431F00871447 /* Metropolis-SemiBold.otf in Resources */,
 				F45D70DE2342431F00871447 /* Metropolis-RegularItalic.otf in Resources */,
-<<<<<<< HEAD
-=======
-				F431D7C1235DF14800C7617D /* Localizable.strings in Resources */,
-				F42AD187235F4D2200E45332 /* SettingsViewController.xib in Resources */,
->>>>>>> 27a73d72
 				F45D70D42342431F00871447 /* Metropolis-ExtraLight.otf in Resources */,
+				F41FE9E8235F98E400CD05C4 /* SettingsViewController.xib in Resources */,
 				F45D70DA2342431F00871447 /* Metropolis-MediumItalic.otf in Resources */,
 				F45D70CA2342431F00871447 /* Metropolis-SemiBoldItalic.otf in Resources */,
 				F45D70D62342431F00871447 /* Metropolis-ExtraBoldItalic.otf in Resources */,
@@ -1431,6 +1097,7 @@
 				F4AED254235F835200F80ABF /* TunnelConfiguration.swift in Sources */,
 				F4F25E112343F7D3004BA245 /* VPNLocations.swift in Sources */,
 				F4AED251235F835200F80ABF /* Data+KeyEncoding.swift in Sources */,
+				F41FE9E9235F98E400CD05C4 /* SettingsViewController.swift in Sources */,
 				F4AED223235F58F400F80ABF /* AppDelegate.swift in Sources */,
 				F45D709B233D384E00871447 /* NavigationCoordinator.swift in Sources */,
 				F4658545233BB7690081D7D7 /* GuardianAPI.swift in Sources */,
@@ -1455,14 +1122,6 @@
 				F4AED20F235F52AE00F80ABF /* x25519.c in Sources */,
 				F42A23032347D20800763B0D /* DependencyFactory.swift in Sources */,
 				F45D70A4233D3D6C00871447 /* HomeViewController.swift in Sources */,
-<<<<<<< HEAD
-=======
-				6B62E45F220A6FA900EF34A6 /* PrivateDataConfirmation.swift in Sources */,
-				F42AD184235EA28D00E45332 /* SettingsViewController.swift in Sources */,
-				F431D717235DF14800C7617D /* key.c in Sources */,
-				F431D7D5235DF14800C7617D /* zip.c in Sources */,
-				5F45418C21C2D48200994C13 /* TunnelEditKeyValueCell.swift in Sources */,
->>>>>>> 27a73d72
 				F45D70A9233E8DC000871447 /* UIFont+GuardianBranding.swift in Sources */,
 				F45D70A7233E87E700871447 /* UIColor+GuardianBranding.swift in Sources */,
 				F4D150B623453F9900739CDA /* CityVPNCell.swift in Sources */,
