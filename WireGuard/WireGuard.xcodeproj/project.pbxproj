--- conflicted
+++ resolved
@@ -1937,12 +1937,8 @@
 				F43DFC07234BB32C003EA64A /* LoadingViewController.swift in Sources */,
 				F499C0F2234E29B300126CDA /* DeviceManagementViewController.swift in Sources */,
 				F45D70AB233E921900871447 /* GuardianTabBarController.swift in Sources */,
-<<<<<<< HEAD
 				F42A23072347D37F00763B0D /* AccountManaging.swift in Sources */,
-=======
-				F42A23072347D37F00763B0D /* UserManaging.swift in Sources */,
 				F43DFC14234E436E003EA64A /* DeviceKeys.swift in Sources */,
->>>>>>> 98a32093
 				6F0F44C9222D55BB00B0FF04 /* TextCell.swift in Sources */,
 				F45D7098233D34B100871447 /* VerifyResponse.swift in Sources */,
 				F42A23052347D22100763B0D /* DependencyProviding.swift in Sources */,
