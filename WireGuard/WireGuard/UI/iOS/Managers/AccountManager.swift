// SPDX-License-Identifier: MIT
// Copyright © 2018-2019 WireGuard LLC. All Rights Reserved.

import UIKit
import RxSwift

class AccountManager: AccountManaging {
    static let sharedManager = AccountManager()
    var credentialsStore = KeysStore.sharedStore

    private(set) var user: User?
    private(set) var token: String? // Save to user defaults
    private(set) var currentDevice: Device? // Save to user defaults
    private(set) var availableServers: [VPNCountry]?

    private let tokenUserDefaultsKey = "token"

    public var heartbeatFailedEvent = PublishSubject<Void>()

    private init() {
        token = UserDefaults.standard.string(forKey: tokenUserDefaultsKey)
        currentDevice = Device.fetchFromUserDefaults()
    }

    /**
     This should only be called from the initial login flow.
     */
    func setupFromVerify(url: URL, completion: @escaping (Result<Void, Error>) -> Void) {
        let dispatchGroup = DispatchGroup()
        var error: Error?

        dispatchGroup.enter()
        verify(url: url) { result in
            if case .failure(let verifyError) = result {
                error = verifyError
            }
            dispatchGroup.leave()
        }

        dispatchGroup.enter()
        addDevice { result in
            if case .failure(let deviceError) = result {
                error = deviceError
            }
            dispatchGroup.leave()
        }

        dispatchGroup.enter()
        retrieveVPNServers { result in
            if case .failure(let vpnError) = result {
                error = vpnError
            }
            dispatchGroup.leave()
        }

        if let error = error {
            completion(.failure(error))
            return
        }

        dispatchGroup.notify(queue: .main) {
            completion(.success(()))
        }
    }

    /**
     This should be called when the app is returned from foreground and we've already logged in.
     */
    func setupFromHeartbeat(completion: @escaping (Result<Void, Error>) -> Void) {
        let dispatchGroup = DispatchGroup()
        var error: Error?

        guard let userDefaultsToken = UserDefaults.standard.string(forKey: tokenUserDefaultsKey) else {
            completion(.failure(GuardianFailReason.emptyToken))
            return
        }

        guard let userDefaultsDevice = Device.fetchFromUserDefaults() else {
            completion(.failure(GuardianFailReason.couldNotFetchDevice))
            return
        }

        token = userDefaultsToken
        currentDevice = userDefaultsDevice

        dispatchGroup.enter()
        retrieveUser { result in
            if case .failure(let retrieveUserError) = result {
                error = retrieveUserError
            }
            dispatchGroup.leave()
        }

        dispatchGroup.enter()
        retrieveVPNServers { result in
            if case .failure(let vpnError) = result {
                error = vpnError
            }
            dispatchGroup.leave()
        }

        if let error = error {
            completion(.failure(error))
            return
        }

        dispatchGroup.notify(queue: .main) {
            completion(.success(()))
        }
    }

    func login(completion: @escaping (Result<LoginCheckpointModel, Error>) -> Void) {
        GuardianAPI.initiateUserLogin(completion: completion)
    }

    private func verify(url: URL, completion: @escaping (Result<VerifyResponse, Error>) -> Void) {
        GuardianAPI.verify(urlString: url.absoluteString) { result in
<<<<<<< HEAD
            completion(result.map { [weak self] verifyResponse in
                guard let self = self else { return verifyResponse }
                UserDefaults.standard.set(verifyResponse.token, forKey: self.tokenUserDefaultsKey)
                self.user = verifyResponse.user
                self.token = verifyResponse.token
=======
            completion(result.map { verifyResponse in
                UserDefaults.standard.set(verifyResponse.token, forKey: "token")
>>>>>>> 34d6750f
                return verifyResponse
            })
        }
    }

<<<<<<< HEAD
    private func retrieveUser(completion: @escaping (Result<User, Error>) -> Void) {
        guard let token = token else {
            completion(Result.failure(GuardianFailReason.emptyToken))
            return // TODO: Handle this case?
        }
        GuardianAPI.accountInfo(token: token) { result in
            completion(result.map { [weak self] user in
                self?.user = user
=======
    @objc func pollUser() {
        retrieveUser { _ in }
    }

    func retrieveUser(completion: @escaping (Result<User, Error>) -> Void) {
        guard let account = account else {
            completion(Result.failure(GuardianFailReason.emptyToken))
            return // TODO: Handle this case?
        }
        GuardianAPI.accountInfo(token: account.token) { [weak self] result in
            if case .failure = result {
                self?.heartbeatFailedEvent.onNext(())
            }

            completion(result.map { user in
                account.user = user
>>>>>>> 34d6750f
                return user
            })
        }
    }

    private func retrieveVPNServers(completion: @escaping (Result<[VPNCountry], Error>) -> Void) {
        guard let token = token else {
            completion(Result.failure(GuardianFailReason.emptyToken))
            return // TODO: Handle this case?
        }
        GuardianAPI.availableServers(with: token) { result in
            completion(result.map { [weak self] servers in
                self?.availableServers = servers
                return servers
            })
        }
    }

    private func addDevice(completion: @escaping (Result<Device, Error>) -> Void) {
        guard let token = token else {
            completion(Result.failure(GuardianFailReason.emptyToken))
            return // TODO: Handle this case?
        }

        let deviceBody: [String: Any] = ["name": UIDevice.current.name,
                                         "pubkey": credentialsStore.deviceKeys.devicePublicKey.base64Key() ?? ""]

        do {
            let body = try JSONSerialization.data(withJSONObject: deviceBody)
            GuardianAPI.addDevice(with: token, body: body) { [weak self] result in
                completion(result.map { device in
                    self?.currentDevice = device
                    device.saveToUserDefaults()
                    return device
                })
            }
        } catch {
            completion(Result.failure(GuardianFailReason.couldNotCreateBody))
        }
    }

    func startHeartbeat() {
        Timer(timeInterval: 3600,
              target: self,
              selector: #selector(pollUser),
              userInfo: nil,
              repeats: true)
    }
}<|MERGE_RESOLUTION|>--- conflicted
+++ resolved
@@ -64,9 +64,9 @@
     }
 
     /**
-     This should be called when the app is returned from foreground and we've already logged in.
+     This should be called when the app is returned from foreground/launch and we've already logged in.
      */
-    func setupFromHeartbeat(completion: @escaping (Result<Void, Error>) -> Void) {
+    func setupFromAppLaunch(completion: @escaping (Result<Void, Error>) -> Void) {
         let dispatchGroup = DispatchGroup()
         var error: Error?
 
@@ -115,48 +115,32 @@
 
     private func verify(url: URL, completion: @escaping (Result<VerifyResponse, Error>) -> Void) {
         GuardianAPI.verify(urlString: url.absoluteString) { result in
-<<<<<<< HEAD
             completion(result.map { [weak self] verifyResponse in
                 guard let self = self else { return verifyResponse }
                 UserDefaults.standard.set(verifyResponse.token, forKey: self.tokenUserDefaultsKey)
                 self.user = verifyResponse.user
                 self.token = verifyResponse.token
-=======
-            completion(result.map { verifyResponse in
-                UserDefaults.standard.set(verifyResponse.token, forKey: "token")
->>>>>>> 34d6750f
                 return verifyResponse
             })
         }
     }
 
-<<<<<<< HEAD
-    private func retrieveUser(completion: @escaping (Result<User, Error>) -> Void) {
-        guard let token = token else {
-            completion(Result.failure(GuardianFailReason.emptyToken))
-            return // TODO: Handle this case?
-        }
-        GuardianAPI.accountInfo(token: token) { result in
-            completion(result.map { [weak self] user in
-                self?.user = user
-=======
     @objc func pollUser() {
         retrieveUser { _ in }
     }
 
     func retrieveUser(completion: @escaping (Result<User, Error>) -> Void) {
-        guard let account = account else {
+        guard let token = token else {
             completion(Result.failure(GuardianFailReason.emptyToken))
             return // TODO: Handle this case?
         }
-        GuardianAPI.accountInfo(token: account.token) { [weak self] result in
+        GuardianAPI.accountInfo(token: token) { [weak self] result in
             if case .failure = result {
                 self?.heartbeatFailedEvent.onNext(())
             }
 
             completion(result.map { user in
-                account.user = user
->>>>>>> 34d6750f
+                self?.user = user
                 return user
             })
         }
