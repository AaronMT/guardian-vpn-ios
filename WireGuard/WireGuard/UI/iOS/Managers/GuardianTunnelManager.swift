// SPDX-License-Identifier: MIT
// Copyright © 2018-2019 WireGuard LLC. All Rights Reserved.

import Foundation
import NetworkExtension
import RxSwift

class GuardianTunnelManager {
    static let sharedTunnelManager = GuardianTunnelManager()

    var tunnelProviderManager: NETunnelProviderManager?
    var tunnelConfiguration: TunnelConfiguration?
    var vpnStoppedSemaphore: DispatchSemaphore?

<<<<<<< HEAD
=======
    var cityChangedEvent = PublishSubject<VPNCity>()


>>>>>>> 34d6750f
    private init() {
        loadTunnels()
        NotificationCenter.default.addObserver(self, selector: #selector(vpnStatusDidChange(notification:)), name: Notification.Name.NEVPNStatusDidChange, object: nil)
    }

    func loadTunnels() {
        NETunnelProviderManager.loadAllFromPreferences { [weak self] managers, error in
            guard error == nil else {
                print("Error: \(error!)")
                return
            }
            guard let self = self else { return }
            if let first = managers?.first {
                self.tunnelProviderManager = first
            } else {
                self.tunnelProviderManager = NETunnelProviderManager()
            }
        }
    }

    func createTunnel(accountManager: AccountManaging?) {
        guard let device = accountManager?.currentDevice, // current device is nil on first launch.
            let privateKey = accountManager?.credentialsStore.deviceKeys.devicePrivateKey
            else { return }

        guard let city = VPNCity.fetchFromUserDefaults() else { return }

        tunnelConfiguration = TunnelConfigurationBuilder.createTunnelConfiguration(device: device, city: city, privateKey: privateKey)

        DispatchQueue.global().async { [weak self] in
            if self?.tunnelProviderManager?.connection.status == .connected || self?.tunnelProviderManager?.connection.status == .connecting {
                self?.stopTunnel()
                self?.vpnStoppedSemaphore = DispatchSemaphore(value: 0)
                _ = self?.vpnStoppedSemaphore?.wait(timeout: DispatchTime.now() + DispatchTimeInterval.milliseconds(2 * 1000))
            }
            guard let tunnelConfiguration = self?.tunnelConfiguration else { return }
            self?.createTunnel(from: tunnelConfiguration)
        }
    }

    private func createTunnel(from configuration: TunnelConfiguration) {
        guard let tunnelProviderManager = tunnelProviderManager else { return }
        let tunnelProviderProtocol = NETunnelProviderProtocol(tunnelConfiguration: configuration)

        tunnelProviderManager.protocolConfiguration = tunnelProviderProtocol
        tunnelProviderManager.localizedDescription = tunnelConfiguration?.name ?? "My Tunnel"
        tunnelProviderManager.isEnabled = true

        // TODO: Do we want this on demand connect?
        let rule = NEOnDemandRuleConnect()
        rule.interfaceTypeMatch = .any
        rule.ssidMatch = nil
        tunnelProviderManager.onDemandRules = [rule]
        tunnelProviderManager.isOnDemandEnabled = false

        tunnelProviderManager.saveToPreferences { _ in
            tunnelProviderManager.loadFromPreferences { error in
                guard error == nil else {
                    print("Error: \(error!)")
                    return
                }
                do {
                    try (tunnelProviderManager.connection as? NETunnelProviderSession)?.startTunnel()
                } catch let error {
                    print("Start Tunnel Error: \(error)")
                }
            }
        }
    }

    @objc func vpnStatusDidChange(notification: Notification) {
        guard let status = (notification.object as? NETunnelProviderSession)?.status else { return }

        switch status {
        case .disconnected:
            vpnStoppedSemaphore?.signal()
        default:
            break
        }
    }

    func startTunnel() {
        guard let tunnelProviderManager = tunnelProviderManager else { return }
        do {
            try (tunnelProviderManager.connection as? NETunnelProviderSession)?.startTunnel()
        } catch let error {
            print("Error: \(error)")
        }
    }

    func stopTunnel() {
        guard let tunnelProviderManager = tunnelProviderManager else { return }
        (tunnelProviderManager.connection as? NETunnelProviderSession)?.stopTunnel()
    }
}<|MERGE_RESOLUTION|>--- conflicted
+++ resolved
@@ -11,13 +11,8 @@
     var tunnelProviderManager: NETunnelProviderManager?
     var tunnelConfiguration: TunnelConfiguration?
     var vpnStoppedSemaphore: DispatchSemaphore?
-
-<<<<<<< HEAD
-=======
     var cityChangedEvent = PublishSubject<VPNCity>()
 
-
->>>>>>> 34d6750f
     private init() {
         loadTunnels()
         NotificationCenter.default.addObserver(self, selector: #selector(vpnStatusDidChange(notification:)), name: Notification.Name.NEVPNStatusDidChange, object: nil)
