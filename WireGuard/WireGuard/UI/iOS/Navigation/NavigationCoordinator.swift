// SPDX-License-Identifier: MIT
// Copyright © 2018-2019 WireGuard LLC. All Rights Reserved.

import UIKit
import RxSwift

class NavigationCoordinator: Navigating {
    let dependencyProvider: DependencyProviding
    var currentViewController: UIViewController?

    private let disposeBag = DisposeBag()

    init(dependencyProvider: DependencyProviding) {
        self.dependencyProvider = dependencyProvider
<<<<<<< HEAD
    }

    var rootViewController: UIViewController {
        let accountManager = dependencyProvider.accountManager
        if accountManager.token == nil || accountManager.currentDevice == nil {
            return LoginViewController(accountManager: accountManager, navigatingDelegate: self)
        } else {
            return LoadingViewController(accountManager: accountManager, coordinatorDelegate: self)
        }
=======
        setupHeartbeat()
    }

    private func setupHeartbeat() {
        dependencyProvider.accountManager.heartbeatFailedEvent
            .subscribe { _ in
                self.navigateToLogin()
        }.disposed(by: disposeBag)
        dependencyProvider.accountManager.startHeartbeat() // TODO: Should this be here?
    }

    func rootViewController() -> UIViewController {
        let loadingViewController = LoadingViewController(accountManager: dependencyProvider.accountManager, coordinatorDelegate: self)
        currentViewController = loadingViewController
        return loadingViewController
>>>>>>> 34d6750f
    }

    // MARK: <NavigationProtocol>
    internal func navigate(after action: NavigationAction) {
        switch action {
        case .loginSucceeded:
            navigateToHomeVPN()
        case .loginFailed:
            navigateToLogin()
        case .vpnNewSelection:
            presentVPNLocationSelection()
        }
    }

    private func navigateToHomeVPN() {
        currentViewController = GuardianTabBarController(viewControllers: tabBarViewControllers)
        setKeyWindow(with: currentViewController!)
    }

    private func navigateToLogin() {
        currentViewController = LoginViewController(accountManager: dependencyProvider.accountManager, navigatingDelegate: self)
        setKeyWindow(with: currentViewController!)
    }

    private func presentVPNLocationSelection() {
        let locationVPNVC = ServersViewController(accountManager: dependencyProvider.accountManager)
        let navController = UINavigationController(rootViewController: locationVPNVC)
        navController.navigationBar.barTintColor = UIColor.backgroundOffWhite
        navController.navigationBar.tintColor = UIColor.guardianBlack
        currentViewController?.present(navController, animated: true, completion: nil)
    }

    private var tabBarViewControllers: [UIViewController] {
        let homeViewController = HomeViewController(
            accountManager: dependencyProvider.accountManager,
            tunnelManager: dependencyProvider.tunnelManager,
            coordinatorDelegate: self)
        return [homeViewController]
    }

    private func setKeyWindow(with viewController: UIViewController) {
        if let window = UIApplication.shared.windows.first {
            window.rootViewController = viewController
            window.makeKeyAndVisible()
        }
    }
}<|MERGE_RESOLUTION|>--- conflicted
+++ resolved
@@ -12,18 +12,20 @@
 
     init(dependencyProvider: DependencyProviding) {
         self.dependencyProvider = dependencyProvider
-<<<<<<< HEAD
+        setupHeartbeat()
     }
 
     var rootViewController: UIViewController {
         let accountManager = dependencyProvider.accountManager
         if accountManager.token == nil || accountManager.currentDevice == nil {
-            return LoginViewController(accountManager: accountManager, navigatingDelegate: self)
+            let loginViewController = LoginViewController(accountManager: accountManager, navigatingDelegate: self)
+            currentViewController = loginViewController
+            return loginViewController
         } else {
-            return LoadingViewController(accountManager: accountManager, coordinatorDelegate: self)
+            let loadingViewController = LoadingViewController(accountManager: accountManager, coordinatorDelegate: self)
+            currentViewController = loadingViewController
+            return loadingViewController
         }
-=======
-        setupHeartbeat()
     }
 
     private func setupHeartbeat() {
@@ -32,13 +34,6 @@
                 self.navigateToLogin()
         }.disposed(by: disposeBag)
         dependencyProvider.accountManager.startHeartbeat() // TODO: Should this be here?
-    }
-
-    func rootViewController() -> UIViewController {
-        let loadingViewController = LoadingViewController(accountManager: dependencyProvider.accountManager, coordinatorDelegate: self)
-        currentViewController = loadingViewController
-        return loadingViewController
->>>>>>> 34d6750f
     }
 
     // MARK: <NavigationProtocol>
